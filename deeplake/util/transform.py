--- conflicted
+++ resolved
@@ -556,8 +556,6 @@
         return len(data_in)
 
 
-<<<<<<< HEAD
-=======
 def transform_summary(data_in, result):
     samples_skipped = sum(result["samples_skipped"])
     successful = len_data_in(data_in) - samples_skipped
@@ -570,7 +568,6 @@
     print("No. of samples skipped:", samples_skipped, f"({skipped_percent}%)")
 
 
->>>>>>> 6c7c47bd
 def create_slices(data_in, num_workers):
     size = math.ceil(len_data_in(data_in) / num_workers)
 
