import os

import deeplake
import pathlib
import posixpath
from typing import Dict, Optional, Union, List

from deeplake.auto.unstructured.kaggle import download_kaggle_dataset
from deeplake.auto.unstructured.image_classification import ImageClassification
from deeplake.auto.unstructured.coco.coco import CocoDataset
from deeplake.auto.unstructured.yolo.yolo import YoloDataset
from deeplake.client.client import DeepLakeBackendClient
from deeplake.client.log import logger
from deeplake.core.dataset import Dataset, dataset_factory
from deeplake.core.meta.dataset_meta import DatasetMeta
from deeplake.util.connect_dataset import connect_dataset_entry
from deeplake.util.version_control import (
    load_version_info,
    rebuild_version_info,
    get_parent_and_reset_commit_ids,
    replace_head,
    integrity_check,
)
from deeplake.util.spinner import spinner
from deeplake.util.path import (
    convert_pathlib_to_string_if_needed,
    verify_dataset_name,
    process_dataset_path,
)
from deeplake.hooks import (
    dataset_created,
    dataset_loaded,
    dataset_written,
    dataset_committed,
)
from deeplake.constants import (
    DEFAULT_MEMORY_CACHE_SIZE,
    DEFAULT_LOCAL_CACHE_SIZE,
    DEFAULT_READONLY,
    DATASET_META_FILENAME,
)
from deeplake.util.access_method import (
    check_access_method,
    get_local_dataset,
    parse_access_method,
)
from deeplake.util.auto import get_most_common_extension
from deeplake.util.bugout_reporter import feature_report_path, deeplake_reporter
from deeplake.util.delete_entry import remove_path_from_backend
from deeplake.util.keys import dataset_exists
from deeplake.util.exceptions import (
    AgreementError,
    DatasetHandlerError,
    InvalidFileExtension,
    InvalidPathException,
    PathNotEmptyException,
    SamePathException,
    UserNotLoggedInException,
    TokenPermissionError,
    UnsupportedParameterException,
    DatasetCorruptError,
    CheckoutError,
    ReadOnlyModeError,
    LockedException,
)
from deeplake.util.storage import (
    get_storage_and_cache_chain,
    storage_provider_from_path,
)
from deeplake.util.compute import get_compute_provider
from deeplake.util.remove_cache import get_base_storage
from deeplake.util.cache_chain import generate_chain
from deeplake.core.storage.deeplake_memory_object import DeepLakeMemoryObject


class dataset:
    @staticmethod
    @spinner
    def init(
        path: Union[str, pathlib.Path],
        runtime: Optional[Dict] = None,
        read_only: Optional[bool] = None,
        overwrite: bool = False,
        public: bool = False,
        memory_cache_size: int = DEFAULT_MEMORY_CACHE_SIZE,
        local_cache_size: int = DEFAULT_LOCAL_CACHE_SIZE,
        creds: Optional[Union[Dict, str]] = None,
        token: Optional[str] = None,
        org_id: Optional[str] = None,
        verbose: bool = True,
        access_method: str = "stream",
        reset: bool = False,
        check_integrity: bool = True,
    ):
        """Returns a :class:`~deeplake.core.dataset.Dataset` object referencing either a new or existing dataset.

        Examples:

            >>> ds = deeplake.dataset("hub://username/dataset")
            >>> ds = deeplake.dataset("s3://mybucket/my_dataset")
            >>> ds = deeplake.dataset("./datasets/my_dataset", overwrite=True)

            Loading to a specfic version:

            >>> ds = deeplake.dataset("hub://username/dataset@new_branch")
            >>> ds = deeplake.dataset("hub://username/dataset@3e49cded62b6b335c74ff07e97f8451a37aca7b2)

            >>> my_commit_id = "3e49cded62b6b335c74ff07e97f8451a37aca7b2"
            >>> ds = deeplake.dataset(f"hub://username/dataset@{my_commit_id}")

        Args:
            path (str, pathlib.Path): - The full path to the dataset. Can be:
                - a Deep Lake cloud path of the form ``hub://username/datasetname``. To write to Deep Lake cloud datasets, ensure that you are logged in to Deep Lake (use 'activeloop login' from command line)
                - an s3 path of the form ``s3://bucketname/path/to/dataset``. Credentials are required in either the environment or passed to the creds argument.
                - a local file system path of the form ``./path/to/dataset`` or ``~/path/to/dataset`` or ``path/to/dataset``.
                - a memory path of the form ``mem://path/to/dataset`` which doesn't save the dataset but keeps it in memory instead. Should be used only for testing as it does not persist.
                - Loading to a specific version:

                    - You can also specify a ``commit_id`` or ``branch`` to load the dataset to that version directly by using the ``@`` symbol.
                    - The path will then be of the form ``hub://username/dataset@{branch}`` or ``hub://username/dataset@{commit_id}``.
                    - See examples above.
            runtime (dict): Parameters for Activeloop DB Engine. Only applicable for hub:// paths.
            read_only (bool, optional): Opens dataset in read only mode if this is passed as ``True``. Defaults to ``False``.
                Datasets stored on Deep Lake cloud that your account does not have write access to will automatically open in read mode.
            overwrite (bool): If set to ``True`` this overwrites the dataset if it already exists. Defaults to ``False``.
            public (bool): Defines if the dataset will have public access. Applicable only if Deep Lake cloud storage is used and a new Dataset is being created. Defaults to ``True``.
            memory_cache_size (int): The size of the memory cache to be used in MB.
            local_cache_size (int): The size of the local filesystem cache to be used in MB.
            creds (dict, str, optional): The string ``ENV`` or a dictionary containing credentials used to access the dataset at the path.
                - If 'aws_access_key_id', 'aws_secret_access_key', 'aws_session_token' are present, these take precedence over credentials present in the environment or in credentials file. Currently only works with s3 paths.
                - It supports 'aws_access_key_id', 'aws_secret_access_key', 'aws_session_token', 'endpoint_url', 'aws_region', 'profile_name' as keys.
                - If 'ENV' is passed, credentials are fetched from the environment variables. This is also the case when creds is not passed for cloud datasets. For datasets connected to hub cloud, specifying 'ENV' will override the credentials fetched from Activeloop and use local ones.
            token (str, optional): Activeloop token, used for fetching credentials to the dataset at path if it is a Deep Lake dataset. This is optional, tokens are normally autogenerated.
            org_id (str, Optional): Organization id to be used for enabling enterprise features. Only applicable for local datasets.
            verbose (bool): If ``True``, logs will be printed. Defaults to ``True``.
            access_method (str): The access method to use for the dataset. Can be:

                    - 'stream'

                        - Streams the data from the dataset i.e. only fetches data when required. This is the default value.

                    - 'download'

                        - Downloads the data to the local filesystem to the path specified in environment variable ``DEEPLAKE_DOWNLOAD_PATH``.
                          This will overwrite ``DEEPLAKE_DOWNLOAD_PATH``.
                        - Raises an exception if ``DEEPLAKE_DOWNLOAD_PATH`` environment variable is not set or if the dataset does not exist.
                        - The 'download' access method can be modified to specify num_workers and/or scheduler.
                          For example: 'download:2:processed' will use 2 workers and use processed scheduler, while 'download:3' will use 3 workers and
                          default scheduler (threaded), and 'download:processed' will use a single worker and use processed scheduler.

                    - 'local'

                        - Downloads the dataset if it doesn't already exist, otherwise loads from local storage.
                        - Raises an exception if ``DEEPLAKE_DOWNLOAD_PATH`` environment variable is not set.
                        - The 'local' access method can be modified to specify num_workers and/or scheduler to be used in case dataset needs to be downloaded.
                          If dataset needs to be downloaded, 'local:2:processed' will use 2 workers and use processed scheduler, while 'local:3' will use 3 workers
                          and default scheduler (threaded), and 'local:processed' will use a single worker and use processed scheduler.
            reset (bool): If the specified dataset cannot be loaded due to a corrupted HEAD state of the branch being loaded,
                          setting ``reset=True`` will reset HEAD changes and load the previous version.
            check_integrity (bool): If the param is True it will do integrity check during dataset loading otherwise the check is not performed

        ..
            # noqa: DAR101

        Returns:
            Dataset: Dataset created using the arguments provided.

        Raises:
            AgreementError: When agreement is rejected
            UserNotLoggedInException: When user is not logged in
            InvalidTokenException: If the specified token is invalid
            TokenPermissionError: When there are permission or other errors related to token
            CheckoutError: If version address specified in the path cannot be found
            DatasetCorruptError: If loading the dataset failed due to corruption and ``reset`` is not ``True``
            ValueError: If version is specified in the path when creating a dataset
            ReadOnlyModeError: If reset is attempted in read-only mode
            LockedException: When attempting to open a dataset for writing when it is locked by another machine
            Exception: Re-raises caught exception if reset cannot fix the issue

        Danger:
            Setting ``overwrite`` to ``True`` will delete all of your data if it exists! Be very careful when setting this parameter.

        Warning:
            Setting ``access_method`` to download will overwrite the local copy of the dataset if it was previously downloaded.

        Note:
            Any changes made to the dataset in download / local mode will only be made to the local copy and will not be reflected in the original dataset.
        """
        access_method, num_workers, scheduler = parse_access_method(access_method)
        check_access_method(access_method, overwrite)

        path, address = process_dataset_path(path)
        verify_dataset_name(path)

        if creds is None:
            creds = {}

        db_engine = (runtime or {}).get("db_engine", {})

        try:
            storage, cache_chain = get_storage_and_cache_chain(
                path=path,
                db_engine=db_engine,
                read_only=read_only,
                creds=creds,
                token=token,
                memory_cache_size=memory_cache_size,
                local_cache_size=local_cache_size,
            )

            feature_report_path(path, "dataset", {"Overwrite": overwrite}, token=token)
        except Exception as e:
            if isinstance(e, UserNotLoggedInException):
                raise UserNotLoggedInException from None
            raise
        ds_exists = dataset_exists(cache_chain)

        if ds_exists:
            if overwrite:
                cache_chain.clear()
                create = True
            else:
                create = False
        else:
            create = True

        if create and address:
            raise ValueError(
                "deeplake.dataset does not accept version address when writing a dataset."
            )

        dataset_kwargs: Dict[str, Union[None, str, bool, int, Dict]] = {
            "path": path,
            "read_only": read_only,
            "token": token,
            "org_id": org_id,
            "verbose": verbose,
        }

        if access_method == "stream":
            dataset_kwargs.update(
                {
                    "address": address,
                    "storage": cache_chain,
                    "public": public,
                }
            )
        else:
            dataset_kwargs.update(
                {
                    "access_method": access_method,
                    "memory_cache_size": memory_cache_size,
                    "local_cache_size": local_cache_size,
                    "creds": creds,
                    "ds_exists": ds_exists,
                    "num_workers": num_workers,
                    "scheduler": scheduler,
                    "reset": reset,
                }
            )

        try:
            return dataset._load(
                dataset_kwargs, access_method, create, check_integrity=check_integrity
            )
        except (AgreementError, CheckoutError, LockedException) as e:
            raise e from None
        except Exception as e:
            if create:
                raise e
            if access_method == "stream":
                if not reset:
                    if isinstance(e, DatasetCorruptError):
                        raise DatasetCorruptError(
                            message=e.message,
                            action="Try using `reset=True` to reset HEAD changes and load the previous commit.",
                            cause=e.__cause__,
                        )
                    raise DatasetCorruptError(
                        "Exception occurred (see Traceback). The dataset maybe corrupted. "
                        "Try using `reset=True` to reset HEAD changes and load the previous commit."
                    ) from e
                return dataset._reset_and_load(
                    cache_chain, access_method, dataset_kwargs, address, e
                )

    @staticmethod
    def exists(
        path: Union[str, pathlib.Path],
        creds: Optional[Union[Dict, str]] = None,
        token: Optional[str] = None,
    ) -> bool:
        """Checks if a dataset exists at the given ``path``.

        Args:
            path (str, pathlib.Path): the path which needs to be checked.
            creds (dict, str, optional): The string ``ENV`` or a dictionary containing credentials used to access the dataset at the path.
                - If 'aws_access_key_id', 'aws_secret_access_key', 'aws_session_token' are present, these take precedence over credentials present in the environment or in credentials file. Currently only works with s3 paths.
                - It supports 'aws_access_key_id', 'aws_secret_access_key', 'aws_session_token', 'endpoint_url', 'aws_region', 'profile_name' as keys.
                - If 'ENV' is passed, credentials are fetched from the environment variables. This is also the case when creds is not passed for cloud datasets. For datasets connected to hub cloud, specifying 'ENV' will override the credentials fetched from Activeloop and use local ones.
            token (str, optional): Activeloop token, used for fetching credentials to the dataset at path if it is a Deep Lake dataset. This is optional, tokens are normally autogenerated.

        Returns:
            A boolean confirming whether the dataset exists or not at the given path.

        Raises:
            ValueError: If version is specified in the path
        """
        path, address = process_dataset_path(path)

        if address:
            raise ValueError(
                "deeplake.exists does not accept version address in the dataset path."
            )

        if creds is None:
            creds = {}
        try:
            storage, cache_chain = get_storage_and_cache_chain(
                path=path,
                read_only=True,
                creds=creds,
                token=token,
                memory_cache_size=DEFAULT_MEMORY_CACHE_SIZE,
                local_cache_size=DEFAULT_LOCAL_CACHE_SIZE,
            )
        except TokenPermissionError:
            # Cloud Dataset does not exist
            return False
        return dataset_exists(storage)

    @staticmethod
    def empty(
        path: Union[str, pathlib.Path],
        runtime: Optional[dict] = None,
        overwrite: bool = False,
        public: bool = False,
        memory_cache_size: int = DEFAULT_MEMORY_CACHE_SIZE,
        local_cache_size: int = DEFAULT_LOCAL_CACHE_SIZE,
        creds: Optional[Union[Dict, str]] = None,
        token: Optional[str] = None,
        org_id: Optional[str] = None,
        verbose: bool = True,
    ) -> Dataset:
        """Creates an empty dataset

        Args:
            path (str, pathlib.Path): - The full path to the dataset. Can be:
                - a Deep Lake cloud path of the form ``hub://username/datasetname``. To write to Deep Lake cloud datasets, ensure that you are logged in to Deep Lake (use 'activeloop login' from command line)
                - an s3 path of the form ``s3://bucketname/path/to/dataset``. Credentials are required in either the environment or passed to the creds argument.
                - a local file system path of the form ``./path/to/dataset`` or ``~/path/to/dataset`` or ``path/to/dataset``.
                - a memory path of the form ``mem://path/to/dataset`` which doesn't save the dataset but keeps it in memory instead. Should be used only for testing as it does not persist.
            runtime (dict): Parameters for Activeloop DB Engine. Only applicable for hub:// paths.
            overwrite (bool): If set to ``True`` this overwrites the dataset if it already exists. Defaults to ``False``.
            public (bool): Defines if the dataset will have public access. Applicable only if Deep Lake cloud storage is used and a new Dataset is being created. Defaults to ``False``.
            memory_cache_size (int): The size of the memory cache to be used in MB.
            local_cache_size (int): The size of the local filesystem cache to be used in MB.
            creds (dict, str, optional): The string ``ENV`` or a dictionary containing credentials used to access the dataset at the path.
                - If 'aws_access_key_id', 'aws_secret_access_key', 'aws_session_token' are present, these take precedence over credentials present in the environment or in credentials file. Currently only works with s3 paths.
                - It supports 'aws_access_key_id', 'aws_secret_access_key', 'aws_session_token', 'endpoint_url', 'aws_region', 'profile_name' as keys.
                - If 'ENV' is passed, credentials are fetched from the environment variables. This is also the case when creds is not passed for cloud datasets. For datasets connected to hub cloud, specifying 'ENV' will override the credentials fetched from Activeloop and use local ones.
            token (str, optional): Activeloop token, used for fetching credentials to the dataset at path if it is a Deep Lake dataset. This is optional, tokens are normally autogenerated.
            org_id (str, Optional): Organization id to be used for enabling enterprise features. Only applicable for local datasets.
            verbose (bool): If True, logs will be printed. Defaults to True.

        Returns:
            Dataset: Dataset created using the arguments provided.

        Raises:
            DatasetHandlerError: If a Dataset already exists at the given path and overwrite is False.
            UserNotLoggedInException: When user is not logged in
            InvalidTokenException: If the specified toke is invalid
            TokenPermissionError: When there are permission or other errors related to token
            ValueError: If version is specified in the path

        Danger:
            Setting ``overwrite`` to ``True`` will delete all of your data if it exists! Be very careful when setting this parameter.
        """
        path, address = process_dataset_path(path)
        db_engine = (runtime or {}).get("db_engine", False)

        if address:
            raise ValueError(
                "deeplake.empty does not accept version address in the dataset path."
            )

        verify_dataset_name(path)

        if creds is None:
            creds = {}

        try:
            storage, cache_chain = get_storage_and_cache_chain(
                path=path,
                db_engine=db_engine,
                read_only=False,
                creds=creds,
                token=token,
                memory_cache_size=memory_cache_size,
                local_cache_size=local_cache_size,
            )

            feature_report_path(path, "empty", {"Overwrite": overwrite}, token=token)
        except Exception as e:
            if isinstance(e, UserNotLoggedInException):
                raise UserNotLoggedInException from None
            raise

        if overwrite and dataset_exists(cache_chain):
            cache_chain.clear()
        elif dataset_exists(cache_chain):
            raise DatasetHandlerError(
                f"A dataset already exists at the given path ({path}). If you want to create"
                f" a new empty dataset, either specify another path or use overwrite=True. "
                f"If you want to load the dataset that exists at this path, use deeplake.load() instead."
            )

        dataset_kwargs = {
            "path": path,
            "storage": cache_chain,
            "read_only": storage.read_only,
            "public": public,
            "token": token,
            "org_id": org_id,
            "verbose": verbose,
        }
        ret = dataset._load(dataset_kwargs)
        return ret

    @staticmethod
    @spinner
    def load(
        path: Union[str, pathlib.Path],
        read_only: Optional[bool] = None,
        memory_cache_size: int = DEFAULT_MEMORY_CACHE_SIZE,
        local_cache_size: int = DEFAULT_LOCAL_CACHE_SIZE,
        creds: Optional[Union[dict, str]] = None,
        token: Optional[str] = None,
        org_id: Optional[str] = None,
        verbose: bool = True,
        access_method: str = "stream",
        reset: bool = False,
        check_integrity: bool = True,
    ) -> Dataset:
        """Loads an existing dataset

        Examples:

            >>> ds = deeplake.load("hub://username/dataset")
            >>> ds = deeplake.load("s3://mybucket/my_dataset")
            >>> ds = deeplake.load("./datasets/my_dataset", overwrite=True)

            Loading to a specfic version:

            >>> ds = deeplake.load("hub://username/dataset@new_branch")
            >>> ds = deeplake.load("hub://username/dataset@3e49cded62b6b335c74ff07e97f8451a37aca7b2)

            >>> my_commit_id = "3e49cded62b6b335c74ff07e97f8451a37aca7b2"
            >>> ds = deeplake.load(f"hub://username/dataset@{my_commit_id}")

        Args:
            path (str, pathlib.Path): - The full path to the dataset. Can be:
                - a Deep Lake cloud path of the form ``hub://username/datasetname``. To write to Deep Lake cloud datasets, ensure that you are logged in to Deep Lake (use 'activeloop login' from command line)
                - an s3 path of the form ``s3://bucketname/path/to/dataset``. Credentials are required in either the environment or passed to the creds argument.
                - a local file system path of the form ``./path/to/dataset`` or ``~/path/to/dataset`` or ``path/to/dataset``.
                - a memory path of the form ``mem://path/to/dataset`` which doesn't save the dataset but keeps it in memory instead. Should be used only for testing as it does not persist.
                - Loading to a specific version:

                        - You can also specify a ``commit_id`` or ``branch`` to load the dataset to that version directly by using the ``@`` symbol.
                        - The path will then be of the form ``hub://username/dataset@{branch}`` or ``hub://username/dataset@{commit_id}``.
                        - See examples above.
            read_only (bool, optional): Opens dataset in read only mode if this is passed as ``True``. Defaults to ``False``.
                Datasets stored on Deep Lake cloud that your account does not have write access to will automatically open in read mode.
            memory_cache_size (int): The size of the memory cache to be used in MB.
            local_cache_size (int): The size of the local filesystem cache to be used in MB.
            creds (dict, str, optional): The string ``ENV`` or a dictionary containing credentials used to access the dataset at the path.
                - If 'aws_access_key_id', 'aws_secret_access_key', 'aws_session_token' are present, these take precedence over credentials present in the environment or in credentials file. Currently only works with s3 paths.
                - It supports 'aws_access_key_id', 'aws_secret_access_key', 'aws_session_token', 'endpoint_url', 'aws_region', 'profile_name' as keys.
                - If 'ENV' is passed, credentials are fetched from the environment variables. This is also the case when creds is not passed for cloud datasets. For datasets connected to hub cloud, specifying 'ENV' will override the credentials fetched from Activeloop and use local ones.
            token (str, optional): Activeloop token, used for fetching credentials to the dataset at path if it is a Deep Lake dataset. This is optional, tokens are normally autogenerated.
            org_id (str, Optional): Organization id to be used for enabling enterprise features. Only applicable for local datasets.
            verbose (bool): If ``True``, logs will be printed. Defaults to ``True``.
            access_method (str): The access method to use for the dataset. Can be:

                    - 'stream'

                        - Streams the data from the dataset i.e. only fetches data when required. This is the default value.

                    - 'download'

                        - Downloads the data to the local filesystem to the path specified in environment variable ``DEEPLAKE_DOWNLOAD_PATH``.
                          This will overwrite ``DEEPLAKE_DOWNLOAD_PATH``.
                        - Raises an exception if ``DEEPLAKE_DOWNLOAD_PATH`` environment variable is not set or if the dataset does not exist.
                        - The 'download' access method can be modified to specify num_workers and/or scheduler.
                          For example: 'download:2:processed' will use 2 workers and use processed scheduler, while 'download:3' will use 3 workers and
                          default scheduler (threaded), and 'download:processed' will use a single worker and use processed scheduler.

                    - 'local'

                        - Downloads the dataset if it doesn't already exist, otherwise loads from local storage.
                        - Raises an exception if ``DEEPLAKE_DOWNLOAD_PATH`` environment variable is not set.
                        - The 'local' access method can be modified to specify num_workers and/or scheduler to be used in case dataset needs to be downloaded.
                          If dataset needs to be downloaded, 'local:2:processed' will use 2 workers and use processed scheduler, while 'local:3' will use 3 workers
                          and default scheduler (threaded), and 'local:processed' will use a single worker and use processed scheduler.
            reset (bool): If the specified dataset cannot be loaded due to a corrupted HEAD state of the branch being loaded,
                          setting ``reset=True`` will reset HEAD changes and load the previous version.
            check_integrity (bool): If the param is True it will do integrity check during dataset loading otherwise the check is not performed

        ..
            # noqa: DAR101

        Returns:
            Dataset: Dataset loaded using the arguments provided.

        Raises:
            DatasetHandlerError: If a Dataset does not exist at the given path.
            AgreementError: When agreement is rejected
            UserNotLoggedInException: When user is not logged in
            InvalidTokenException: If the specified toke is invalid
            TokenPermissionError: When there are permission or other errors related to token
            CheckoutError: If version address specified in the path cannot be found
            DatasetCorruptError: If loading the dataset failed due to corruption and ``reset`` is not ``True``
            ReadOnlyModeError: If reset is attempted in read-only mode
            LockedException: When attempting to open a dataset for writing when it is locked by another machine
            Exception: Re-raises caught exception if reset cannot fix the issue

        Warning:
            Setting ``access_method`` to download will overwrite the local copy of the dataset if it was previously downloaded.

        Note:
            Any changes made to the dataset in download / local mode will only be made to the local copy and will not be reflected in the original dataset.
        """
        access_method, num_workers, scheduler = parse_access_method(access_method)
        check_access_method(access_method, overwrite=False)

        path, address = process_dataset_path(path)

        if creds is None:
            creds = {}

        try:
            storage, cache_chain = get_storage_and_cache_chain(
                path=path,
                read_only=read_only,
                creds=creds,
                token=token,
                memory_cache_size=memory_cache_size,
                local_cache_size=local_cache_size,
            )
            feature_report_path(path, "load", {}, token=token)
        except Exception as e:
            if isinstance(e, UserNotLoggedInException):
                raise UserNotLoggedInException from None
            raise
        if not dataset_exists(cache_chain):
            raise DatasetHandlerError(
                f"A Deep Lake dataset does not exist at the given path ({path}). Check the path provided or in case you want to create a new dataset, use deeplake.empty()."
            )

        dataset_kwargs: Dict[str, Union[None, str, bool, int, Dict]] = {
            "path": path,
            "read_only": read_only,
            "token": token,
            "org_id": org_id,
            "verbose": verbose,
        }

        if access_method == "stream":
            dataset_kwargs.update(
                {
                    "address": address,
                    "storage": cache_chain,
                }
            )
        else:
            dataset_kwargs.update(
                {
                    "access_method": access_method,
                    "memory_cache_size": memory_cache_size,
                    "local_cache_size": local_cache_size,
                    "creds": creds,
                    "ds_exists": True,
                    "num_workers": num_workers,
                    "scheduler": scheduler,
                    "reset": reset,
                }
            )

        try:
            return dataset._load(
                dataset_kwargs, access_method, check_integrity=check_integrity
            )
        except (AgreementError, CheckoutError, LockedException) as e:
            raise e from None
        except Exception as e:
            if access_method == "stream":
                if not reset:
                    if isinstance(e, DatasetCorruptError):
                        raise DatasetCorruptError(
                            message=e.message,
                            action="Try using `reset=True` to reset HEAD changes and load the previous commit.",
                            cause=e.__cause__,
                        )
                    raise DatasetCorruptError(
                        "Exception occurred (see Traceback). The dataset maybe corrupted. "
                        "Try using `reset=True` to reset HEAD changes and load the previous commit. "
                        "This will delete all uncommitted changes on the branch you are trying to load."
                    ) from e
                return dataset._reset_and_load(
                    cache_chain, access_method, dataset_kwargs, address, e
                )
            raise e

    @staticmethod
    def _reset_and_load(storage, access_method, dataset_kwargs, address, err):
        """Reset and then load the dataset. Only called when loading dataset errored out with ``err``."""
        if access_method != "stream":
            dataset_kwargs["reset"] = True
            ds = dataset._load(dataset_kwargs, access_method)
            return ds

        try:
            version_info = load_version_info(storage)
        except Exception:
            raise err

        address = address or "main"
        parent_commit_id, reset_commit_id = get_parent_and_reset_commit_ids(
            version_info, address
        )
        if parent_commit_id is False:
            # non-head node corrupted
            raise err
        if storage.read_only:
            msg = "Cannot reset when loading dataset in read-only mode."
            if parent_commit_id:
                msg += f" However, you can try loading the previous commit using "
                msg += f"`deeplake.load('{dataset_kwargs.get('path')}@{parent_commit_id}')`."
            raise ReadOnlyModeError(msg)
        if parent_commit_id is None:
            # no commits in the dataset
            storage.clear()
            ds = dataset._load(dataset_kwargs, access_method)
            return ds

        # load previous version, replace head and checkout to new head
        dataset_kwargs["address"] = parent_commit_id
        ds = dataset._load(dataset_kwargs, access_method)
        new_commit_id = replace_head(storage, ds.version_state, reset_commit_id)
        ds.checkout(new_commit_id)

        current_node = ds.version_state["commit_node_map"][ds.commit_id]
        verbose = dataset_kwargs.get("verbose")
        if verbose:
            logger.info(f"HEAD reset. Current version:\n{current_node}")
        return ds

    @staticmethod
    def _load(dataset_kwargs, access_method=None, create=False, check_integrity=True):
        if access_method in ("stream", None):
            ret = dataset_factory(**dataset_kwargs)
            if create:
                dataset_created(ret)
            else:
                dataset_loaded(ret)

            if check_integrity:
                integrity_check(ret)

            verbose = dataset_kwargs.get("verbose")
            path = dataset_kwargs.get("path")
            if verbose:
                logger.info(f"{path} loaded successfully.")
        else:
            ret = get_local_dataset(**dataset_kwargs)
        return ret

    @staticmethod
    def rename(
        old_path: Union[str, pathlib.Path],
        new_path: Union[str, pathlib.Path],
        creds: Optional[Union[dict, str]] = None,
        token: Optional[str] = None,
    ) -> Dataset:
        """Renames dataset at ``old_path`` to ``new_path``.

        Examples:

            >>> deeplake.rename("hub://username/image_ds", "hub://username/new_ds")
            >>> deeplake.rename("s3://mybucket/my_ds", "s3://mybucket/renamed_ds")

        Args:
            old_path (str, pathlib.Path): The path to the dataset to be renamed.
            new_path (str, pathlib.Path): Path to the dataset after renaming.
            creds (dict, str, optional): The string ``ENV`` or a dictionary containing credentials used to access the dataset at the path.
                - If 'aws_access_key_id', 'aws_secret_access_key', 'aws_session_token' are present, these take precedence over credentials present in the environment or in credentials file. Currently only works with s3 paths.
                - It supports 'aws_access_key_id', 'aws_secret_access_key', 'aws_session_token', 'endpoint_url', 'aws_region', 'profile_name' as keys.
                - If 'ENV' is passed, credentials are fetched from the environment variables. This is also the case when creds is not passed for cloud datasets. For datasets connected to hub cloud, specifying 'ENV' will override the credentials fetched from Activeloop and use local ones.
            token (str, optional): Activeloop token, used for fetching credentials to the dataset at path if it is a Deep Lake dataset. This is optional, tokens are normally autogenerated.

        Returns:
            Dataset: The renamed Dataset.

        Raises:
            DatasetHandlerError: If a Dataset does not exist at the given path or if new path is to a different directory.
        """
        old_path = convert_pathlib_to_string_if_needed(old_path)
        new_path = convert_pathlib_to_string_if_needed(new_path)

        if creds is None:
            creds = {}

        feature_report_path(old_path, "rename", {}, token=token)

        ds = deeplake.load(old_path, verbose=False, token=token, creds=creds)
        ds.rename(new_path)

        return ds  # type: ignore

    @staticmethod
    @spinner
    def delete(
        path: Union[str, pathlib.Path],
        force: bool = False,
        large_ok: bool = False,
        creds: Optional[Union[dict, str]] = None,
        token: Optional[str] = None,
        verbose: bool = False,
    ) -> None:
        """Deletes a dataset at a given path.

        Args:
            path (str, pathlib.Path): The path to the dataset to be deleted.
            force (bool): Delete data regardless of whether
                it looks like a deeplake dataset. All data at the path will be removed if set to ``True``.
            large_ok (bool): Delete datasets larger than 1GB. Disabled by default.
            creds (dict, str, optional): The string ``ENV`` or a dictionary containing credentials used to access the dataset at the path.
                - If 'aws_access_key_id', 'aws_secret_access_key', 'aws_session_token' are present, these take precedence over credentials present in the environment or in credentials file. Currently only works with s3 paths.
                - It supports 'aws_access_key_id', 'aws_secret_access_key', 'aws_session_token', 'endpoint_url', 'aws_region', 'profile_name' as keys.
                - If 'ENV' is passed, credentials are fetched from the environment variables. This is also the case when creds is not passed for cloud datasets. For datasets connected to hub cloud, specifying 'ENV' will override the credentials fetched from Activeloop and use local ones.
            token (str, optional): Activeloop token, used for fetching credentials to the dataset at path if it is a Deep Lake dataset. This is optional, tokens are normally autogenerated.
            verbose (bool): If True, logs will be printed. Defaults to True.

        Raises:
            DatasetHandlerError: If a Dataset does not exist at the given path and ``force = False``.
            UserNotLoggedInException: When user is not logged in.
            NotImplementedError: When attempting to delete a managed view.
            ValueError: If version is specified in the path

        Warning:
            This is an irreversible operation. Data once deleted cannot be recovered.
        """
        path, address = process_dataset_path(path)

        if address:
            raise ValueError(
                "deeplake.delete does not accept version address in the dataset path."
            )

        if creds is None:
            creds = {}

        feature_report_path(
            path, "delete", {"Force": force, "Large_OK": large_ok}, token=token
        )

        try:
            qtokens = ["/.queries/", "\\.queries\\"]
            for qt in qtokens:
                if qt in path:
                    raise NotImplementedError(
                        "Deleting managed views by path is not supported. Load the source dataset and do `ds.delete_view(id)` instead."
                    )
            try:
                ds = deeplake.load(path, verbose=False, token=token, creds=creds)
            except UserNotLoggedInException:
                raise UserNotLoggedInException from None
            ds.delete(large_ok=large_ok)
            if verbose:
                logger.info(f"{path} dataset deleted successfully.")
        except Exception as e:
            if force:
                base_storage = storage_provider_from_path(
                    path=path,
                    creds=creds,
                    read_only=False,
                    token=token,
                )
                base_storage.clear()
                remove_path_from_backend(path, token)
                if verbose:
                    logger.info(f"{path} folder deleted successfully.")
            else:
                if isinstance(e, (DatasetHandlerError, PathNotEmptyException)):
                    raise DatasetHandlerError(
                        "A Deep Lake dataset wasn't found at the specified path. "
                        "This may be due to a corrupt dataset or a wrong path. "
                        "If you want to delete the data at the path regardless, use force=True"
                    )
                raise

    @staticmethod
    @spinner
    def like(
        dest: Union[str, pathlib.Path],
        src: Union[str, Dataset, pathlib.Path],
        runtime: Optional[Dict] = None,
        tensors: Optional[List[str]] = None,
        overwrite: bool = False,
        creds: Optional[Union[dict, str]] = None,
        token: Optional[str] = None,
        org_id: Optional[str] = None,
        public: bool = False,
    ) -> Dataset:
        """Creates a new dataset by copying the ``source`` dataset's structure to a new location. No samples are copied,
        only the meta/info for the dataset and it's tensors.

        Args:
            dest: Empty Dataset or Path where the new dataset will be created.
            src (Union[str, Dataset]): Path or dataset object that will be used as the template for the new dataset.
            runtime (dict): Parameters for Activeloop DB Engine. Only applicable for hub:// paths.
            tensors (List[str], optional): Names of tensors (and groups) to be replicated. If not specified all tensors in source dataset are considered.
            overwrite (bool): If True and a dataset exists at `destination`, it will be overwritten. Defaults to False.
            creds (dict, str, optional): The string ``ENV`` or a dictionary containing credentials used to access the dataset at the path.
                - If 'aws_access_key_id', 'aws_secret_access_key', 'aws_session_token' are present, these take precedence over credentials present in the environment or in credentials file. Currently only works with s3 paths.
                - It supports 'aws_access_key_id', 'aws_secret_access_key', 'aws_session_token', 'endpoint_url', 'aws_region', 'profile_name' as keys.
                - If 'ENV' is passed, credentials are fetched from the environment variables. This is also the case when creds is not passed for cloud datasets. For datasets connected to hub cloud, specifying 'ENV' will override the credentials fetched from Activeloop and use local ones.
            token (str, optional): Activeloop token, used for fetching credentials to the dataset at path if it is a Deep Lake dataset. This is optional, tokens are normally autogenerated.
            org_id (str, Optional): Organization id to be used for enabling enterprise features. Only applicable for local datasets.
            public (bool): Defines if the dataset will have public access. Applicable only if Deep Lake cloud storage is used and a new Dataset is being created. Defaults to False.

        Returns:
            Dataset: New dataset object.
        """
        if isinstance(dest, Dataset):
            path = dest.path
        else:
            path = dest
        feature_report_path(
            path,
            "like",
            {"Overwrite": overwrite, "Public": public, "Tensors": tensors},
            token=token,
        )
        return dataset._like(
            dest, src, runtime, tensors, overwrite, creds, token, org_id, public
        )

    @staticmethod
    def _like(  # (No reporting)
        dest,
        src: Union[str, Dataset],
        runtime: Optional[Dict] = None,
        tensors: Optional[List[str]] = None,
        overwrite: bool = False,
        creds: Optional[Union[dict, str]] = None,
        token: Optional[str] = None,
        org_id: Optional[str] = None,
        public: bool = False,
        unlink: Union[List[str], bool] = False,
    ) -> Dataset:
        """Copies the `source` dataset's structure to a new location. No samples are copied, only the meta/info for the dataset and it's tensors.

        Args:
            dest: Empty Dataset or Path where the new dataset will be created.
            src (Union[str, Dataset]): Path or dataset object that will be used as the template for the new dataset.
            runtime (dict): Parameters for Activeloop DB Engine. Only applicable for hub:// paths.
            tensors (List[str], optional): Names of tensors (and groups) to be replicated. If not specified all tensors in source dataset are considered.
            dest (str, pathlib.Path, Dataset): Empty Dataset or Path where the new dataset will be created.
            src (Union[str, pathlib.Path, Dataset]): Path or dataset object that will be used as the template for the new dataset.
            overwrite (bool): If True and a dataset exists at `destination`, it will be overwritten. Defaults to False.
            creds (dict, str, optional): The string ``ENV`` or a dictionary containing credentials used to access the dataset at the path.
                - If 'aws_access_key_id', 'aws_secret_access_key', 'aws_session_token' are present, these take precedence over credentials present in the environment or in credentials file. Currently only works with s3 paths.
                - It supports 'aws_access_key_id', 'aws_secret_access_key', 'aws_session_token', 'endpoint_url', 'aws_region', 'profile_name' as keys.
                - If 'ENV' is passed, credentials are fetched from the environment variables. This is also the case when creds is not passed for cloud datasets. For datasets connected to hub cloud, specifying 'ENV' will override the credentials fetched from Activeloop and use local ones.
            token (str, optional): Activeloop token, used for fetching credentials to the dataset at path if it is a Deep Lake dataset. This is optional, tokens are normally autogenerated.
            org_id (str, Optional): Organization id to be used for enabling enterprise features. Only applicable for local datasets.
            public (bool): Defines if the dataset will have public access. Applicable only if Deep Lake cloud storage is used and a new Dataset is being created. Defaults to ``False``.
            unlink (Union[List[str], bool]): List of tensors to be unlinked. If ``True`` passed all tensors will be unlinked. Defaults to ``False``, no tensors are unlinked.

        Returns:
            Dataset: New dataset object.
        """
        dest = convert_pathlib_to_string_if_needed(dest)
        if isinstance(dest, Dataset):
            destination_ds = dest
            dest_path = dest.path
        else:
            dest_path = dest
            destination_ds = dataset.empty(
                dest,
                runtime=runtime,
                creds=creds,
                overwrite=overwrite,
                token=token,
                org_id=org_id,
                public=public,
            )
        feature_report_path(
            dest_path, "like", {"Overwrite": overwrite, "Public": public}, token=token
        )
        src = convert_pathlib_to_string_if_needed(src)
        if isinstance(src, str):
            source_ds = dataset.load(src)
        else:
            source_ds = src

        if tensors:
            tensors = source_ds._resolve_tensor_list(tensors)  # type: ignore
        else:
            tensors = source_ds.tensors  # type: ignore

        if unlink is True:
            unlink = tensors  # type: ignore
        elif unlink is False:
            unlink = []
        for tensor_name in tensors:  # type: ignore
            if overwrite and tensor_name in destination_ds:
                destination_ds.delete_tensor(tensor_name)
            destination_ds.create_tensor_like(tensor_name, source_ds[tensor_name], unlink=tensor_name in unlink)  # type: ignore

        destination_ds.info.update(source_ds.info.__getstate__())  # type: ignore

        return destination_ds

    @staticmethod
    def copy(
        src: Union[str, pathlib.Path, Dataset],
        dest: Union[str, pathlib.Path],
        runtime: Optional[dict] = None,
        tensors: Optional[List[str]] = None,
        overwrite: bool = False,
        src_creds=None,
        token=None,
        dest_creds=None,
        num_workers: int = 0,
        scheduler="threaded",
        progressbar=True,
        **kwargs,
    ):
        """Copies dataset at ``src`` to ``dest``. Version control history is not included.

        Args:
            src (Union[str, Dataset, pathlib.Path]): The Dataset or the path to the dataset to be copied.
            dest (str, pathlib.Path): Destination path to copy to.
            runtime (dict): Parameters for Activeloop DB Engine. Only applicable for hub:// paths.
            tensors (List[str], optional): Names of tensors (and groups) to be copied. If not specified all tensors are copied.
            overwrite (bool): If True and a dataset exists at ``dest``, it will be overwritten. Defaults to ``False``.
            src_creds (dict, str, optional): The string ``ENV`` or a dictionary containing credentials used to access the dataset at the path.
                - If 'aws_access_key_id', 'aws_secret_access_key', 'aws_session_token' are present, these take precedence over credentials present in the environment or in credentials file. Currently only works with s3 paths.
                - It supports 'aws_access_key_id', 'aws_secret_access_key', 'aws_session_token', 'endpoint_url', 'aws_region', 'profile_name' as keys.
                - If 'ENV' is passed, credentials are fetched from the environment variables. This is also the case when creds is not passed for cloud datasets. For datasets connected to hub cloud, specifying 'ENV' will override the credentials fetched from Activeloop and use local ones.
            dest_creds (dict, optional): creds required to create / overwrite datasets at ``dest``.
            token (str, optional): Activeloop token, used for fetching credentials to the dataset at path if it is a Deep Lake dataset. This is optional, tokens are normally autogenerated.
            num_workers (int): The number of workers to use for copying. Defaults to 0. When set to 0, it will always use serial processing, irrespective of the scheduler.
            scheduler (str): The scheduler to be used for copying. Supported values include: 'serial', 'threaded', 'processed' and 'ray'.
                Defaults to 'threaded'.
            progressbar (bool): Displays a progress bar if True (default).
            **kwargs (dict): Additional keyword arguments

        Returns:
            Dataset: New dataset object.

        Raises:
            DatasetHandlerError: If a dataset already exists at destination path and overwrite is False.
            UnsupportedParameterException: If a parameter that is no longer supported is specified.
        """
        if "src_token" in kwargs:
            raise UnsupportedParameterException(
                "src_token is now not supported. You should use `token` instead."
            )

        if "dest_token" in kwargs:
            raise UnsupportedParameterException(
                "dest_token is now not supported. You should use `token` instead."
            )

        if isinstance(src, (str, pathlib.Path)):
            src = convert_pathlib_to_string_if_needed(src)
            try:
                src_ds = deeplake.load(
                    src, read_only=True, creds=src_creds, token=token, verbose=False
                )
            except DatasetCorruptError as e:
                raise DatasetCorruptError(
                    "The source dataset is corrupted.",
                    "You can try to fix this by loading the dataset with `reset=True` "
                    "which will attempt to reset uncommitted HEAD changes and load the previous version.",
                    e.__cause__,
                )
        else:
            src_ds = src
            src_ds.path = str(src_ds.path)

        dest = convert_pathlib_to_string_if_needed(dest)

        return src_ds.copy(
            dest,
            runtime=runtime,
            tensors=tensors,
            overwrite=overwrite,
            creds=dest_creds,
            token=token,
            num_workers=num_workers,
            scheduler=scheduler,
            progressbar=progressbar,
        )

    @staticmethod
    def deepcopy(
        src: Union[str, pathlib.Path, Dataset],
        dest: Union[str, pathlib.Path],
        runtime: Optional[Dict] = None,
        tensors: Optional[List[str]] = None,
        overwrite: bool = False,
        src_creds=None,
        dest_creds=None,
        token=None,
        num_workers: int = 0,
        scheduler="threaded",
        progressbar=True,
        public: bool = False,
        verbose: bool = True,
        **kwargs,
    ):
        """Copies dataset at ``src`` to ``dest`` including version control history.

        Args:
            src (str, pathlib.Path, Dataset): The Dataset or the path to the dataset to be copied.
            dest (str, pathlib.Path): Destination path to copy to.
            runtime (dict): Parameters for Activeloop DB Engine. Only applicable for hub:// paths.
            tensors (List[str], optional): Names of tensors (and groups) to be copied. If not specified all tensors are copied.
            overwrite (bool): If True and a dataset exists at `destination`, it will be overwritten. Defaults to False.
            src_creds (dict, str, optional): The string ``ENV`` or a dictionary containing credentials used to access the dataset at the path.
                - If 'aws_access_key_id', 'aws_secret_access_key', 'aws_session_token' are present, these take precedence over credentials present in the environment or in credentials file. Currently only works with s3 paths.
                - It supports 'aws_access_key_id', 'aws_secret_access_key', 'aws_session_token', 'endpoint_url', 'aws_region', 'profile_name' as keys.
                - If 'ENV' is passed, credentials are fetched from the environment variables. This is also the case when creds is not passed for cloud datasets. For datasets connected to hub cloud, specifying 'ENV' will override the credentials fetched from Activeloop and use local ones.
            dest_creds (dict, optional): creds required to create / overwrite datasets at ``dest``.
            token (str, optional): Activeloop token, used for fetching credentials to the dataset at path if it is a Deep Lake dataset. This is optional, tokens are normally autogenerated.
            num_workers (int): The number of workers to use for copying. Defaults to 0. When set to 0, it will always use serial processing, irrespective of the scheduler.
            scheduler (str): The scheduler to be used for copying. Supported values include: 'serial', 'threaded', 'processed' and 'ray'.
                Defaults to 'threaded'.
            progressbar (bool): Displays a progress bar if True (default).
            public (bool): Defines if the dataset will have public access. Applicable only if Deep Lake cloud storage is used and a new Dataset is being created. Defaults to ``False``.
            verbose (bool): If True, logs will be printed. Defaults to ``True``.
            **kwargs: Additional keyword arguments

        Returns:
            Dataset: New dataset object.

        Raises:
            DatasetHandlerError: If a dataset already exists at destination path and overwrite is False.
            TypeError: If source is not a path to a dataset.
            UnsupportedParameterException: If parameter that is no longer supported is beeing called.
            DatasetCorruptError: If loading source dataset fails with DatasetCorruptedError
        """

        if "src_token" in kwargs:
            raise UnsupportedParameterException(
                "src_token is now not supported. You should use `token` instead."
            )

        if "dest_token" in kwargs:
            raise UnsupportedParameterException(
                "dest_token is now not supported. You should use `token` instead."
            )

        deeplake_reporter.feature_report(
            feature_name="deepcopy",
            parameters={
                "Overwrite": overwrite,
                "Num_Workers": num_workers,
                "Scheduler": scheduler,
                "Progressbar": progressbar,
                "Public": public,
            },
        )

        dest = convert_pathlib_to_string_if_needed(dest)

        if isinstance(src, (str, pathlib.Path)):
            src = convert_pathlib_to_string_if_needed(src)
            try:
                src_ds = deeplake.load(
                    src, read_only=True, creds=src_creds, token=token, verbose=False
                )
            except DatasetCorruptError as e:
                raise DatasetCorruptError(
                    "The source dataset is corrupted.",
                    "You can try to fix this by loading the dataset with `reset=True` "
                    "which will attempt to reset uncommitted HEAD changes and load the previous version.",
                    e.__cause__,
                )
        else:
            src_ds = src

<<<<<<< HEAD
        verify_dataset_name(dest)
=======
        deeplake_reporter.feature_report(
            feature_name="deepcopy",
            parameters={
                "tensors": tensors,
                "overwrite": overwrite,
                "num_workers": num_workers,
                "scheduler": scheduler,
                "progressbar": progressbar,
                "public": public,
                "verbose": verbose,
            },
        )
>>>>>>> 2bfa3a2a

        src_storage = get_base_storage(src_ds.storage)

        db_engine = (runtime or {}).get("db_engine", False)
        dest_storage, cache_chain = get_storage_and_cache_chain(
            dest,
            db_engine=db_engine,
            creds=dest_creds,
            token=token,
            read_only=False,
            memory_cache_size=DEFAULT_MEMORY_CACHE_SIZE,
            local_cache_size=DEFAULT_LOCAL_CACHE_SIZE,
        )

        if dataset_exists(cache_chain):
            if overwrite:
                cache_chain.clear()
            else:
                raise DatasetHandlerError(
                    f"A dataset already exists at the given path ({dest}). If you want to copy to a new dataset, either specify another path or use overwrite=True."
                )

        metas: Dict[str, DatasetMeta] = {}

        def copy_func(keys, progress_callback=None):
            cache = generate_chain(
                src_storage,
                memory_cache_size=DEFAULT_MEMORY_CACHE_SIZE,
                local_cache_size=DEFAULT_LOCAL_CACHE_SIZE,
                path=src_ds.path,
            )
            for key in keys:
                val = metas.get(key) or cache[key]
                if isinstance(val, DeepLakeMemoryObject):
                    dest_storage[key] = val.tobytes()
                else:
                    dest_storage[key] = val
                if progress_callback:
                    progress_callback(1)

        def copy_func_with_progress_bar(pg_callback, keys):
            copy_func(keys, pg_callback)

        keys = src_storage._all_keys()
        if tensors is not None:
            required_tensors = src_ds._resolve_tensor_list(tensors)
            for t in required_tensors[:]:
                required_tensors.extend(src_ds[t].meta.links)
            required_tensor_paths = set(
                src_ds.meta.tensor_names[t] for t in required_tensors
            )

            all_tensors_in_src = src_ds._tensors()
            all_tensor_paths_in_src = [
                src_ds.meta.tensor_names[t] for t in all_tensors_in_src
            ]
            tensor_paths_to_exclude = [
                t for t in all_tensor_paths_in_src if t not in required_tensor_paths
            ]

            def fltr(k):
                for t in tensor_paths_to_exclude:
                    if k.startswith(t + "/") or "/" + t + "/" in k:
                        return False
                return True

            def keep_group(g):
                for t in tensors:
                    if t == g or t.startswith(g + "/"):
                        return True
                return False

            def process_meta(k):
                if posixpath.basename(k) == DATASET_META_FILENAME:
                    meta = DatasetMeta.frombuffer(src_storage[k])
                    if not meta.tensor_names:  # backward compatibility
                        meta.tensor_names = {t: t for t in meta.tensors}
                    meta.tensors = list(
                        filter(
                            lambda t: meta.tensor_names[t] in required_tensor_paths,
                            meta.tensors,
                        )
                    )
                    meta.hidden_tensors = list(
                        filter(lambda t: t in meta.tensors, meta.hidden_tensors)
                    )
                    meta.groups = list(filter(keep_group, meta.groups))
                    meta.tensor_names = {
                        k: v for k, v in meta.tensor_names.items() if k in meta.tensors
                    }
                    metas[k] = meta
                return k

            keys = filter(fltr, map(process_meta, keys))
        keys = list(keys)
        if tensors:
            assert metas
        len_keys = len(keys)
        if num_workers <= 1:
            keys = [keys]
        else:
            keys = [keys[i::num_workers] for i in range(num_workers)]
        compute_provider = get_compute_provider(scheduler, num_workers)
        try:
            if progressbar:
                compute_provider.map_with_progress_bar(
                    copy_func_with_progress_bar,
                    keys,
                    len_keys,
                    "Copying dataset",
                )
            else:
                compute_provider.map(copy_func, keys)
        finally:
            compute_provider.close()

        ret = dataset_factory(
            path=dest,
            storage=cache_chain,
            public=public,
            token=token,
            verbose=verbose,
        )
        ret._register_dataset()
        dataset_created(ret)
        dataset_written(ret)
        if not ret.has_head_changes:
            dataset_committed(ret)
        return ret

    @staticmethod
    @spinner
    def connect(
        src_path: str,
        creds_key: str,
        dest_path: Optional[str] = None,
        org_id: Optional[str] = None,
        ds_name: Optional[str] = None,
        token: Optional[str] = None,
    ) -> Dataset:
        """Connects dataset at ``src_path`` to Deep Lake via the provided path.

        Examples:
            >>> # Connect an s3 dataset
            >>> ds = deeplake.connect(src_path="s3://bucket/dataset", dest_path="hub://my_org/dataset", creds_key="my_managed_credentials_key", token="my_activeloop_token")
            >>> # or
            >>> ds = deeplake.connect(src_path="s3://bucket/dataset", org_id="my_org", creds_key="my_managed_credentials_key", token="my_activeloop_token")

        Args:
            src_path (str): Cloud path to the source dataset. Can be:
                an s3 path like ``s3://bucket/path/to/dataset``.
                a gcs path like ``gcs://bucket/path/to/dataset``.
            creds_key (str): The managed credentials to be used for accessing the source path.
            dest_path (str, optional): The full path to where the connected Deep Lake dataset will reside. Can be:
                a Deep Lake path like ``hub://organization/dataset``
            org_id (str, optional): The organization to where the connected Deep Lake dataset will be added.
            ds_name (str, optional): The name of the connected Deep Lake dataset. Will be infered from ``dest_path`` or ``src_path`` if not provided.
            token (str, optional): Activeloop token used to fetch the managed credentials.

        Returns:
            Dataset: The connected Deep Lake dataset.

        Raises:
            InvalidSourcePathError: If the ``src_path`` is not a valid s3 or gcs path.
            InvalidDestinationPathError: If ``dest_path``, or ``org_id`` and ``ds_name`` do not form a valid Deep Lake path.
        """
        path = connect_dataset_entry(
            src_path=src_path,
            creds_key=creds_key,
            dest_path=dest_path,
            org_id=org_id,
            ds_name=ds_name,
            token=token,
        )
        return deeplake.dataset(path, token=token, verbose=False)

    @staticmethod
    def ingest_coco(
        images_directory: Union[str, pathlib.Path],
        annotation_files: Union[str, pathlib.Path, List[str]],
        dest: Union[str, pathlib.Path],
        key_to_tensor_mapping: Optional[Dict] = None,
        file_to_group_mapping: Optional[Dict] = None,
        ignore_one_group: bool = True,
        ignore_keys: Optional[List[str]] = None,
        image_params: Optional[Dict] = None,
        image_creds_key: Optional[str] = None,
        src_creds: Optional[Union[str, Dict]] = None,
        dest_creds: Optional[Union[str, Dict]] = None,
        inspect_limit: int = 1000000,
        progressbar: bool = True,
        shuffle: bool = False,
        num_workers: int = 0,
        token: Optional[str] = None,
        connect_kwargs: Optional[Dict] = None,
        **dataset_kwargs,
    ) -> Dataset:
        """Ingest images and annotations in COCO format to a Deep Lake Dataset. The source data can be stored locally or in the cloud.

        Examples:
            >>> ds = deeplake.ingest_coco(
            >>>     "path/to/images/directory",
            >>>     ["path/to/annotation/file1.json", "path/to/annotation/file2.json"],
            >>>     dest="hub://org_id/dataset",
            >>>     key_to_tensor_mapping={"category_id": "labels", "bbox": "boxes"},
            >>>     file_to_group_mapping={"file1.json": "group1", "file2.json": "group2"},
            >>>     ignore_keys=["area", "image_id", "id"],
            >>>     token="my_activeloop_token",
            >>>     num_workers=4,
            >>> )
            >>> # or ingest data from the cloud
            >>> ds = deeplake.ingest_coco(
            >>>     "s3://bucket/images/directory",
            >>>     "s3://bucket/annotation/file1.json",
            >>>     dest="hub://org_id/dataset_name",
            >>>     ignore_one_group=True,
            >>>     ignore_keys=["area", "image_id", "id"],
            >>>     image_settings={"name": "images", "htype": "link[image]", "sample_compression": "jpeg"},
            >>>     image_creds_key="my_s3_managed_credentials"
            >>>     src_creds=aws_creds, # Can also be inferred from environment
            >>>     token="my_activeloop_token",
            >>>     num_workers=4,
            >>> )

        Args:
            images_directory (str, pathlib.Path): The path to the directory containing images.
            annotation_files (str, pathlib.Path, List[str]): Path to JSON annotation files in COCO format.
            dest (str, pathlib.Path):
                - The full path to the dataset. Can be:
                - a Deep Lake cloud path of the form ``hub://org_id/datasetname``. To write to Deep Lake cloud datasets, ensure that you are logged in to Deep Lake (use 'activeloop login' from command line), or pass in a token using the 'token' parameter.
                - an s3 path of the form ``s3://bucketname/path/to/dataset``. Credentials are required in either the environment or passed to the creds argument.
                - a local file system path of the form ``./path/to/dataset`` or ``~/path/to/dataset`` or ``path/to/dataset``.
                - a memory path of the form ``mem://path/to/dataset`` which doesn't save the dataset but keeps it in memory instead. Should be used only for testing as it does not persist.
            key_to_tensor_mapping (Optional[Dict]): A one-to-one mapping between COCO keys and Dataset tensor names.
            file_to_group_mapping (Optional[Dict]): A one-to-one mapping between COCO annotation file names and Dataset group names.
            ignore_one_group (bool): Skip creation of group in case of a single annotation file. Set to ``False`` by default.
            ignore_keys (List[str]): A list of COCO keys to ignore.
            image_params (Optional[Dict]): A dictionary containing parameters for the images tensor.
            image_creds_key (Optional[str]): The name of the managed credentials to use for accessing the images in the linked tensor (is applicable).
            src_creds (Optional[Union[str, Dict]]): Credentials to access the source data. If not provided, will be inferred from the environment.
            dest_creds (Optional[Union[str, Dict]]): The string ``ENV`` or a dictionary containing credentials used to access the destination path of the dataset.
            inspect_limit (int): The maximum number of samples to inspect in the annotations json, in order to generate the set of COCO annotation keys. Set to ``1000000`` by default.
            progressbar (bool): Enables or disables ingestion progress bar. Set to ``True`` by default.
            shuffle (bool): Shuffles the input data prior to ingestion. Set to ``False`` by default.
            num_workers (int): The number of workers to use for ingestion. Set to ``0`` by default.
            token (Optional[str]): The token to use for accessing the dataset and/or connecting it to Deep Lake.
            connect_kwargs (Optional[Dict]): If specified, the dataset will be connected to Deep Lake, and connect_kwargs will be passed to :meth:`Dataset.connect <deeplake.core.dataset.Dataset.connect>`.
            **dataset_kwargs: Any arguments passed here will be forwarded to the dataset creator function. See :func:`deeplake.empty`.

        Returns:
            Dataset: The Dataset created from images and COCO annotations.

        Raises:
            IngestionError: If either ``key_to_tensor_mapping`` or ``file_to_group_mapping`` are not one-to-one.
        """

        dest = convert_pathlib_to_string_if_needed(dest)
        images_directory = convert_pathlib_to_string_if_needed(images_directory)
        annotation_files = (
            [convert_pathlib_to_string_if_needed(f) for f in annotation_files]
            if isinstance(annotation_files, list)
            else convert_pathlib_to_string_if_needed(annotation_files)
        )

        feature_report_path(
            dest,
            "ingest_coco",
            {"num_workers": num_workers},
            token=token,
        )

        unstructured = CocoDataset(
            source=images_directory,
            annotation_files=annotation_files,
            key_to_tensor_mapping=key_to_tensor_mapping,
            file_to_group_mapping=file_to_group_mapping,
            ignore_one_group=ignore_one_group,
            ignore_keys=ignore_keys,
            image_params=image_params,
            image_creds_key=image_creds_key,
            creds=src_creds,
        )
        structure = unstructured.prepare_structure(inspect_limit)

        ds = deeplake.empty(
            dest, creds=dest_creds, verbose=False, token=token, **dataset_kwargs
        )
        if connect_kwargs is not None:
            connect_kwargs["token"] = token or connect_kwargs.get("token")
            ds.connect(**connect_kwargs)

        structure.create_missing(ds)

        unstructured.structure(ds, progressbar, num_workers, shuffle)

        return ds

    @staticmethod
    def ingest_yolo(
        data_directory: Union[str, pathlib.Path],
        dest: Union[str, pathlib.Path],
        class_names_file: Optional[Union[str, pathlib.Path]] = None,
        annotations_directory: Optional[Union[str, pathlib.Path]] = None,
        allow_no_annotation: bool = False,
        image_params: Optional[Dict] = None,
        label_params: Optional[Dict] = None,
        coordinates_params: Optional[Dict] = None,
        src_creds: Optional[Union[str, Dict]] = None,
        dest_creds: Optional[Union[str, Dict]] = None,
        image_creds_key: Optional[str] = None,
        inspect_limit: int = 1000,
        progressbar: bool = True,
        shuffle: bool = False,
        num_workers: int = 0,
        token: Optional[str] = None,
        connect_kwargs: Optional[Dict] = None,
        **dataset_kwargs,
    ) -> Dataset:
        """Ingest images and annotations (bounding boxes or polygons) in YOLO format to a Deep Lake Dataset. The source data can be stored locally or in the cloud.

        Examples:
            >>> ds = deeplake.ingest_yolo(
            >>>     "path/to/data/directory",
            >>>     dest="hub://org_id/dataset",
            >>>     allow_no_annotation=True,
            >>>     token="my_activeloop_token",
            >>>     num_workers=4,
            >>> )
            >>> # or ingest data from the cloud
            >>> ds = deeplake.ingest_yolo(
            >>>     "s3://bucket/data_directory",
            >>>     dest="hub://org_id/dataset",
            >>>     image_params={"name": "image_links", "htype": "link[image]"},
            >>>     image_creds_key="my_s3_managed_credentials",
            >>>     src_creds=aws_creds, # Can also be inferred from environment
            >>>     token="my_activeloop_token",
            >>>     num_workers=4,
            >>> )

        Args:
            data_directory (str, pathlib.Path): The path to the directory containing the data (images files and annotation files(see 'annotations_directory' input for specifying annotations in a separate directory).
            dest (str, pathlib.Path):
                - The full path to the dataset. Can be:
                - a Deep Lake cloud path of the form ``hub://org_id/datasetname``. To write to Deep Lake cloud datasets, ensure that you are logged in to Deep Lake (use 'activeloop login' from command line), or pass in a token using the 'token' parameter.
                - an s3 path of the form ``s3://bucketname/path/to/dataset``. Credentials are required in either the environment or passed to the creds argument.
                - a local file system path of the form ``./path/to/dataset`` or ``~/path/to/dataset`` or ``path/to/dataset``.
                - a memory path of the form ``mem://path/to/dataset`` which doesn't save the dataset but keeps it in memory instead. Should be used only for testing as it does not persist.
            class_names_file: Path to the file containing the class names on separate lines. This is typically a file titled classes.names.
            annotations_directory (Optional[Union[str, pathlib.Path]]): Path to directory containing the annotations. If specified, the 'data_directory' will not be examined for annotations.
            allow_no_annotation (bool): Flag to determine whether missing annotations files corresponding to an image should be treated as empty annoations. Set to ``False`` by default.
            image_params (Optional[Dict]): A dictionary containing parameters for the images tensor.
            label_params (Optional[Dict]): A dictionary containing parameters for the labels tensor.
            coordinates_params (Optional[Dict]): A dictionary containing parameters for the ccoordinates tensor. This tensor either contains bounding boxes or polygons.
            src_creds (Optional[Union[str, Dict]]): Credentials to access the source data. If not provided, will be inferred from the environment.
            dest_creds (Optional[Union[str, Dict]]): The string ``ENV`` or a dictionary containing credentials used to access the destination path of the dataset.
            image_creds_key (Optional[str]): creds_key for linked tensors, applicable if the htype for the images tensor is specified as 'link[image]' in the 'image_params' input.
            inspect_limit (int): The maximum number of annotations to inspect, in order to infer whether they are bounding boxes of polygons. This in put is ignored if the htype is specfied in the 'coordinates_params'.
            progressbar (bool): Enables or disables ingestion progress bar. Set to ``True`` by default.
            shuffle (bool): Shuffles the input data prior to ingestion. Set to ``False`` by default.
            num_workers (int): The number of workers to use for ingestion. Set to ``0`` by default.
            token (Optional[str]): The token to use for accessing the dataset and/or connecting it to Deep Lake.
            connect_kwargs (Optional[Dict]): If specified, the dataset will be connected to Deep Lake, and connect_kwargs will be passed to :meth:`Dataset.connect <deeplake.core.dataset.Dataset.connect>`.
            **dataset_kwargs: Any arguments passed here will be forwarded to the dataset creator function. See :func:`deeplake.empty`.

        Returns:
            Dataset: The Dataset created from the images and YOLO annotations.

        Raises:
            IngestionError: If annotations are not found for all the images and 'allow_no_annotation' is False
        """

        dest = convert_pathlib_to_string_if_needed(dest)
        data_directory = convert_pathlib_to_string_if_needed(data_directory)

        annotations_directory = (
            convert_pathlib_to_string_if_needed(annotations_directory)
            if annotations_directory is not None
            else None
        )

        class_names_file = (
            convert_pathlib_to_string_if_needed(class_names_file)
            if class_names_file is not None
            else None
        )

        feature_report_path(
            dest,
            "ingest_yolo",
            {"num_workers": num_workers},
            token=token,
        )

        unstructured = YoloDataset(
            data_directory=data_directory,
            class_names_file=class_names_file,
            annotations_directory=annotations_directory,
            image_params=image_params,
            label_params=label_params,
            coordinates_params=coordinates_params,
            allow_no_annotation=allow_no_annotation,
            creds=src_creds,
            image_creds_key=image_creds_key,
            inspect_limit=inspect_limit,
        )

        structure = unstructured.prepare_structure()

        ds = deeplake.empty(
            dest, creds=dest_creds, verbose=False, token=token, **dataset_kwargs
        )
        if connect_kwargs is not None:
            connect_kwargs["token"] = token or connect_kwargs.get("token")
            ds.connect(**connect_kwargs)

        structure.create_missing(ds)

        unstructured.structure(
            ds,
            progressbar,
            num_workers,
            shuffle,
        )

        return ds

    @staticmethod
    def ingest_classification(
        src: Union[str, pathlib.Path],
        dest: Union[str, pathlib.Path],
        image_params: Optional[Dict] = None,
        label_params: Optional[Dict] = None,
        dest_creds: Optional[Union[str, Dict]] = None,
        progressbar: bool = True,
        summary: bool = True,
        num_workers: int = 0,
        shuffle: bool = True,
        token: Optional[str] = None,
        connect_kwargs: Optional[Dict] = None,
        **dataset_kwargs,
    ) -> Dataset:
        """Ingest a dataset of images from a local folder to a Deep Lake Dataset. Images should be stored in subfolders by class name.

        Args:
            src (str, pathlib.Path): Local path to where the unstructured dataset of images is stored or path to csv file.
            dest (str, pathlib.Path): - The full path to the dataset. Can be:
                - a Deep Lake cloud path of the form ``hub://org_id/datasetname``. To write to Deep Lake cloud datasets, ensure that you are logged in to Deep Lake (use 'activeloop login' from command line)
                - an s3 path of the form ``s3://bucketname/path/to/dataset``. Credentials are required in either the environment or passed to the creds argument.
                - a local file system path of the form ``./path/to/dataset`` or ``~/path/to/dataset`` or ``path/to/dataset``.
                - a memory path of the form ``mem://path/to/dataset`` which doesn't save the dataset but keeps it in memory instead. Should be used only for testing as it does not persist.
            image_params (Optional[Dict]): A dictionary containing parameters for the images tensor.
            label_params (Optional[Dict]): A dictionary containing parameters for the labels tensor.
            dest_creds (Optional[Union[str, Dict]]): The string ``ENV`` or a dictionary containing credentials used to access the destination path of the dataset.
            progressbar (bool): Enables or disables ingestion progress bar. Defaults to ``True``.
            summary (bool): If ``True``, a summary of skipped files will be printed after completion. Defaults to ``True``.
            num_workers (int): The number of workers to use for ingestion. Set to ``0`` by default.
            shuffle (bool): Shuffles the input data prior to ingestion. Since data arranged in folders by class is highly non-random, shuffling is important in order to produce optimal results when training. Defaults to ``True``.
            token (Optional[str]): The token to use for accessing the dataset.
            connect_kwargs (Optional[Dict]): If specified, the dataset will be connected to Deep Lake, and connect_kwargs will be passed to :meth:`Dataset.connect <deeplake.core.dataset.Dataset.connect>`.
            **dataset_kwargs: Any arguments passed here will be forwarded to the dataset creator function see :func:`deeplake.empty`.

        Returns:
            Dataset: New dataset object with structured dataset.

        Raises:
            InvalidPathException: If the source directory does not exist.
            SamePathException: If the source and destination path are same.
            AutoCompressionError: If the source director is empty or does not contain a valid extension.
            InvalidFileExtension: If the most frequent file extension is found to be 'None' during auto-compression.

        Note:
            - Currently only local source paths and image classification datasets / csv files are supported for automatic ingestion.
            - Supported filetypes: png/jpeg/jpg/csv.
            - All files and sub-directories with unsupported filetypes are ignored.
            - Valid source directory structures for image classification look like::

                data/
                    img0.jpg
                    img1.jpg
                    ...

            - or::

                data/
                    class0/
                        cat0.jpg
                        ...
                    class1/
                        dog0.jpg
                        ...
                    ...

            - or::

                data/
                    train/
                        class0/
                            img0.jpg
                            ...
                        ...
                    val/
                        class0/
                            img0.jpg
                            ...
                        ...
                    ...

            - Classes defined as sub-directories can be accessed at ``ds["test/labels"].info.class_names``.
            - Support for train and test sub directories is present under ``ds["train/images"]``, ``ds["train/labels"]`` and ``ds["test/images"]``, ``ds["test/labels"]``.
            - Mapping filenames to classes from an external file is currently not supported.
        """
        dest = convert_pathlib_to_string_if_needed(dest)
        feature_report_path(
            dest,
            "ingest_classification",
            {
                "Progressbar": progressbar,
                "Summary": summary,
            },
            token=token,
        )

        src = convert_pathlib_to_string_if_needed(src)

        if isinstance(src, str):
            if os.path.isdir(dest) and os.path.samefile(src, dest):
                raise SamePathException(src)

            if src.lower().endswith((".csv", ".txt")):
                import pandas as pd  # type:ignore

                if not os.path.isfile(src):
                    raise InvalidPathException(src)
                source = pd.read_csv(src, quotechar='"', skipinitialspace=True)
                ds = dataset.ingest_dataframe(
                    source,
                    dest,
                    dest_creds=dest_creds,
                    progressbar=progressbar,
                    token=token,
                    **dataset_kwargs,
                )
                return ds

            if not os.path.isdir(src):
                raise InvalidPathException(src)

            if image_params is None:
                image_params = {}
            if label_params is None:
                label_params = {}

            if not image_params.get("sample_compression", None):
                images_compression = get_most_common_extension(src)
                if images_compression is None:
                    raise InvalidFileExtension(src)
                image_params["sample_compression"] = images_compression

            # TODO: support more than just image classification (and update docstring)
            unstructured = ImageClassification(source=src)

            ds = deeplake.empty(
                dest, creds=dest_creds, token=token, verbose=False, **dataset_kwargs
            )
            if connect_kwargs is not None:
                connect_kwargs["token"] = token or connect_kwargs.get("token")
                ds.connect(**connect_kwargs)

            # TODO: auto detect compression
            unstructured.structure(
                ds,  # type: ignore
                progressbar=progressbar,
                generate_summary=summary,
                image_tensor_args=image_params,
                label_tensor_args=label_params,
                num_workers=num_workers,
                shuffle=shuffle,
            )

        return ds  # type: ignore

    @staticmethod
    def ingest_kaggle(
        tag: str,
        src: Union[str, pathlib.Path],
        dest: Union[str, pathlib.Path],
        exist_ok: bool = False,
        images_compression: str = "auto",
        dest_creds: Optional[Union[str, Dict]] = None,
        kaggle_credentials: Optional[dict] = None,
        progressbar: bool = True,
        summary: bool = True,
        shuffle: bool = True,
        **dataset_kwargs,
    ) -> Dataset:
        """Download and ingest a kaggle dataset and store it as a structured dataset to destination.

        Args:
            tag (str): Kaggle dataset tag. Example: ``"coloradokb/dandelionimages"`` points to https://www.kaggle.com/coloradokb/dandelionimages
            src (str, pathlib.Path): Local path to where the raw kaggle dataset will be downlaoded to.
            dest (str, pathlib.Path): - The full path to the dataset. Can be:
                - a Deep Lake cloud path of the form ``hub://username/datasetname``. To write to Deep Lake cloud datasets, ensure that you are logged in to Deep Lake (use 'activeloop login' from command line)
                - an s3 path of the form ``s3://bucketname/path/to/dataset``. Credentials are required in either the environment or passed to the creds argument.
                - a local file system path of the form ``./path/to/dataset`` or ``~/path/to/dataset`` or ``path/to/dataset``.
                - a memory path of the form ``mem://path/to/dataset`` which doesn't save the dataset but keeps it in memory instead. Should be used only for testing as it does not persist.
            exist_ok (bool): If the kaggle dataset was already downloaded and ``exist_ok`` is ``True``, ingestion will proceed without error.
            images_compression (str): For image classification datasets, this compression will be used for the ``images`` tensor. If ``images_compression`` is "auto", compression will be automatically determined by the most common extension in the directory.
            dest_creds (Optional[Union[str, Dict]]): The string ``ENV`` or a dictionary containing credentials used to access the destination path of the dataset.
            kaggle_credentials (dict): A dictionary containing kaggle credentials {"username":"YOUR_USERNAME", "key": "YOUR_KEY"}. If ``None``, environment variables/the kaggle.json file will be used if available.
            progressbar (bool): Enables or disables ingestion progress bar. Set to ``True`` by default.
            summary (bool): Generates ingestion summary. Set to ``True`` by default.
            shuffle (bool): Shuffles the input data prior to ingestion. Since data arranged in folders by class is highly non-random, shuffling is important in order to produce optimal results when training. Defaults to ``True``.
            **dataset_kwargs: Any arguments passed here will be forwarded to the dataset creator function. See :func:`deeplake.dataset`.

        Returns:
            Dataset: New dataset object with structured dataset.

        Raises:
            SamePathException: If the source and destination path are same.

        Note:
            Currently only local source paths and image classification datasets are supported for automatic ingestion.
        """
        src = convert_pathlib_to_string_if_needed(src)
        dest = convert_pathlib_to_string_if_needed(dest)

        feature_report_path(
            dest,
            "ingest_kaggle",
            {
                "Images_Compression": images_compression,
                "Exist_Ok": exist_ok,
                "Progressbar": progressbar,
                "Summary": summary,
            },
            token=dataset_kwargs.get("token", None),
        )

        if os.path.isdir(src) and os.path.isdir(dest):
            if os.path.samefile(src, dest):
                raise SamePathException(src)

        download_kaggle_dataset(
            tag,
            local_path=src,
            kaggle_credentials=kaggle_credentials,
            exist_ok=exist_ok,
        )

        ds = deeplake.ingest_classification(
            src=src,
            dest=dest,
            image_params={"sample_compression": images_compression},
            dest_creds=dest_creds,
            progressbar=progressbar,
            summary=summary,
            shuffle=shuffle,
            **dataset_kwargs,
        )

        return ds

    @staticmethod
    def ingest_dataframe(
        src,
        dest: Union[str, pathlib.Path],
        column_params: Optional[Dict] = None,
        src_creds: Optional[Union[str, Dict]] = None,
        dest_creds: Optional[Union[str, Dict]] = None,
        creds_key: Optional[Dict] = None,
        progressbar: bool = True,
        token: Optional[str] = None,
        connect_kwargs: Optional[Dict] = None,
        **dataset_kwargs,
    ):
        """Convert pandas dataframe to a Deep Lake Dataset. The contents of the dataframe can be parsed literally, or can be treated as links to local or cloud files.

        Examples:
            >>> ds = deeplake.dataframe(
            >>>     df,
            >>>     dest="hub://org_id/dataset",
            >>> )
            >>> # or ingest data as images from the cloud
            >>> ds = deeplake.dataframe(
            >>>     df,
            >>>     dest="hub://org_id/dataset",
            >>>     column_params={"df_column_with_cloud_paths": {"name": "images", "htype": "image"}}
            >>>     src_creds=aws_creds
            >>> )
            >>> # or ingest data as linked images in the cloud
            >>> ds = deeplake.dataframe(
            >>>     df,
            >>>     dest="hub://org_id/dataset",
            >>>     column_params={"df_column_with_cloud_paths": {"name": "image_links", "htype": "link[image]"}}
            >>>     creds_key="my_s3_managed_credentials"
            >>> )

        Args:
            src (pd.DataFrame): The pandas dataframe to be converted.
            dest (str, pathlib.Path):
                - A Dataset or The full path to the dataset. Can be:
                - a Deep Lake cloud path of the form ``hub://username/datasetname``. To write to Deep Lake cloud datasets, ensure that you are logged in to Deep Lake (use 'activeloop login' from command line)
                - an s3 path of the form ``s3://bucketname/path/to/dataset``. Credentials are required in either the environment or passed to the creds argument.
                - a local file system path of the form ``./path/to/dataset`` or ``~/path/to/dataset`` or ``path/to/dataset``.
                - a memory path of the form ``mem://path/to/dataset`` which doesn't save the dataset but keeps it in memory instead. Should be used only for testing as it does not persist.
            column_params (Optional[Dict]): A dictionary containing parameters for the tensors corresponding to the dataframe columns.
            src_creds (Optional[Union[str, Dict]]): Credentials to access the source data. If not provided, will be inferred from the environment.
            dest_creds (Optional[Union[str, Dict]]): The string ``ENV`` or a dictionary containing credentials used to access the destination path of the dataset.
            creds_key (Optional[str]): creds_key for linked tensors, applicable if the htype any tensor is specified as 'link[...]' in the 'column_params' input.
            progressbar (bool): Enables or disables ingestion progress bar. Set to ``True`` by default.
            token (Optional[str]): The token to use for accessing the dataset.
            connect_kwargs (Optional[Dict]): A dictionary containing arguments to be passed to the dataset connect method. See :meth:`Dataset.connect`.
            **dataset_kwargs: Any arguments passed here will be forwarded to the dataset creator function. See :func:`deeplake.empty`.

        Returns:
            Dataset: New dataset created from the dataframe.

        Raises:
            Exception: If ``src`` is not a valid pandas dataframe object.
        """
        import pandas as pd
        from deeplake.auto.structured.dataframe import DataFrame

        feature_report_path(
            convert_pathlib_to_string_if_needed(dest),
            "ingest_dataframe",
            {},
            token=token,
        )

        if not isinstance(src, pd.DataFrame):
            raise Exception("Source provided is not a valid pandas dataframe object")

        structured = DataFrame(src, column_params, src_creds, creds_key)

        dest = convert_pathlib_to_string_if_needed(dest)
        ds = deeplake.empty(
            dest, creds=dest_creds, token=token, verbose=False, **dataset_kwargs
        )
        if connect_kwargs is not None:
            connect_kwargs["token"] = token or connect_kwargs.get("token")
            ds.connect(**connect_kwargs)

        structured.fill_dataset(ds, progressbar)  # type: ignore

        return ds  # type: ignore<|MERGE_RESOLUTION|>--- conflicted
+++ resolved
@@ -1068,11 +1068,13 @@
         deeplake_reporter.feature_report(
             feature_name="deepcopy",
             parameters={
-                "Overwrite": overwrite,
-                "Num_Workers": num_workers,
-                "Scheduler": scheduler,
-                "Progressbar": progressbar,
-                "Public": public,
+                "tensors": tensors,
+                "overwrite": overwrite,
+                "num_workers": num_workers,
+                "scheduler": scheduler,
+                "progressbar": progressbar,
+                "public": public,
+                "verbose": verbose,
             },
         )
 
@@ -1094,22 +1096,7 @@
         else:
             src_ds = src
 
-<<<<<<< HEAD
         verify_dataset_name(dest)
-=======
-        deeplake_reporter.feature_report(
-            feature_name="deepcopy",
-            parameters={
-                "tensors": tensors,
-                "overwrite": overwrite,
-                "num_workers": num_workers,
-                "scheduler": scheduler,
-                "progressbar": progressbar,
-                "public": public,
-                "verbose": verbose,
-            },
-        )
->>>>>>> 2bfa3a2a
 
         src_storage = get_base_storage(src_ds.storage)
 
