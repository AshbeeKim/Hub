--- conflicted
+++ resolved
@@ -668,9 +668,8 @@
     assert ds.get_creds_keys() == {"my_s3_creds", "ENV"}
     ds.update_creds_key("my_s3_creds", managed=True)
     ds = hub_cloud_ds_generator()
-<<<<<<< HEAD
-    assert ds.get_managed_creds_keys() == ["my_s3_creds"]
-    assert set(ds.get_creds_keys()) == {"my_s3_creds", "ENV"}
+    assert ds.get_managed_creds_keys() == {"my_s3_creds"}
+    assert ds.get_creds_keys() == {"my_s3_creds", "ENV"}
 
 
 def test_bad_link_no_verify(memory_ds):
@@ -685,9 +684,6 @@
         )
 
         assert ds.abc[0]._linked_sample().path == "s3://some-bucket/does-not-exist.jpg"
-=======
-    assert ds.get_managed_creds_keys() == {"my_s3_creds"}
-    assert ds.get_creds_keys() == {"my_s3_creds", "ENV"}
 
 
 def test_update_creds_to_existing(hub_cloud_ds_generator, cat_path):
@@ -737,5 +733,4 @@
 
     encoded_creds = ds.abc.chunk_engine.creds_encoder.get_encoded_creds_key(1)
     creds_key = ds.link_creds.get_creds_key(encoded_creds)
-    assert creds_key == "ENV"
->>>>>>> 22ba5dad
+    assert creds_key == "ENV"