from uuid import uuid4
import deeplake
from typing import Callable, List, Optional
from itertools import repeat
from deeplake.core.compute.provider import ComputeProvider, get_progress_bar
from deeplake.core.storage.memory import MemoryProvider
from deeplake.util.bugout_reporter import deeplake_reporter
from deeplake.util.compute import get_compute_provider
from deeplake.util.remove_cache import get_base_storage
from deeplake.util.transform import (
    check_lengths,
    check_transform_data_in,
    check_transform_ds_out,
    close_states,
    create_slices,
    delete_overwritten_chunks,
    get_lengths_generated,
    get_old_chunk_paths,
    get_pbar_description,
    prepare_data_in,
    process_transform_result,
    reload_and_rechunk,
    sanitize_workers_scheduler,
    store_data_slice,
    store_data_slice_with_pbar,
    check_checkpoint_interval,
    len_data_in,
<<<<<<< HEAD
=======
    transform_summary,
>>>>>>> 6c7c47bd
)
from deeplake.util.encoder import merge_all_meta_info
from deeplake.util.exceptions import (
    AllSamplesSkippedError,
    HubComposeEmptyListError,
    HubComposeIncompatibleFunction,
    TransformError,
)
from deeplake.hooks import dataset_written, dataset_read
from deeplake.util.version_control import auto_checkout
from deeplake.util.class_label import sync_labels
from deeplake.constants import DEFAULT_TRANSFORM_SAMPLE_CACHE_SIZE

import posixpath


class ComputeFunction:
    def __init__(self, func, args, kwargs, name: Optional[str] = None):
        """Creates a ComputeFunction object that can be evaluated using .eval or used as a part of a Pipeline."""
        self.func = func
        self.args = args
        self.kwargs = kwargs
        self.name = self.func.__name__ if name is None else name

    def eval(
        self,
        data_in,
        ds_out: Optional[deeplake.Dataset] = None,
        num_workers: int = 0,
        scheduler: str = "threaded",
        progressbar: bool = True,
        skip_ok: bool = False,
        check_lengths: bool = True,
        pad_data_in: bool = False,
        read_only_ok: bool = False,
        cache_size: int = DEFAULT_TRANSFORM_SAMPLE_CACHE_SIZE,
        checkpoint_interval: int = 0,
        ignore_errors: bool = False,
        **kwargs,
    ):
        """Evaluates the ComputeFunction on data_in to produce an output dataset ds_out.

        Args:
            data_in: Input passed to the transform to generate output dataset. Should support \__getitem__ and \__len__. Can be a Deep Lake dataset.
            ds_out (Dataset, optional): The dataset object to which the transform will get written. If this is not provided, data_in will be overwritten if it is a Deep Lake dataset, otherwise error will be raised.
                It should have all keys being generated in output already present as tensors. It's initial state should be either:-
                - Empty i.e. all tensors have no samples. In this case all samples are added to the dataset.
                - All tensors are populated and have same length. In this case new samples are appended to the dataset.
            num_workers (int): The number of workers to use for performing the transform. Defaults to 0. When set to 0, it will always use serial processing, irrespective of the scheduler.
            scheduler (str): The scheduler to be used to compute the transformation. Supported values include: 'serial', 'threaded', 'processed' and 'ray'.
                Defaults to 'threaded'.
            progressbar (bool): Displays a progress bar if True (default).
            skip_ok (bool): If True, skips the check for output tensors generated. This allows the user to skip certain tensors in the function definition.
                This is especially useful for inplace transformations in which certain tensors are not modified. Defaults to False.
            check_lengths (bool): If True, checks whether ds_out has tensors of same lengths initially.
            pad_data_in (bool): NOTE: This is only applicable if data_in is a Deep Lake dataset. If True, pads tensors of data_in to match the length of the largest tensor in data_in.
                Defaults to False.
            read_only_ok (bool): If ``True`` and output dataset is same as input dataset, the read-only check is skipped. This can be used to read data in parallel without making changes to underlying dataset.
                Defaults to False.
            cache_size (int): Cache size to be used by transform per worker.
            checkpoint_interval (int): If > 0, the transform will be checkpointed with a commit every ``checkpoint_interval`` input samples to avoid restarting full transform due to intermitten failures. If the transform is interrupted, the intermediate data is deleted and the dataset is reset to the last commit.
                If <= 0, no checkpointing is done. Checkpoint interval should be a multiple of num_workers if num_workers > 0. Defaults to 0.
            ignore_errors (bool): If ``True``, input samples that causes transform to fail will be skipped and the errors will be ignored **if possible**.
            **kwargs: Additional arguments.

        Raises:
            InvalidInputDataError: If data_in passed to transform is invalid. It should support \__getitem__ and \__len__ operations. Using scheduler other than "threaded" with deeplake dataset having base storage as memory as data_in will also raise this.
            InvalidOutputDatasetError: If all the tensors of ds_out passed to transform don't have the same length. Using scheduler other than "threaded" with deeplake dataset having base storage as memory as ds_out will also raise this.
            TensorMismatchError: If one or more of the outputs generated during transform contain different tensors than the ones present in 'ds_out' provided to transform.
            UnsupportedSchedulerError: If the scheduler passed is not recognized. Supported values include: 'serial', 'threaded', 'processed' and 'ray'.
            ValueError: If ``num_workers`` > 0 and ``checkpoint_interval`` is not a multiple of ``num_workers`` or if ``checkpoint_interval`` > 0 and ds_out is None.
        """

        pipeline = Pipeline([self])
        pipeline.eval(
            data_in,
            ds_out,
            num_workers,
            scheduler,
            progressbar,
            skip_ok,
            check_lengths,
            pad_data_in,
            read_only_ok,
            cache_size,
            checkpoint_interval,
            ignore_errors,
            **kwargs,
        )

    def __call__(self, sample_in):
        return self.func(sample_in, *self.args, **self.kwargs)


class Pipeline:
    def __init__(self, functions: List[ComputeFunction]):
        """Takes a list of functions decorated using :func:`deeplake.compute` and creates a pipeline that can be evaluated using .eval"""
        self.functions = functions

    def __len__(self):
        return len(self.functions)

    def eval(
        self,
        data_in,
        ds_out: Optional[deeplake.Dataset] = None,
        num_workers: int = 0,
        scheduler: str = "threaded",
        progressbar: bool = True,
        skip_ok: bool = False,
        check_lengths: bool = True,
        pad_data_in: bool = False,
        read_only_ok: bool = False,
        cache_size: int = DEFAULT_TRANSFORM_SAMPLE_CACHE_SIZE,
        checkpoint_interval: int = 0,
        ignore_errors: bool = False,
        verbose: bool = True,
        **kwargs,
    ):
        """Evaluates the pipeline on ``data_in`` to produce an output dataset ``ds_out``.

        Args:
            data_in: Input passed to the transform to generate output dataset. Should support \__getitem__ and \__len__. Can be a Deep Lake dataset.
            ds_out (Dataset, optional): - The dataset object to which the transform will get written. If this is not provided, ``data_in`` will be overwritten if it is a Deep Lake dataset, otherwise error will be raised.
                - It should have all keys being generated in output already present as tensors. It's initial state should be either:
                - **Empty**, i.e., all tensors have no samples. In this case all samples are added to the dataset.
                - **All tensors are populated and have same length.** In this case new samples are appended to the dataset.
            num_workers (int): The number of workers to use for performing the transform. Defaults to 0. When set to 0, it will always use serial processing, irrespective of the scheduler.
            scheduler (str): The scheduler to be used to compute the transformation. Supported values include: 'serial', 'threaded', 'processed' and 'ray'.
                Defaults to 'threaded'.
            progressbar (bool): Displays a progress bar if ``True`` (default).
            skip_ok (bool): If ``True``, skips the check for output tensors generated. This allows the user to skip certain tensors in the function definition.
                This is especially useful for inplace transformations in which certain tensors are not modified. Defaults to ``False``.
            check_lengths (bool): If ``True``, checks whether ``ds_out`` has tensors of same lengths initially.
            pad_data_in (bool): If ``True``, pads tensors of ``data_in`` to match the length of the largest tensor in ``data_in``.
                Defaults to ``False``.
            read_only_ok (bool): If ``True`` and output dataset is same as input dataset, the read-only check is skipped.
                Defaults to False.
            cache_size (int): Cache size to be used by transform per worker.
            checkpoint_interval (int): If > 0, the transform will be checkpointed with a commit every ``checkpoint_interval`` input samples to avoid restarting full transform due to intermitten failures. If the transform is interrupted, the intermediate data is deleted and the dataset is reset to the last commit.
                If <= 0, no checkpointing is done. Checkpoint interval should be a multiple of num_workers if num_workers > 0. Defaults to 0.
            ignore_errors (bool): If ``True``, input samples that causes transform to fail will be skipped and the errors will be ignored **if possible**.
            verbose (bool): If ``True``, prints additional information about the transform.
            **kwargs: Additional arguments.

        Raises:
            InvalidInputDataError: If ``data_in`` passed to transform is invalid. It should support \__getitem__ and \__len__ operations. Using scheduler other than "threaded" with deeplake dataset having base storage as memory as ``data_in`` will also raise this.
            InvalidOutputDatasetError: If all the tensors of ``ds_out`` passed to transform don't have the same length. Using scheduler other than "threaded" with deeplake dataset having base storage as memory as ``ds_out`` will also raise this.
            TensorMismatchError: If one or more of the outputs generated during transform contain different tensors than the ones present in 'ds_out' provided to transform.
            UnsupportedSchedulerError: If the scheduler passed is not recognized. Supported values include: 'serial', 'threaded', 'processed' and 'ray'.
            TransformError: All other exceptions raised if there are problems while running the pipeline.
            ValueError: If ``num_workers`` > 0 and ``checkpoint_interval`` is not a multiple of ``num_workers`` or if ``checkpoint_interval`` > 0 and ds_out is None.


        # noqa: DAR401

        Example::

            @deeplake.compute
            def my_fn(sample_in: Any, samples_out, my_arg0, my_arg1=0):
                samples_out.my_tensor.append(my_arg0 * my_arg1)

            # This transform can be used using the eval method in one of these 2 ways:-

            # Directly evaluating the method
            # here arg0 and arg1 correspond to the 3rd and 4th argument in my_fn
            my_fn(arg0, arg1).eval(data_in, ds_out, scheduler="threaded", num_workers=5)

            # As a part of a Transform pipeline containing other functions
            pipeline = deeplake.compose([my_fn(a, b), another_function(x=2)])
            pipeline.eval(data_in, ds_out, scheduler="processed", num_workers=2)

        Note:
            ``pad_data_in`` is only applicable if ``data_in`` is a Deep Lake dataset.

        """
        num_workers, scheduler = sanitize_workers_scheduler(num_workers, scheduler)
        overwrite = ds_out is None
        deeplake_reporter.feature_report(
            feature_name="eval",
            parameters={"Num_Workers": str(num_workers), "Scheduler": scheduler},
        )
        check_transform_data_in(data_in, scheduler)

        data_in, original_data_in, initial_padding_state = prepare_data_in(
            data_in, pad_data_in, overwrite
        )
        target_ds = data_in if overwrite else ds_out

        check_transform_ds_out(
            target_ds, scheduler, check_lengths, read_only_ok and overwrite
        )

        # if overwrite then we've already flushed and autocheckecked out data_in which is target_ds now
        if not overwrite:
            target_ds.flush()
            auto_checkout(target_ds)

        compute_provider = get_compute_provider(scheduler, num_workers)
        compute_id = str(uuid4().hex)
        target_ds._send_compute_progress(compute_id=compute_id, start=True, progress=0)

        initial_autoflush = target_ds.storage.autoflush
        target_ds.storage.autoflush = False

        if not check_lengths or read_only_ok:
            skip_ok = True

        checkpointing_enabled = checkpoint_interval > 0
        total_samples = len_data_in(data_in)
        if checkpointing_enabled:
            check_checkpoint_interval(
                data_in,
                checkpoint_interval,
                num_workers,
                overwrite,
                verbose,
            )
            datas_in = [
                data_in[i : i + checkpoint_interval]
                for i in range(0, len_data_in(data_in), checkpoint_interval)
            ]

        else:
            datas_in = [data_in]

        samples_processed = 0
        desc = get_pbar_description(self.functions)
        if progressbar:
            pbar = get_progress_bar(len_data_in(data_in), desc)
            pqueue = compute_provider.create_queue()
        else:
            pbar, pqueue = None, None
        desc = desc.split()[1]
        completed = False
        progress = 0.0
        for data_in in datas_in:
            if checkpointing_enabled:
                target_ds._commit(
                    f"Auto-commit during deeplake.compute of {desc} after {progress}% progress",
                    None,
                    False,
                    is_checkpoint=True,
                    total_samples_processed=samples_processed,
                )
            progress = round(
                (samples_processed + len_data_in(data_in)) / total_samples * 100, 2
            )
            end = progress == 100
            progress_args = {"compute_id": compute_id, "progress": progress, "end": end}

            try:
                self.run(
                    data_in,
                    target_ds,
                    compute_provider,
                    num_workers,
                    scheduler,
                    progressbar,
                    overwrite,
                    skip_ok,
                    read_only_ok and overwrite,
                    cache_size,
                    pbar,
                    pqueue,
                    ignore_errors,
                    **kwargs,
                )
                target_ds._send_compute_progress(**progress_args, status="success")
                samples_processed += len_data_in(data_in)
                completed = end
            except Exception as e:
                if checkpointing_enabled:
                    print(
                        "Transform failed. Resetting back to last committed checkpoint."
                    )
                    target_ds.reset(force=True)
                target_ds._send_compute_progress(**progress_args, status="failed")
                close_states(compute_provider, pbar, pqueue)
                index, sample = None, None
                if isinstance(e, TransformError):
                    index, sample = e.index, e.sample
                    if checkpointing_enabled and isinstance(index, int):
                        index = samples_processed + index
                    e = e.__cause__  # type: ignore
                if isinstance(e, AllSamplesSkippedError):
                    raise e
                raise TransformError(
                    index=index,
                    sample=sample,
                    samples_processed=samples_processed,
                ) from e
            finally:
                reload_and_rechunk(
                    overwrite,
                    original_data_in,
                    target_ds,
                    initial_autoflush,
                    pad_data_in,
                    initial_padding_state,
                    kwargs,
                    completed,
                )

        close_states(compute_provider, pbar, pqueue)

    def run(
        self,
        data_in,
        target_ds: deeplake.Dataset,
        compute: ComputeProvider,
        num_workers: int,
        scheduler: str,
        progressbar: bool = True,
        overwrite: bool = False,
        skip_ok: bool = False,
        read_only: bool = False,
        cache_size: int = 16,
        pbar=None,
        pqueue=None,
        ignore_errors: bool = False,
        **kwargs,
    ):
        """Runs the pipeline on the input data to produce output samples and stores in the dataset.
        This receives arguments processed and sanitized by the Pipeline.eval method.
        """
        if isinstance(data_in, deeplake.Dataset):
            dataset_read(data_in)
        slices, offsets = create_slices(data_in, num_workers)
        storage = get_base_storage(target_ds.storage)
        class_label_tensors = (
            [
                tensor.key
                for tensor in target_ds.tensors.values()
                if tensor.base_htype == "class_label"
                and not read_only
                and not tensor.meta._disable_temp_transform
            ]
            if not kwargs.get("disable_label_sync")
            else []
        )
        label_temp_tensors = {}

        visible_tensors = list(target_ds.tensors)
        visible_tensors = [target_ds[t].key for t in visible_tensors]

        if not read_only:
            for tensor in class_label_tensors:
                actual_tensor = target_ds[tensor]
                temp_tensor = f"__temp{posixpath.relpath(tensor, target_ds.group_index)}_{uuid4().hex[:4]}"
                with target_ds:
                    temp_tensor_obj = target_ds.create_tensor(
                        temp_tensor,
                        htype="class_label",
                        dtype=actual_tensor.dtype,
                        hidden=True,
                        create_sample_info_tensor=False,
                        create_shape_tensor=False,
                        create_id_tensor=False,
                    )
                    temp_tensor_obj.meta._disable_temp_transform = True
                    label_temp_tensors[tensor] = temp_tensor_obj.key
                target_ds.flush()

        tensors = list(target_ds._tensors())
        tensors = [target_ds[t].key for t in tensors]
        tensors = list(set(tensors) - set(class_label_tensors))

        group_index = target_ds.group_index
        version_state = target_ds.version_state
        if isinstance(storage, MemoryProvider):
            storages = [storage] * len(slices)
        else:
            storages = [storage.copy() for _ in slices]
        extend_only = kwargs.get("extend_only")
        args = (
            group_index,
            tensors,
            visible_tensors,
            label_temp_tensors,
            self,
            version_state,
            target_ds.link_creds,
            skip_ok,
            extend_only,
            cache_size,
            ignore_errors,
        )
        map_inp = zip(slices, offsets, storages, repeat(args))
        try:
            if progressbar:
                desc = get_pbar_description(self.functions)
                result = compute.map_with_progress_bar(
                    store_data_slice_with_pbar,
                    map_inp,
                    total_length=len_data_in(data_in),
                    desc=desc,
                    pbar=pbar,
                    pqueue=pqueue,
                )
            else:
                result = compute.map(store_data_slice, map_inp)
        except Exception:
            for tensor in label_temp_tensors.values():
                target_ds.delete_tensor(tensor)
            raise

        if read_only:
            return

        result = process_transform_result(result)

        all_num_samples, all_tensors_generated_length = get_lengths_generated(
            result["tensor_metas"], tensors
        )

        check_lengths(all_tensors_generated_length, skip_ok)

        generated_tensors = [
            tensor for tensor, l in all_tensors_generated_length.items() if l > 0
        ]

        old_chunk_paths = get_old_chunk_paths(target_ds, generated_tensors, overwrite)
        merge_all_meta_info(
            target_ds, storage, generated_tensors, overwrite, all_num_samples, result
        )
        delete_overwritten_chunks(old_chunk_paths, storage, overwrite)
        dataset_written(target_ds)

        if label_temp_tensors:
            sync_labels(
                target_ds,
                label_temp_tensors,
                result["hash_label_maps"],
                num_workers=num_workers,
                scheduler=scheduler,
                verbose=progressbar,
            )

        if ignore_errors:
            transform_summary(data_in, result)

        for res in result["error"]:
            if res is not None:
                raise res


def compose(functions: List[ComputeFunction]):  # noqa: DAR101, DAR102, DAR201, DAR401
    """Takes a list of functions decorated using :func:`deeplake.compute` and creates a pipeline that can be evaluated using .eval

    Example::

        pipeline = deeplake.compose([my_fn(a=3), another_function(b=2)])
        pipeline.eval(data_in, ds_out, scheduler="processed", num_workers=2)

    The ``eval`` method evaluates the pipeline/transform function.

    It has the following arguments:

    - ``data_in``: Input passed to the transform to generate output dataset.

        - It should support ``__getitem__`` and ``__len__``. This can be a Deep Lake dataset.

    - ``ds_out (Dataset, optional)``: The dataset object to which the transform will get written.

        - If this is not provided, data_in will be overwritten if it is a Deep Lake dataset, otherwise error will be raised.
        - It should have all keys being generated in output already present as tensors.
        - It's initial state should be either:

            - Empty i.e. all tensors have no samples. In this case all samples are added to the dataset.
            - All tensors are populated and have same length. In this case new samples are appended to the dataset.

    - ``num_workers (int)``: The number of workers to use for performing the transform.

        - Defaults to 0. When set to 0, it will always use serial processing, irrespective of the scheduler.

    - ``scheduler (str)``: The scheduler to be used to compute the transformation.

        - Supported values include: 'serial', 'threaded', 'processed' and 'ray'. Defaults to 'threaded'.

    - ``progressbar (bool)``: Displays a progress bar if True (default).

    - ``skip_ok (bool)``: If True, skips the check for output tensors generated.

        - This allows the user to skip certain tensors in the function definition.
        - This is especially useful for inplace transformations in which certain tensors are not modified. Defaults to ``False``.

    - ``ignore_errors (bool)``: If ``True``, input samples that causes transform to fail will be skipped and the errors will be ignored **if possible**.

    It raises the following errors:

    - ``InvalidInputDataError``: If data_in passed to transform is invalid. It should support ``__getitem__`` and ``__len__`` operations. Using scheduler other than "threaded" with deeplake dataset having base storage as memory as data_in will also raise this.

    - ``InvalidOutputDatasetError``: If all the tensors of ds_out passed to transform don't have the same length. Using scheduler other than "threaded" with deeplake dataset having base storage as memory as ds_out will also raise this.

    - ``TensorMismatchError``: If one or more of the outputs generated during transform contain different tensors than the ones present in 'ds_out' provided to transform.

    - ``UnsupportedSchedulerError``: If the scheduler passed is not recognized. Supported values include: 'serial', 'threaded', 'processed' and 'ray'.

    - ``TransformError``: All other exceptions raised if there are problems while running the pipeline.
    """
    if not functions:
        raise HubComposeEmptyListError
    for index, fn in enumerate(functions):
        if not isinstance(fn, ComputeFunction):
            raise HubComposeIncompatibleFunction(index)
    return Pipeline(functions)


def compute(
    fn,
    name: Optional[str] = None,
) -> Callable[..., ComputeFunction]:  # noqa: DAR101, DAR102, DAR201, DAR401
    """Compute is a decorator for functions.

    The functions should have atleast 2 argument, the first two will correspond to ``sample_in`` and ``samples_out``.

    There can be as many other arguments as required.

    The output should be appended/extended to the second argument in a deeplake like syntax.

    Any value returned by the fn will be ignored.

    Example::

        @deeplake.compute
        def my_fn(sample_in: Any, samples_out, my_arg0, my_arg1=0):
            samples_out.my_tensor.append(my_arg0 * my_arg1)

        # This transform can be used using the eval method in one of these 2 ways:-

        # Directly evaluating the method
        # here arg0 and arg1 correspond to the 3rd and 4th argument in my_fn
        my_fn(arg0, arg1).eval(data_in, ds_out, scheduler="threaded", num_workers=5)

        # As a part of a Transform pipeline containing other functions
        pipeline = deeplake.compose([my_fn(a, b), another_function(x=2)])
        pipeline.eval(data_in, ds_out, scheduler="processed", num_workers=2)

    The ``eval`` method evaluates the pipeline/transform function.

    It has the following arguments:

    - ``data_in``: Input passed to the transform to generate output dataset.

        - It should support ``__getitem__`` and ``__len__``. This can be a Deep Lake dataset.

    - ``ds_out (Dataset, optional)``: The dataset object to which the transform will get written.

        - If this is not provided, data_in will be overwritten if it is a Deep Lake dataset, otherwise error will be raised.
        - It should have all keys being generated in output already present as tensors.
        - It's initial state should be either:

            - Empty i.e. all tensors have no samples. In this case all samples are added to the dataset.
            - All tensors are populated and have same length. In this case new samples are appended to the dataset.

    - ``num_workers (int)``: The number of workers to use for performing the transform.

        - Defaults to 0. When set to 0, it will always use serial processing, irrespective of the scheduler.

    - ``scheduler (str)``: The scheduler to be used to compute the transformation.

        - Supported values include: 'serial', 'threaded', 'processed' and 'ray'. Defaults to 'threaded'.

    - ``progressbar (bool)``: Displays a progress bar if ``True`` (default).

    - ``skip_ok (bool)``: If ``True``, skips the check for output tensors generated.

        - This allows the user to skip certain tensors in the function definition.
        - This is especially useful for inplace transformations in which certain tensors are not modified. Defaults to ``False``.

    - ``check_lengths (bool)``: If ``True``, checks whether ``ds_out`` has tensors of same lengths initially.

    - ``pad_data_in (bool)``: If ``True``, pads tensors of ``data_in`` to match the length of the largest tensor in ``data_in``. Defaults to ``False``.

    - ``ignore_errors (bool)``: If ``True``, input samples that causes transform to fail will be skipped and the errors will be ignored **if possible**.

    Note:
        ``pad_data_in`` is only applicable if ``data_in`` is a Deep Lake dataset.

    It raises the following errors:

    - ``InvalidInputDataError``: If ``data_in`` passed to transform is invalid. It should support ``__getitem__`` and ``__len__`` operations. Using scheduler other than "threaded" with deeplake dataset having base storage as memory as ``data_in`` will also raise this.

    - ``InvalidOutputDatasetError``: If all the tensors of ``ds_out`` passed to transform don't have the same length. Using scheduler other than "threaded" with deeplake dataset having base storage as memory as ``ds_out`` will also raise this.

    - ``TensorMismatchError``: If one or more of the outputs generated during transform contain different tensors than the ones present in ``ds_out`` provided to transform.

    - ``UnsupportedSchedulerError``: If the scheduler passed is not recognized. Supported values include: 'serial', 'threaded', 'processed' and 'ray'.

    - ``TransformError``: All other exceptions raised if there are problems while running the pipeline.
    """

    def inner(*args, **kwargs):
        return ComputeFunction(fn, args, kwargs, name)

    return inner<|MERGE_RESOLUTION|>--- conflicted
+++ resolved
@@ -25,10 +25,7 @@
     store_data_slice_with_pbar,
     check_checkpoint_interval,
     len_data_in,
-<<<<<<< HEAD
-=======
     transform_summary,
->>>>>>> 6c7c47bd
 )
 from deeplake.util.encoder import merge_all_meta_info
 from deeplake.util.exceptions import (
