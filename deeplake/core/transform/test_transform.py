--- conflicted
+++ resolved
@@ -1552,7 +1552,6 @@
     ds2.delete()
 
 
-<<<<<<< HEAD
 def test_no_corruption(local_ds):
     @deeplake.compute
     def upload(stuff, ds):
@@ -1578,7 +1577,8 @@
 
     assert ds.images.numpy().shape == (40, 10, 10, 3)
     assert ds.labels.numpy().shape == (40, 1)
-=======
+
+
 def test_ds_append_empty(local_ds):
     @deeplake.compute
     def upload(stuff, ds):
@@ -1601,5 +1601,4 @@
 
     ds.label2.append(1)
 
-    np.testing.assert_array_equal(ds.label2[:20].numpy(), np.array([]).reshape((20, 0)))
->>>>>>> 266e1e8c
+    np.testing.assert_array_equal(ds.label2[:20].numpy(), np.array([]).reshape((20, 0)))