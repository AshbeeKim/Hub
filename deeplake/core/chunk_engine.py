--- conflicted
+++ resolved
@@ -1984,11 +1984,7 @@
                 return []
             return [
                 ChunkIdEncoder.name_from_id(chunk_id)
-<<<<<<< HEAD
-                for chunk_id in arr[:, CHUNK_ID_COLUMN]
-=======
                 for chunk_id in self.chunk_id_encoder._encoded[:, CHUNK_ID_COLUMN]
->>>>>>> af3ca0b5
             ]  # type: ignore
         else:
             return [k for (k, v) in self.commit_chunk_map.chunks.items() if not v]  # type: ignore
