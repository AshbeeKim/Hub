import pytest
import sys
import time
import logging

import numpy as np

import deeplake
from deeplake.core.vectorstore.vector_search import dataset as dataset_utils
from deeplake.core.vectorstore import DeepLakeVectorStore
from deeplake.constants import (
    DEFAULT_VECTORSTORE_DEEPLAKE_PATH,
    DEFAULT_VECTORSTORE_TENSORS,
)
from deeplake.tests.common import requires_libdeeplake
from deeplake.constants import MAX_BYTES_PER_MINUTE
import json


logger = logging.getLogger(__name__)


class Embedding:
    model = "random_model"
    deployment = "deployment"

    def embed_query(text, embedding_dim=100):
        return [0 for i in range(embedding_dim)]  # pragma: no cover


@pytest.mark.slow
def test_create(caplog, hub_cloud_path, hub_cloud_dev_token):
    # dataset creation
    dataset = dataset_utils.create_or_load_dataset(
        tensor_params=DEFAULT_VECTORSTORE_TENSORS,
        dataset_path="./test-dataset",
        token=None,
        creds={},
        logger=logger,
        read_only=False,
        overwrite=True,
        embedding_function=Embedding,
        runtime=None,
        exec_option="python",
    )
    assert len(dataset) == 0
    assert set(dataset.tensors.keys()) == {
        "embedding",
        "id",
        "metadata",
        "text",
    }
    assert dataset.embedding.info["embedding"] == {
        "model": "random_model",
        "deployment": "deployment",
        "embedding_ctx_length": None,
        "chunk_size": None,
        "max_retries": None,
    }

    dataset = dataset_utils.create_or_load_dataset(
        tensor_params=DEFAULT_VECTORSTORE_TENSORS,
        dataset_path=hub_cloud_path,
        token=hub_cloud_dev_token,
        creds={},
        logger=logger,
        read_only=False,
        exec_option="tensor_db",
        runtime={"tensor_db": True},
        overwrite=True,
        embedding_function=Embedding,
    )
    assert len(dataset) == 0
    assert set(dataset.tensors.keys()) == {
        "embedding",
        "id",
        "metadata",
        "text",
    }
    assert dataset.embedding.info["embedding"] == {
        "model": "random_model",
        "deployment": "deployment",
        "embedding_ctx_length": None,
        "chunk_size": None,
        "max_retries": None,
    }
    assert (
        "s3://activeloopai-db-engine"
        in dataset.storage.__dict__["next_storage"].__dict__["root"]
    )

    # Test whether not specifiying runtime with exec_option tensor_db raises error
    with pytest.raises(ValueError):
        dataset_utils.create_or_load_dataset(
            tensor_params=DEFAULT_VECTORSTORE_TENSORS,
            dataset_path="hub://testingacc2/vectorstore_test_create_dbengine",
            token=hub_cloud_dev_token,
            creds={},
            logger=logger,
            read_only=False,
            exec_option="tensor_db",
            runtime=None,
            overwrite=True,
            embedding_function=Embedding,
        )


@pytest.mark.slow
def test_load(caplog, hub_cloud_dev_token):
    # dataset loading
    dataset = dataset_utils.create_or_load_dataset(
        tensor_params=DEFAULT_VECTORSTORE_TENSORS,
        dataset_path="hub://testingacc2/vectorstore_test",
        creds={},
        logger=logger,
        exec_option="python",
        overwrite=False,
        read_only=True,
        token=hub_cloud_dev_token,
        embedding_function=None,
        runtime=None,
    )
    assert dataset.max_len == 10

    deeplake_vectorstore = DeepLakeVectorStore(
        path=DEFAULT_VECTORSTORE_DEEPLAKE_PATH, overwrite=True
    )

    test_logger = logging.getLogger("test_logger")
    with caplog.at_level(logging.WARNING, logger="test_logger"):
        # dataset loading
        dataset_utils.create_or_load_dataset(
            tensor_params=DEFAULT_VECTORSTORE_TENSORS,
            dataset_path=DEFAULT_VECTORSTORE_DEEPLAKE_PATH,
            token=None,
            creds={},
            logger=test_logger,
            read_only=False,
            exec_option="python",
            embedding_function=None,
            overwrite=False,
            runtime=None,
        )
        assert (
            f"The default deeplake path location is used: {DEFAULT_VECTORSTORE_DEEPLAKE_PATH}"
            " and it is not free. All addtionally added data will be added on"
            " top of already existing deeplake dataset." in caplog.text
        )

    with pytest.raises(ValueError):
        dataset_utils.create_or_load_dataset(
            tensor_params={"name": "image", "htype": "image"},
            dataset_path=DEFAULT_VECTORSTORE_DEEPLAKE_PATH,
            token=None,
            creds={},
            logger=test_logger,
            read_only=False,
            exec_option="python",
            embedding_function=None,
            overwrite=False,
            runtime=None,
        )

    with pytest.raises(ValueError):
        # embedding tensor doesn't exist
        dataset = deeplake.empty("local_ds", overwrite=True)
        dataset.create_tensor("id", htype="text")

        DeepLakeVectorStore(path="local_ds")

    with pytest.raises(ValueError):
        # id/ids tensor doesn't exist
        dataset = deeplake.empty("local_ds", overwrite=True)
        dataset.create_tensor("embedding", htype="embedding")

        DeepLakeVectorStore(path="local_ds")

    with pytest.raises(ValueError):
        # incorrect embedding name
        dataset = deeplake.empty("local_ds", overwrite=True)
        dataset.create_tensor("id", htype="embedding")
        dataset.create_tensor("ids", htype="text")

        DeepLakeVectorStore(path="local_ds")

    # TODO: Add back once old datasets without embedding htype are not in circulation
    # with pytest.raises(ValueError):
    #     # incorrect htype for tensor called `embedding`
    #     dataset = deeplake.empty("local_ds", overwrite=True)
    #     dataset.create_tensor("embedding", htype="text")
    #     dataset.create_tensor("ids", htype="text")

    #     DeepLakeVectorStore(path="local_ds")


def test_delete_and_commit():
    dataset = deeplake.empty("./test-dataset", overwrite=True)
    dataset.create_tensor("ids")
    dataset.ids.extend([1, 2, 3, 4, 5, 6, 7, 8, 9])

    dataset_utils.delete_and_commit(dataset, ids=[1, 2, 3])
    assert len(dataset) == 6


def test_delete_all():
    dataset = deeplake.empty("./test-dataset", overwrite=True)
    dataset.create_tensor("ids")
    dataset.ids.extend([1, 2, 3, 4, 5, 6, 7, 8, 9])

    dataset, deleted = dataset_utils.delete_all_samples_if_specified(
        dataset=dataset, delete_all=True
    )
    assert len(dataset) == 0
    assert deleted == True

    dataset = deeplake.empty("./test-dataset", overwrite=True)
    dataset.create_tensor("ids")
    dataset.ids.extend([1, 2, 3, 4, 5, 6, 7, 8, 9])
    dataset, deleted = dataset_utils.delete_all_samples_if_specified(
        dataset=dataset, delete_all=False
    )
    assert len(dataset) == 9
    assert deleted == False


def test_fetch_embeddings():
    dataset = deeplake.empty("./test-dataset", overwrite=True)
    dataset.create_tensor("embedding")
    dataset.embedding.extend([1, 2, 3, 4, 5, 6, 7, 8, 9])

    embedings = dataset_utils.fetch_embeddings(dataset, "embedding")
    assert len(embedings) == 9


def test_embeding_data():
    query = "tql query"
    with pytest.raises(Exception):
        dataset_utils.get_embedding(
            embedding=None, query=query, embedding_function=None
        )

    embedding = dataset_utils.get_embedding(
        embedding=None,
        embedding_function=Embedding.embed_query,
        embedding_data=[query],
    )
    assert embedding.dtype == np.float32
    assert len(embedding) == 100

    embedding_vector = np.zeros((1, 1538))
    embedding = dataset_utils.get_embedding(
        embedding=embedding_vector,
        embedding_function=None,
        embedding_data=[query],
    )
    assert embedding.dtype == np.float32
    assert embedding.shape == (1, 1538)

    embedding_vector = np.zeros((1, 1538))
    embedding = dataset_utils.get_embedding(
        embedding=embedding_vector,
        embedding_function=None,
        embedding_data=[query],
    )
    assert embedding.dtype == np.float32
    assert embedding.shape == (1, 1538)

    embedding_vector = np.zeros((1, 1538))
    embedding = dataset_utils.get_embedding(
        embedding=embedding_vector,
        embedding_function=Embedding.embed_query,
        embedding_data=[query],
    )
    assert embedding.dtype == np.float32
    assert embedding.shape == (1, 1538)


def test_preprocess_tensors(local_path):
    dataset = deeplake.empty(local_path, overwrite=True)

    dataset.create_tensor("ids", htype="text")
    dataset.create_tensor("metadata", htype="json")
    dataset.create_tensor("embedding", htype="embedding")
    dataset.create_tensor("text", htype="text")

    texts = ["a", "b", "c", "d"]
    processed_tensors, ids = dataset_utils.preprocess_tensors(
        text=texts, dataset=dataset
    )

    assert len(processed_tensors["ids"]) == 4
    assert processed_tensors["text"] == texts

    texts = ("a", "b", "c", "d")
    ids = np.array([1, 2, 3, 4])
    metadatas = [{"a": 1}, {"b": 2}, {"c": 3}, {"d": 4}]
    embeddings = [np.array([0.1, 0.2, 0.3, 0.4])] * len(texts)
    processed_tensors, _ = dataset_utils.preprocess_tensors(
        id=ids,
        text=texts,
        metadata=metadatas,
        embedding=embeddings,
        dataset=dataset,
    )
    assert np.array_equal(processed_tensors["ids"], ids)
    assert processed_tensors["text"] == list(texts)
    assert processed_tensors["metadata"] == metadatas
    assert processed_tensors["embedding"] == embeddings


def test_create_elements(local_path):
    dataset = deeplake.empty(local_path, overwrite=True)

    dataset.create_tensor("ids", htype="text")
    dataset.create_tensor("metadata", htype="json")
    dataset.create_tensor("embedding", htype="embedding")
    dataset.create_tensor("text", htype="text")

    ids = np.array([1, 2, 3, 4])
    texts = ["a", "b", "c", "d"]
    metadatas = [{"a": 1}, {"b": 2}, {"c": 3}, {"d": 4}]
    embeddings = [np.array([0.1, 0.2, 0.3, 0.4])] * len(texts)

    targ_elements = [
        {
            "text": "a",
            "id": np.int64(1),
            "metadata": {"a": 1},
            "embedding": np.array([0.1, 0.2, 0.3, 0.4]),
        },
        {
            "text": "b",
            "id": np.int64(2),
            "metadata": {"b": 2},
            "embedding": np.array([0.1, 0.2, 0.3, 0.4]),
        },
        {
            "text": "c",
            "id": np.int64(3),
            "metadata": {"c": 3},
            "embedding": np.array([0.1, 0.2, 0.3, 0.4]),
        },
        {
            "text": "d",
            "id": np.int64(4),
            "metadata": {"d": 4},
            "embedding": np.array([0.1, 0.2, 0.3, 0.4]),
        },
    ]

    with pytest.raises(Exception):
        dataset_utils.create_elements(
            ids=ids, texts=texts[:2], embeddings=embeddings, metadatas=metadatas
        )

    processed_tensors, ids = dataset_utils.preprocess_tensors(
        dataset=dataset, id=ids, text=texts, embedding=embeddings, metadata=metadatas
    )
    elements = dataset_utils.create_elements(processed_tensors)

    for i in range(len(elements)):
        assert np.array_equal(elements[i]["text"], targ_elements[i]["text"])
        assert np.array_equal(elements[i]["id"], targ_elements[i]["id"])
        assert np.array_equal(elements[i]["embedding"], targ_elements[i]["embedding"])
        assert np.array_equal(elements[i]["metadata"], targ_elements[i]["metadata"])


@pytest.mark.skipif(
    sys.platform != "linux",
    reason="Sometimes MacOS fails this test due to speed issues",
)
def test_rate_limited_send(local_path):
    def mock_embedding_function(text):
        return [0 * 10] * len(text)

    dataset = deeplake.empty(local_path, overwrite=True)
    dataset.create_tensor("id", htype="text")
    dataset.create_tensor("metadata", htype="json")
    dataset.create_tensor("embedding", htype="embedding")
    dataset.create_tensor("text", htype="text")

    embedding_function = mock_embedding_function
    embedding_function.__module__ = "langchain.embeddings.openai"

    data = ["a" * 10000] * 100  # 100 chunks of 10000 bytes

    processed_tensors = {
        "text": data,
        "id": [i for i in range(len(data))],
        "metadata": [{"a": 1} for i in range(len(data))],
    }

    start_time = time.time()
    dataset_utils.extend(
        embedding_function=[mock_embedding_function],
        embedding_data=[data],
        embedding_tensor=["embedding"],
        processed_tensors=processed_tensors,
        dataset=dataset,
    )
    end_time = time.time()

    elapsed_minutes = end_time - start_time
    expected_time = 60 * (
        len(data) * 10000 / MAX_BYTES_PER_MINUTE
    )  # each data chunk has 10 bytes

    # Let's allow for a small tolerance since exact timing can be tricky
    tolerance = 2  # time spent on extend

    assert (
        abs(elapsed_minutes - expected_time) <= tolerance
    ), "Rate limiting did not work as expected!"


def test_chunk_by_bytest():
    data = ["a" * 10000] * 10  # 10 chunks of 10000 bytes

    batched_data = dataset_utils.chunk_by_bytes(data)
    serialized_data = json.dumps(batched_data)
    byte_size = len(serialized_data.encode("utf-8"))
    list_wieght = 100
    assert (
        byte_size <= 100000 + list_wieght
<<<<<<< HEAD
=======
    ), "Chunking by bytes did not work as expected!"


def test_chunk_by_bytes():
    data = ["a" * 10000] * 10  # 10 chunks of 10000 bytes

    batched_data = dataset_utils.chunk_by_bytes(data, target_byte_size=10)
    serialized_data = json.dumps(batched_data)
    byte_size = len(serialized_data.encode("utf-8"))
    list_wieght = 100
    assert (
        byte_size <= 100000 + list_wieght
>>>>>>> 06008ad8
    ), "Chunking by bytes did not work as expected!"<|MERGE_RESOLUTION|>--- conflicted
+++ resolved
@@ -422,8 +422,6 @@
     list_wieght = 100
     assert (
         byte_size <= 100000 + list_wieght
-<<<<<<< HEAD
-=======
     ), "Chunking by bytes did not work as expected!"
 
 
@@ -436,5 +434,4 @@
     list_wieght = 100
     assert (
         byte_size <= 100000 + list_wieght
->>>>>>> 06008ad8
     ), "Chunking by bytes did not work as expected!"