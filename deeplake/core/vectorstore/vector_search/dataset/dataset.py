--- conflicted
+++ resolved
@@ -263,15 +263,9 @@
     ):
         embedding = np.array(embedding, dtype=np.float32)
 
-<<<<<<< HEAD
-    if embedding is not None:
-        assert (
-                (embedding.ndim == 1 or embedding.shape[0] == 1)
-=======
     if isinstance(embedding, np.ndarray):
         assert (
             embedding.ndim == 1 or embedding.shape[0] == 1
->>>>>>> d20806b7
         ), "Query embedding must be 1-dimensional. Please consider using another embedding function for converting query string to embedding."
 
     return embedding
