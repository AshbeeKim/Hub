import uuid
import sys
import time
from math import ceil
from typing import List, Dict, Any, Optional, Callable, Union
from tqdm import tqdm

import numpy as np

try:
    from indra import api  # type: ignore

    _INDRA_INSTALLED = True  # pragma: no cover
except ImportError:  # pragma: no cover
    _INDRA_INSTALLED = False  # pragma: no cover

import deeplake
from deeplake.util.path import get_path_type
from deeplake.core.vectorstore.vector_search import utils
from deeplake.core.vectorstore.vector_search.ingestion import ingest_data
from deeplake.constants import (
    DEFAULT_VECTORSTORE_DEEPLAKE_PATH,
    VECTORSTORE_EXTEND_MAX_SIZE,
    DEFAULT_VECTORSTORE_TENSORS,
    VECTORSTORE_EXTEND_MAX_SIZE_BY_HTYPE,
    MAX_BYTES_PER_MINUTE,
    TARGET_BYTE_SIZE,
)
from deeplake.util.exceptions import IncorrectEmbeddingShapeError


def create_or_load_dataset(
    tensor_params,
    dataset_path,
    token,
    creds,
    logger,
    read_only,
    exec_option,
    embedding_function,
    overwrite,
    runtime,
    org_id,
    **kwargs,
):
    utils.check_indra_installation(
        exec_option=exec_option, indra_installed=_INDRA_INSTALLED
    )
    org_id = org_id if get_path_type(dataset_path) == "local" else None

    if not overwrite and dataset_exists(dataset_path, token, creds, **kwargs):
        if tensor_params is not None and tensor_params != DEFAULT_VECTORSTORE_TENSORS:
            raise ValueError(
                "Vector Store is not empty. You shouldn't specify tensor_params if you're loading from existing dataset."
            )

        return load_dataset(
            dataset_path,
            token,
            creds,
            logger,
            read_only,
            runtime,
            org_id,
            **kwargs,
        )

    return create_dataset(
        logger,
        tensor_params,
        dataset_path,
        token,
        exec_option,
        embedding_function,
        overwrite,
        creds,
        runtime,
        org_id,
        **kwargs,
    )


def dataset_exists(dataset_path, token, creds, **kwargs):
    return (
        deeplake.exists(dataset_path, token=token, creds=creds)
        and "overwrite" not in kwargs
    )


def load_dataset(
    dataset_path,
    token,
    creds,
    logger,
    read_only,
    runtime,
    org_id,
    **kwargs,
):
    if dataset_path == DEFAULT_VECTORSTORE_DEEPLAKE_PATH:
        logger.warning(
            f"The default deeplake path location is used: {DEFAULT_VECTORSTORE_DEEPLAKE_PATH}"
            " and it is not free. All addtionally added data will be added on"
            " top of already existing deeplake dataset."
        )
    dataset = deeplake.load(
        dataset_path,
        token=token,
        read_only=read_only,
        creds=creds,
        verbose=False,
        org_id=org_id,
        **kwargs,
    )
    check_tensors(dataset)

    logger.warning(
        f"Deep Lake Dataset in {dataset_path} already exists, "
        f"loading from the storage"
    )

    if runtime is not None and runtime["tensor_db"] == True:
        logger.warning(
            "Specifying runtime option when loading a Vector Store is not supported and this parameter will "
            "be ignored. If you wanted to create a new Vector Store, please specify a path to a Vector Store "
            "that does not already exist. To transfer an existing Vector Store to the Managed Tensor Database, "
            "use the steps in the link below: "
            "(https://docs.activeloop.ai/enterprise-features/managed-database/migrating-datasets-to-the-tensor-database)."
        )

    return dataset


def check_tensors(dataset):
    tensors = dataset.tensors

    embedding_tensor_exist = False
    ids_exist = False

    for tensor in tensors:
        htype = dataset[tensor].htype

        if tensor in ("id", "ids"):
            ids_exist = True

        if tensor in ("embedding", "embeddings"):
            embedding_tensor_exist = True

            # TODO: Add back once old datasets without embedding htype are not in circulation
            # if htype not in (None, "embedding"):
            #     raise ValueError(
            #         f"`{htype}` is not supported htype for embedding tensor. "
            #         "Supported htype for embedding tensor is: `embedding`"
            #     )

        if htype == "embedding":
            if tensor in ("id", "ids"):
                raise ValueError(
                    f"`{tensor}` is not valid name for embedding tensor, as the name is preserved for another tensor"
                )

            embedding_tensor_exist = True

    if not embedding_tensor_exist:
        raise ValueError("At least one embedding tensor should exist.")

    if not ids_exist:
        raise ValueError("`id` tensor was not found in the dataset.")


def create_dataset(
    logger,
    tensor_params,
    dataset_path,
    token,
    exec_option,
    embedding_function,
    overwrite,
    creds,
    runtime,
    org_id,
    **kwargs,
):
    if exec_option == "tensor_db" and (
        runtime is None or runtime == {"tensor_db": False}
    ):
        raise ValueError(
            "To execute queries using exec_option = 'tensor_db', "
            "the Vector Store must be stored in Deep Lake's Managed "
            "Tensor Database. To create the Vector Store in the Managed "
            "Tensor Database, specify runtime = {'tensor_db': True} when "
            "creating the Vector Store."
        )

    dataset = deeplake.empty(
        dataset_path,
        token=token,
        runtime=runtime,
        verbose=False,
        overwrite=overwrite,
        creds=creds,
        org_id=org_id,
        **kwargs,
    )
    create_tensors(tensor_params, dataset, logger, embedding_function)

    return dataset


def create_tensors(tensor_params, dataset, logger, embedding_function):
    tensor_names = [tensor["name"] for tensor in tensor_params]
    if "id" not in tensor_names and "ids" not in tensor_names:
        tensor_params.append(
            {
                "name": "id",
                "htype": "text",
                "create_id_tensor": False,
                "create_sample_info_tensor": False,
                "create_shape_tensor": False,
                "chunk_compression": "lz4",
            },
        )

    with dataset:
        for tensor_args in tensor_params:
            dataset.create_tensor(**tensor_args)

        update_embedding_info(logger, dataset, embedding_function)


def delete_and_commit(dataset, ids):
    with dataset:
        for id in sorted(ids)[::-1]:
            dataset.pop(id)
        dataset.commit(f"deleted {len(ids)} samples", allow_empty=True)
    return True


def delete_and_without_commit(dataset, ids):
    with dataset:
        for id in sorted(ids)[::-1]:
            dataset.pop(id)


def delete_all_samples_if_specified(dataset, delete_all):
    if delete_all:
        # delete any indexes linked to any tensors.
        for t in dataset.tensors:
            dataset[t]._verify_and_delete_vdb_indexes()

        dataset = deeplake.like(
            dataset.path,
            dataset,
            overwrite=True,
            verbose=False,
        )

        return dataset, True
    return dataset, False


def fetch_embeddings(view, embedding_tensor: str = "embedding"):
    return view[embedding_tensor].numpy()


def get_embedding(embedding, embedding_data, embedding_function=None):
    if isinstance(embedding_data, str):
        embedding_data = [embedding_data]

    if (
        embedding is None
        and embedding_function is not None
        and embedding_data is not None
    ):
        if len(embedding_data) > 1:
            raise NotImplementedError("Searching batched queries is not supported yet.")

        embedding = embedding_function(embedding_data)  # type: ignore

    if embedding is not None and (
        isinstance(embedding, list) or embedding.dtype != "float32"
    ):
        embedding = np.array(embedding, dtype=np.float32)

    if isinstance(embedding, np.ndarray):
        assert (
            embedding.ndim == 1 or embedding.shape[0] == 1
        ), "Query embedding must be 1-dimensional. Please consider using another embedding function for converting query string to embedding."

    return embedding


def preprocess_tensors(
    embedding_data=None, embedding_tensor=None, dataset=None, **tensors
):
    # generate id list equal to the length of the tensors
    # dont use None tensors to get length of tensor
    not_none_tensors, num_items = get_not_none_tensors(tensors, embedding_data)
    ids_tensor = get_id_tensor(dataset)
    tensors = populate_id_tensor_if_needed(
        ids_tensor, tensors, not_none_tensors, num_items
    )

    processed_tensors = {ids_tensor: tensors[ids_tensor]}

    for tensor_name, tensor_data in tensors.items():
        tensor_data = convert_tensor_data_to_list(tensor_data, tensors, ids_tensor)
        tensor_data = read_tensor_data_if_needed(tensor_data, dataset, tensor_name)
        processed_tensors[tensor_name] = tensor_data

    if embedding_data:
        for k, v in zip(embedding_tensor, embedding_data):
            processed_tensors[k] = v

    return processed_tensors, tensors[ids_tensor]


def read_tensor_data_if_needed(tensor_data, dataset, tensor_name):
    # generalize this method for other htypes that need reading.
    if dataset and tensor_name != "id" and dataset[tensor_name].htype == "image":
        tensor_data = [
            deeplake.read(data) if isinstance(data, str) else data
            for data in tensor_data
        ]
    return tensor_data


def convert_tensor_data_to_list(tensor_data, tensors, ids_tensor):
    if tensor_data is None:
        tensor_data = [None] * len(tensors[ids_tensor])
    elif not isinstance(tensor_data, list):
        tensor_data = list(tensor_data)
    return tensor_data


def get_not_none_tensors(tensors, embedding_data):
    not_none_tensors = {k: v for k, v in tensors.items() if v is not None}
    try:
        num_items = len(next(iter(not_none_tensors.values())))
    except StopIteration:
        if embedding_data:
            num_items = len(embedding_data[0])
        else:
            num_items = 0
    return not_none_tensors, num_items


def populate_id_tensor_if_needed(ids_tensor, tensors, not_none_tensors, num_items):
    if "id" not in not_none_tensors and "ids" not in not_none_tensors:
        found_id = [str(uuid.uuid1()) for _ in range(num_items)]
        tensors[ids_tensor] = found_id
    else:
        for tensor in not_none_tensors:
            if tensor in ("id", "ids"):
                break

        tensors[ids_tensor] = list(
            map(
                lambda x: str(x) if isinstance(x, uuid.UUID) else x,
                not_none_tensors[tensor],
            )
        )
    return tensors


def get_id_tensor(dataset):
    return "ids" if "ids" in dataset.tensors else "id"


def create_elements(
    processed_tensors: Dict[str, List[Any]],
):
    tensor_names = list(processed_tensors)
    elements = [
        {tensor_name: processed_tensors[tensor_name][i] for tensor_name in tensor_names}
        for i in range(len(processed_tensors[tensor_names[0]]))
    ]
    return elements


def set_embedding_info(tensor, embedding_function):
    embedding_info = tensor.info.get("embedding")
    if embedding_function and not embedding_info:
        tensor.info["embedding"] = {
            "model": embedding_function.__dict__.get("model"),
            "deployment": embedding_function.__dict__.get("deployment"),
            "embedding_ctx_length": embedding_function.__dict__.get(
                "embedding_ctx_length"
            ),
            "chunk_size": embedding_function.__dict__.get("chunk_size"),
            "max_retries": embedding_function.__dict__.get("max_retries"),
        }


def update_embedding_info(logger, dataset, embedding_function):
    embeddings_tensors = utils.find_embedding_tensors(dataset)
    num_embedding_tensors = len(embeddings_tensors)

    if num_embedding_tensors == 0:
        logger.warning(
            "No embedding tensors were found, so the embedding function metadata will not be added to any tensor. "
            "Consider doing that manually using `vector_store.dataset.tensor_name.info. = <embedding_function_info_dictionary>`"
        )
        return
    if num_embedding_tensors > 1:
        logger.warning(
            f"{num_embedding_tensors} embedding tensors were found. "
            "It is not clear to which tensor the embedding function information should be added, so the embedding function metadata will not be added to any tensor. "
            "Consider doing that manually using `vector_store.dataset.tensor_name.info = <embedding_function_info_dictionary>`"
        )
        return

    set_embedding_info(dataset[embeddings_tensors[0]], embedding_function)


def extend(
    embedding_function: List[Callable],
    embedding_data: List[Any],
    embedding_tensor: Union[str, List[str]],
    processed_tensors: Dict[str, Union[List[Any], np.ndarray]],
    dataset: deeplake.core.dataset.Dataset,
<<<<<<< HEAD
    index_regeneration: bool = False,
=======
    batch_byte_size: int,
    rate_limiter: Dict,
>>>>>>> 3401ae16
):
    """
    Function to extend the dataset with new data.

    Args:
        embedding_function (List[Callable]): List of embedding functions to be used to create embedding data.
        embedding_data (List[Any]): List of data to be embedded.
        embedding_tensor (Union[str, List[str]]): Name of the tensor(s) to store the embedding data.
        processed_tensors (Dict[str, List[Any]]): Dictionary of tensors to be added to the dataset.
        dataset (deeplake.core.dataset.Dataset): Dataset to be extended.
<<<<<<< HEAD
        index_regeneration (Boolean): Denotes if index will be regenerated or not.
=======
        batch_byte_size (int): Batch size to use for parallel ingestion.
        rate_limiter (Dict): Rate limiter configuration.

    Raises:
        IncorrectEmbeddingShapeError: If embeding function shapes is incorrect.
        ValueError: If embedding function returned empty list
>>>>>>> 3401ae16

    """
    if embedding_function:
        for func, data, tensor in zip(
            embedding_function, embedding_data, embedding_tensor
        ):
            data_iterator = data_iteratot_factory(
                data, func, batch_byte_size, rate_limiter
            )
            embedded_data = []

            for data in tqdm(
                data_iterator, total=len(data_iterator), desc="creating embeddings"
            ):
                embedded_data.append(data)

            try:
                return_embedded_data = np.vstack(embedded_data).astype(dtype=np.float32)
            except ValueError:
                raise IncorrectEmbeddingShapeError()

            if len(return_embedded_data) == 0:
                raise ValueError("embedding function returned empty list")

            processed_tensors[tensor] = return_embedded_data

    dataset.extend(processed_tensors, progressbar=True)


class DataIterator:
    def __init__(self, data, func, batch_byte_size):
        self.data = chunk_by_bytes(data, batch_byte_size)
        self.data_itr = iter(self.data)
        self.index = 0
        self.func = func

    def __iter__(self):
        return self

    def __next__(self):
        if self.index >= len(self.data):
            raise StopIteration
        batch = next(self.data_itr)
        batch = self.func(batch)
        self.index += 1
        return batch

<<<<<<< HEAD
    dataset.extend(processed_tensors, index_regeneration=index_regeneration)
=======
    def __len__(self):
        return len(self.data)


class RateLimitedDataIterator:
    def __init__(self, data, func, batch_byte_size, rate_limiter):
        self.data = chunk_by_bytes(data, batch_byte_size)
        self.data_iter = iter(self.data)
        self.index = 0
        self.rate_limiter = rate_limiter
        self.bytes_per_minute = rate_limiter["bytes_per_minute"]
        self.target_byte_size = batch_byte_size
        self.func = func

    def __iter__(self):
        return self

    def __next__(self):
        if self.index >= len(self.data):
            raise StopIteration
        batch = next(self.data_iter)
        self.index += 1
        # Calculate the number of batches you can send each minute
        batches_per_minute = self.bytes_per_minute / self.target_byte_size

        # Calculate sleep time in seconds between batches
        sleep_time = 60 / batches_per_minute

        start = time.time()
        batch = self.func(batch)
        end = time.time()

        # we need to take into account the time spent on openai call
        diff = sleep_time - (end - start)
        if diff > 0:
            time.sleep(diff)
        return batch

    def __len__(self):
        return len(self.data)


def data_iteratot_factory(data, func, batch_byte_size, rate_limiter):
    if rate_limiter["enabled"]:
        return RateLimitedDataIterator(data, func, batch_byte_size, rate_limiter)
    else:
        return DataIterator(data, func, batch_byte_size)
>>>>>>> 3401ae16


def extend_or_ingest_dataset(
    processed_tensors,
    dataset,
    embedding_function,
    embedding_tensor,
    embedding_data,
<<<<<<< HEAD
    ingestion_batch_size,
    num_workers,
    total_samples_processed,
    logger,
    index_regeneration=False,
=======
    batch_byte_size,
    rate_limiter,
>>>>>>> 3401ae16
):
    # TODO: Add back the old logic with checkpointing after indexing is fixed
    extend(
        embedding_function,
        embedding_data,
        embedding_tensor,
        processed_tensors,
        dataset,
<<<<<<< HEAD
        index_regeneration=index_regeneration,
=======
        batch_byte_size,
        rate_limiter,
>>>>>>> 3401ae16
    )


def chunk_by_bytes(data, target_byte_size=TARGET_BYTE_SIZE):
    """
    Splits a list of strings into chunks where each chunk has approximately the given target byte size.

    Args:
    - strings (list of str): List of strings to be chunked.
    - target_byte_size (int): The target byte size for each chunk.

    Returns:
    - list of lists containing the chunked strings.
    """
    # Calculate byte sizes for all strings
    sizes = [len(s.encode("utf-8")) for s in data]

    chunks = []
    current_chunk = []
    current_chunk_size = 0
    index = 0

    while index < len(data):
        if current_chunk_size + sizes[index] > target_byte_size:
            chunks.append(current_chunk)
            current_chunk = []
            current_chunk_size = 0
        current_chunk.append(data[index])
        current_chunk_size += sizes[index]
        index += 1

    # Add the last chunk if it's not empty
    if current_chunk:
        chunks.append(current_chunk)

    return chunks


def convert_id_to_row_id(ids, dataset, search_fn, query, exec_option, filter):
    if ids is None:
        delete_view = search_fn(
            filter=filter,
            query=query,
            exec_option=exec_option,
            return_view=True,
            k=int(1e9),
        )

    else:
        # backwards compatibility
        tensors = dataset.tensors
        id_tensor = "id"
        if "ids" in tensors:
            id_tensor = "ids"

        delete_view = dataset.filter(lambda x: x[id_tensor].data()["value"] in ids)

    row_ids = list(delete_view.sample_indices)
    return row_ids


def check_arguments_compatibility(
    ids, filter, query, exec_option, select_all=None, row_ids=None
):
    if (
        ids is None
        and filter is None
        and query is None
        and row_ids is None
        and select_all is None
    ):
        raise ValueError(
            "Either ids, row_ids, filter, query, or select_all must be specified."
        )
    if exec_option not in ("python", "compute_engine", "tensor_db"):
        raise ValueError(
            "Invalid `exec_option` it should be either `python`, `compute_engine` or `tensor_db`."
        )


def search_row_ids(
    dataset: deeplake.core.dataset.Dataset,
    search_fn: Callable,
    ids: Optional[List[str]] = None,
    filter: Optional[Union[Dict, Callable]] = None,
    query: Optional[str] = None,
    exec_option: Optional[str] = "python",
    select_all: Optional[bool] = None,
):
    check_arguments_compatibility(
        ids=ids,
        filter=filter,
        query=query,
        select_all=select_all,
        exec_option=exec_option,
    )

    if select_all:
        return None

    row_ids = convert_id_to_row_id(
        ids=ids,
        dataset=dataset,
        search_fn=search_fn,
        query=query,
        exec_option=exec_option,
        filter=filter,
    )

    return row_ids<|MERGE_RESOLUTION|>--- conflicted
+++ resolved
@@ -419,12 +419,9 @@
     embedding_tensor: Union[str, List[str]],
     processed_tensors: Dict[str, Union[List[Any], np.ndarray]],
     dataset: deeplake.core.dataset.Dataset,
-<<<<<<< HEAD
-    index_regeneration: bool = False,
-=======
     batch_byte_size: int,
     rate_limiter: Dict,
->>>>>>> 3401ae16
+    index_regeneration: bool = False,
 ):
     """
     Function to extend the dataset with new data.
@@ -435,16 +432,14 @@
         embedding_tensor (Union[str, List[str]]): Name of the tensor(s) to store the embedding data.
         processed_tensors (Dict[str, List[Any]]): Dictionary of tensors to be added to the dataset.
         dataset (deeplake.core.dataset.Dataset): Dataset to be extended.
-<<<<<<< HEAD
-        index_regeneration (Boolean): Denotes if index will be regenerated or not.
-=======
         batch_byte_size (int): Batch size to use for parallel ingestion.
         rate_limiter (Dict): Rate limiter configuration.
+        index_regeneration (Boolean): Denotes if index will be regenerated or not.
 
     Raises:
         IncorrectEmbeddingShapeError: If embeding function shapes is incorrect.
         ValueError: If embedding function returned empty list
->>>>>>> 3401ae16
+
 
     """
     if embedding_function:
@@ -471,7 +466,7 @@
 
             processed_tensors[tensor] = return_embedded_data
 
-    dataset.extend(processed_tensors, progressbar=True)
+    dataset.extend(processed_tensors, progressbar=True,  index_regeneration=index_regeneration)
 
 
 class DataIterator:
@@ -492,9 +487,6 @@
         self.index += 1
         return batch
 
-<<<<<<< HEAD
-    dataset.extend(processed_tensors, index_regeneration=index_regeneration)
-=======
     def __len__(self):
         return len(self.data)
 
@@ -542,7 +534,6 @@
         return RateLimitedDataIterator(data, func, batch_byte_size, rate_limiter)
     else:
         return DataIterator(data, func, batch_byte_size)
->>>>>>> 3401ae16
 
 
 def extend_or_ingest_dataset(
@@ -551,16 +542,9 @@
     embedding_function,
     embedding_tensor,
     embedding_data,
-<<<<<<< HEAD
-    ingestion_batch_size,
-    num_workers,
-    total_samples_processed,
-    logger,
-    index_regeneration=False,
-=======
     batch_byte_size,
     rate_limiter,
->>>>>>> 3401ae16
+    index_regeneration=False,
 ):
     # TODO: Add back the old logic with checkpointing after indexing is fixed
     extend(
@@ -569,12 +553,9 @@
         embedding_tensor,
         processed_tensors,
         dataset,
-<<<<<<< HEAD
-        index_regeneration=index_regeneration,
-=======
         batch_byte_size,
         rate_limiter,
->>>>>>> 3401ae16
+        index_regeneration=index_regeneration,
     )
 
 
