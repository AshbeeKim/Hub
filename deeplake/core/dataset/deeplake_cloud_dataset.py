--- conflicted
+++ resolved
@@ -1,9 +1,5 @@
 import posixpath
-<<<<<<< HEAD
-from typing import Optional, Any, Dict, Union
-=======
 from typing import Any, Dict, Optional, Union
->>>>>>> dbac1aa4
 from deeplake.client.utils import get_user_name
 from deeplake.constants import HUB_CLOUD_DEV_USERNAME
 from deeplake.core.dataset import Dataset
