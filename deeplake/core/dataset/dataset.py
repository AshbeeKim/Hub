# type: ignore
import os
import uuid
import json
import posixpath
from logging import warning
from typing import Any, Callable, Dict, List, Optional, Sequence, Tuple, Union, Set
from functools import partial

import pathlib
import numpy as np
from time import time, sleep
from tqdm import tqdm  # type: ignore

import deeplake
from deeplake.core.index.index import IndexEntry
from deeplake.core.link_creds import LinkCreds
from deeplake.core.sample import Sample
from deeplake.core.linked_sample import LinkedSample
from deeplake.util.connect_dataset import connect_dataset_entry
from deeplake.util.downsample import validate_downsampling
from deeplake.util.version_control import (
    save_version_info,
    integrity_check,
    save_commit_info,
    rebuild_version_info,
    _squash_main,
)
from deeplake.util.invalid_view_op import invalid_view_op
from deeplake.util.spinner import spinner
from deeplake.util.iteration_warning import (
    suppress_iteration_warning,
    check_if_iteration,
)
from deeplake.util.tensor_db import parse_runtime_parameters
from deeplake.api.info import load_info
from deeplake.client.log import logger
from deeplake.client.utils import get_user_name
from deeplake.client.client import DeepLakeBackendClient
from deeplake.constants import (
    FIRST_COMMIT_ID,
    DEFAULT_MEMORY_CACHE_SIZE,
    DEFAULT_LOCAL_CACHE_SIZE,
    MB,
    SAMPLE_INFO_TENSOR_MAX_CHUNK_SIZE,
    DEFAULT_READONLY,
    ENV_HUB_DEV_USERNAME,
    QUERY_MESSAGE_MAX_SIZE,
)
from deeplake.core.fast_forwarding import ffw_dataset_meta
from deeplake.core.index import Index
from deeplake.core.lock import lock_dataset, unlock_dataset, Lock
from deeplake.core.meta.dataset_meta import DatasetMeta
from deeplake.core.storage import (
    LRUCache,
    S3Provider,
    GCSProvider,
    MemoryProvider,
    LocalProvider,
    AzureProvider,
)
from deeplake.core.tensor import Tensor, create_tensor, delete_tensor
from deeplake.core.version_control.commit_node import CommitNode  # type: ignore
from deeplake.core.version_control.dataset_diff import load_dataset_diff
from deeplake.htype import (
    HTYPE_CONFIGURATIONS,
    UNSPECIFIED,
    verify_htype_key_value,
)
from deeplake.compression import COMPRESSION_ALIASES
from deeplake.integrations import dataset_to_tensorflow
from deeplake.util.bugout_reporter import deeplake_reporter, feature_report_path
from deeplake.util.dataset import try_flushing
from deeplake.util.cache_chain import generate_chain
from deeplake.util.hash import hash_inputs
from deeplake.util.htype import parse_complex_htype
from deeplake.util.link import save_link_creds
from deeplake.util.merge import merge
from deeplake.util.notebook import is_colab
from deeplake.util.path import (
    convert_pathlib_to_string_if_needed,
)
from deeplake.util.scheduling import create_random_split_views
from deeplake.util.logging import log_visualizer_link
from deeplake.util.warnings import always_warn
from deeplake.util.exceptions import (
    CouldNotCreateNewDatasetException,
    InvalidKeyTypeError,
    MemoryDatasetCanNotBePickledError,
    PathNotEmptyException,
    TensorAlreadyExistsError,
    TensorDoesNotExistError,
    TensorGroupDoesNotExistError,
    InvalidTensorNameError,
    InvalidTensorGroupNameError,
    LockedException,
    TensorGroupAlreadyExistsError,
    ReadOnlyModeError,
    RenameError,
    EmptyCommitError,
    DatasetViewSavingError,
    SampleAppendingError,
    DatasetTooLargeToDelete,
    TensorTooLargeToDelete,
    GroupInfoNotSupportedError,
    TokenPermissionError,
    CheckoutError,
    DatasetCorruptError,
    BadRequestException,
    SampleAppendError,
    SampleExtendError,
)
from deeplake.util.keys import (
    dataset_exists,
    get_dataset_info_key,
    get_dataset_meta_key,
    tensor_exists,
    get_queries_key,
    get_queries_lock_key,
    get_sample_id_tensor_key,
    get_sample_info_tensor_key,
    get_sample_shape_tensor_key,
    get_downsampled_tensor_key,
    filter_name,
    get_dataset_linked_creds_key,
)

from deeplake.util.path import get_path_from_storage, relpath
from deeplake.util.remove_cache import get_base_storage
from deeplake.util.diff import get_all_changes_string, get_changes_and_messages
from deeplake.util.version_control import (
    auto_checkout,
    checkout,
    delete_branch,
    commit,
    current_commit_has_change,
    load_meta,
    warn_node_checkout,
    load_version_info,
    save_version_info,
    replace_head,
    reset_and_checkout,
)
from deeplake.util.pretty_print import summary_dataset
from deeplake.core.dataset.view_entry import ViewEntry
from deeplake.core.dataset.invalid_view import InvalidView
from deeplake.hooks import dataset_read
from collections import defaultdict
from itertools import chain
import warnings
import jwt


_LOCKABLE_STORAGES = {S3Provider, GCSProvider, AzureProvider, LocalProvider}


class Dataset:
    def __init__(
        self,
        storage: LRUCache,
        index: Optional[Index] = None,
        group_index: str = "",
        read_only: Optional[bool] = None,
        public: Optional[bool] = False,
        token: Optional[str] = None,
        org_id: Optional[str] = None,
        verbose: bool = True,
        version_state: Optional[Dict[str, Any]] = None,
        path: Optional[Union[str, pathlib.Path]] = None,
        address: Optional[str] = None,
        is_iteration: bool = False,
        link_creds=None,
        pad_tensors: bool = False,
        lock_enabled: bool = True,
        lock_timeout: Optional[int] = 0,
        enabled_tensors: Optional[List[str]] = None,
        view_base: Optional["Dataset"] = None,
        libdeeplake_dataset=None,
        **kwargs,
    ):
        """Initializes a new or existing dataset.

        Args:
            storage (LRUCache): The storage provider used to access the dataset.
            index (Index, Optional): The Index object restricting the view of this dataset's tensors.
            group_index (str): Name of the group this dataset instance represents.
            read_only (bool, Optional): Opens dataset in read only mode if this is passed as True. Defaults to False.
                Datasets stored on Deep Lake cloud that your account does not have write access to will automatically open in read mode.
            public (bool, Optional): Applied only if storage is Deep Lake cloud storage and a new Dataset is being created. Defines if the dataset will have public access.
            token (str, Optional): Activeloop token, used for fetching credentials for Deep Lake datasets. This is Optional, tokens are normally autogenerated.
            org_id (str, Optional): Organization id to be used for enabling enterprise features. Only applicable for local datasets.
            verbose (bool): If ``True``, logs will be printed. Defaults to True.
            version_state (Dict[str, Any], Optional): The version state of the dataset, includes commit_id, commit_node, branch, branch_commit_map and commit_node_map.
            path (str, pathlib.Path): The path to the dataset.
            address (Optional[str]): The version address of the dataset.
            is_iteration (bool): If this Dataset is being used as an iterator.
            link_creds (LinkCreds, Optional): The LinkCreds object used to access tensors that have external data linked to them.
            pad_tensors (bool): If ``True``, shorter tensors will be padded to the length of the longest tensor.
            **kwargs: Passing subclass variables through without errors.
            lock_enabled (bool): Whether the dataset should be locked for writing. Only applicable for S3, Deep Lake storage and GCS datasets. No effect if read_only=True.
            lock_timeout (int): How many seconds to wait for a lock before throwing an exception. If None, wait indefinitely
            enabled_tensors (List[str], Optional): List of tensors that are enabled in this view. By default all tensors are enabled.
            view_base (Optional["Dataset"]): Base dataset of this view.
            libdeeplake_dataset : The libdeeplake dataset object corresponding to this dataset.

        Raises:
            ValueError: If an existing local path is given, it must be a directory.
            ImproperDatasetInitialization: Exactly one argument out of 'path' and 'storage' needs to be specified.
                This is raised if none of them are specified or more than one are specifed.
            InvalidHubPathException: If a Deep Lake cloud path (path starting with `hub://`) is specified and it isn't of the form `hub://username/datasetname`.
            AuthorizationException: If a Deep Lake cloud path (path starting with `hub://`) is specified and the user doesn't have access to the dataset.
            PathNotEmptyException: If the path to the dataset doesn't contain a Deep Lake dataset and is also not empty.
            LockedException: If read_only is False but the dataset is locked for writing by another machine.
            ReadOnlyModeError: If read_only is False but write access is not available.
        """
        d: Dict[str, Any] = {}
        d["_client"] = d["ds_name"] = None
        # uniquely identifies dataset
        d["path"] = convert_pathlib_to_string_if_needed(path) or get_path_from_storage(
            storage
        )
        d["storage"] = storage
        d["_read_only_error"] = read_only is False
        d["base_storage"] = get_base_storage(storage)
        d["_read_only"] = d["base_storage"].read_only
        d["_locked_out"] = False  # User requested write access but was denied
        d["is_iteration"] = is_iteration
        d["is_first_load"] = version_state is None
        d["_is_filtered_view"] = False
        d["index"] = index or Index()
        d["group_index"] = group_index
        d["_token"] = token
        d["org_id"] = org_id
        d["public"] = public
        d["verbose"] = verbose
        d["version_state"] = version_state or {}
        d["link_creds"] = link_creds
        d["libdeeplake_dataset"] = libdeeplake_dataset
        d["_info"] = None
        d["_ds_diff"] = None
        d["_view_id"] = str(uuid.uuid4())
        d["_view_base"] = view_base
        d["_view_use_parent_commit"] = False
        d["_update_hooks"] = {}
        d["_commit_hooks"] = {}
        d["_checkout_hooks"] = {}
        d["_parent_dataset"] = None
        d["_pad_tensors"] = pad_tensors
        d["_locking_enabled"] = lock_enabled
        d["_lock_timeout"] = lock_timeout
        d["_temp_tensors"] = []
        d["_vc_info_updated"] = True
        d["_query_string"] = None
        dct = self.__dict__
        dct.update(d)

        try:
            self._set_derived_attributes(address=address)
        except LockedException:
            raise LockedException(
                "This dataset cannot be open for writing as it is locked by another machine. Try loading the dataset with `read_only=True`."
            )
        except ReadOnlyModeError as e:
            raise ReadOnlyModeError(
                "This dataset cannot be open for writing as you don't have permissions. Try loading the dataset with `read_only=True."
            )
        dct["enabled_tensors"] = (
            set(self._resolve_tensor_list(enabled_tensors, root=True))
            if enabled_tensors
            else None
        )
        self._first_load_init()
        self._initial_autoflush: List[
            bool
        ] = []  # This is a stack to support nested with contexts
        self._indexing_history: List[int] = []

        if not self.read_only:
            for temp_tensor in self._temp_tensors:
                self._delete_tensor(temp_tensor, large_ok=True)
            self._temp_tensors = []

    def _lock_lost_handler(self):
        """This is called when lock is acquired but lost later on due to slow update."""
        self.read_only = True
        if self.verbose:
            always_warn(
                "Unable to update dataset lock as another machine has locked it for writing or deleted / overwriten it. Switching to read only mode."
            )
        self._locked_out = True

    def __enter__(self):
        self._initial_autoflush.append(self.storage.autoflush)
        self.storage.autoflush = False
        return self

    def __exit__(self, exc_type, exc_val, exc_tb):
        autoflush = self._initial_autoflush.pop()
        if not self._read_only and autoflush:
            if self._vc_info_updated:
                self._flush_vc_info()
            spinner(self.storage.flush)()
        self.storage.autoflush = autoflush

    def maybe_flush(self):
        if not self._read_only:
            if self.storage.autoflush:
                if self._vc_info_updated:
                    self._flush_vc_info()
                self.storage.flush()

    @property
    def num_samples(self) -> int:
        """Returns the length of the smallest tensor.
        Ignores any applied indexing and returns the total length.
        """
        return min(
            map(
                len,
                filter(
                    lambda t: t.key not in self.meta.hidden_tensors,
                    self.version_state["full_tensors"].values(),
                ),
            ),
            default=0,
        )

    @property
    def meta(self) -> DatasetMeta:
        """Returns the metadata of the dataset."""
        return self.version_state["meta"]

    @property
    def client(self):
        """Returns the client of the dataset."""
        return self._client

    def __len__(self, warn: bool = True):
        """Returns the length of the smallest tensor."""
        tensor_lengths = [len(tensor) for tensor in self.tensors.values()]
        pad_tensors = self._pad_tensors
        if (
            warn
            and not pad_tensors
            and min(tensor_lengths, default=0) != max(tensor_lengths, default=0)
        ):
            warning(
                "The length of tensors in the dataset is different. The len(ds) returns the length of the "
                "smallest tensor in the dataset. If you want the length of the longest tensor in the dataset use "
                "ds.max_len."
            )
        length_fn = max if pad_tensors else min
        return length_fn(tensor_lengths, default=0)

    @property
    def max_len(self):
        """Return the maximum length of the tensor."""
        return max([len(tensor) for tensor in self.tensors.values()])

    @property
    def min_len(self):
        """Return the minimum length of the tensor."""
        return min([len(tensor) for tensor in self.tensors.values()])

    def __getstate__(self) -> Dict[str, Any]:
        """Returns a dict that can be pickled and used to restore this dataset.

        Note:
            Pickling a dataset does not copy the dataset, it only saves attributes that can be used to restore the dataset.
            If you pickle a local dataset and try to access it on a machine that does not have the data present, the dataset will not work.
        """
        if self.path.startswith("mem://"):
            raise MemoryDatasetCanNotBePickledError
        keys = [
            "path",
            "_read_only",
            "index",
            "group_index",
            "public",
            "storage",
            "_token",
            "verbose",
            "version_state",
            "org_id",
            "ds_name",
            "_is_filtered_view",
            "_view_id",
            "_view_use_parent_commit",
            "_parent_dataset",
            "_pad_tensors",
            "_locking_enabled",
            "_lock_timeout",
            "enabled_tensors",
            "is_iteration",
        ]
        state = {k: getattr(self, k) for k in keys}
        state["link_creds"] = self.link_creds
        return state

    def __setstate__(self, state: Dict[str, Any]):
        """Restores dataset from a pickled state.

        Args:
            state (dict): The pickled state used to restore the dataset.
        """
        state["is_first_load"] = True
        state["_info"] = None
        state["_read_only_error"] = False
        state["_initial_autoflush"] = []
        state["_ds_diff"] = None
        state["_view_base"] = None
        state["_update_hooks"] = {}
        state["_commit_hooks"] = {}
        state["_checkout_hooks"] = {}
        state["_client"] = state["org_id"] = state["ds_name"] = None
        state["_temp_tensors"] = []
        state["libdeeplake_dataset"] = None
        state["_vc_info_updated"] = False
        state["_locked_out"] = False
        self.__dict__.update(state)
        self.__dict__["base_storage"] = get_base_storage(self.storage)
        # clear cache while restoring
        self.storage.clear_cache_without_flush()
        self._set_derived_attributes(verbose=False)
        self._indexing_history = []

    def _reload_version_state(self):
        version_state = self.version_state
        # share version state if at HEAD
        if (
            not self._view_use_parent_commit
            and self._view_base
            and version_state["commit_node"].is_head_node
        ):
            uid = self._view_id

            def commit_hook():
                del self._view_base._commit_hooks[uid]
                del self._view_base._checkout_hooks[uid]
                del self._view_base._update_hooks[uid]
                self._view_use_parent_commit = True
                self._reload_version_state()

            def checkout_hook():
                del self._view_base._commit_hooks[uid]
                del self._view_base._checkout_hooks[uid]
                del self._view_base._update_hooks[uid]
                self.__class__ = InvalidView
                self.__init__(reason="checkout")

            def update_hook():
                del self._view_base._commit_hooks[uid]
                del self._view_base._checkout_hooks[uid]
                del self._view_base._update_hooks[uid]
                self.__class__ = InvalidView
                self.__init__(reason="update")

            self._view_base._commit_hooks[uid] = commit_hook
            self._view_base._checkout_hooks[uid] = checkout_hook
            self._view_base._update_hooks[uid] = update_hook
            return version_state
        vs_copy = {}
        vs_copy["branch"] = version_state["branch"]
        # share branch_commit_map and commit_node_map
        vs_copy["branch_commit_map"] = version_state["branch_commit_map"]
        vs_copy["commit_node_map"] = version_state["commit_node_map"]
        commit_node = version_state["commit_node"]
        if self._view_use_parent_commit:
            vs_copy["commit_node"] = commit_node.parent
        else:
            vs_copy["commit_node"] = commit_node
        vs_copy["commit_id"] = vs_copy["commit_node"].commit_id
        vs_copy["tensor_names"] = version_state["tensor_names"].copy()
        vs_copy["meta"] = DatasetMeta()
        vs_copy["meta"].__setstate__(version_state["meta"].__getstate__())
        self.version_state = vs_copy
        vs_copy["full_tensors"] = {
            key: Tensor(key, self) for key in version_state["full_tensors"]
        }
        self._view_base = None

    def __getitem__(
        self,
        item: Union[
            str, int, slice, List[int], Tuple[Union[int, slice, Tuple[int]]], Index
        ],
        is_iteration: bool = False,
    ):
        is_iteration = is_iteration or self.is_iteration
        if isinstance(item, str):
            fullpath = posixpath.join(self.group_index, item)
            enabled_tensors = self.enabled_tensors
            if enabled_tensors is None or fullpath in enabled_tensors:
                tensor = self._get_tensor_from_root(fullpath)
                if tensor is not None:
                    index = self.index
                    if index.is_trivial() and is_iteration == tensor.is_iteration:
                        return tensor
                    return tensor.__getitem__(index, is_iteration=is_iteration)
            if self._has_group_in_root(fullpath):
                ret = self.__class__(
                    storage=self.storage,
                    index=self.index,
                    group_index=posixpath.join(self.group_index, item),
                    read_only=self.read_only,
                    token=self._token,
                    verbose=False,
                    version_state=self.version_state,
                    path=self.path,
                    is_iteration=is_iteration,
                    link_creds=self.link_creds,
                    pad_tensors=self._pad_tensors,
                    enabled_tensors=self.enabled_tensors,
                    view_base=self._view_base or self,
                    libdeeplake_dataset=self.libdeeplake_dataset,
                )
            elif "/" in item:
                splt = posixpath.split(item)
                ret = self[splt[0]][splt[1]]
            else:
                raise TensorDoesNotExistError(item)
        elif isinstance(item, (int, slice, list, tuple, Index, type(Ellipsis))):
            if (
                isinstance(item, list)
                and len(item)
                and (
                    isinstance(item[0], str)
                    or (
                        isinstance(item[0], (list, tuple))
                        and len(item[0])
                        and isinstance(item[0][0], str)
                    )
                )
            ):
                group_index = self.group_index
                enabled_tensors = [
                    posixpath.join(
                        group_index, (x if isinstance(x, str) else "/".join(x))
                    )
                    for x in item
                ]
                for x in enabled_tensors:
                    enabled_tensors.extend(
                        self[relpath(x, self.group_index)].meta.links.keys()
                    )

                ret = self.__class__(
                    storage=self.storage,
                    index=self.index,
                    group_index=self.group_index,
                    read_only=self._read_only,
                    token=self._token,
                    verbose=False,
                    version_state=self.version_state,
                    path=self.path,
                    is_iteration=is_iteration,
                    link_creds=self.link_creds,
                    pad_tensors=self._pad_tensors,
                    enabled_tensors=enabled_tensors,
                    view_base=self._view_base or self,
                    libdeeplake_dataset=self.libdeeplake_dataset,
                )
            elif isinstance(item, tuple) and len(item) and isinstance(item[0], str):
                ret = self
                for x in item:
                    ret = self[x]
                return ret
            else:
                if not is_iteration and isinstance(item, int):
                    is_iteration = check_if_iteration(self._indexing_history, item)
                    if is_iteration and deeplake.constants.SHOW_ITERATION_WARNING:
                        warnings.warn(
                            "Indexing by integer in a for loop, like `for i in range(len(ds)): ... ds[i]` can be quite slow. Use `for i, sample in enumerate(ds)` instead."
                        )

                ret = self.__class__(
                    storage=self.storage,
                    index=self.index[item],
                    group_index=self.group_index,
                    read_only=self._read_only,
                    token=self._token,
                    verbose=False,
                    version_state=self.version_state,
                    path=self.path,
                    is_iteration=is_iteration,
                    link_creds=self.link_creds,
                    pad_tensors=self._pad_tensors,
                    enabled_tensors=self.enabled_tensors,
                    view_base=self._view_base or self,
                    libdeeplake_dataset=self.libdeeplake_dataset,
                )
        else:
            raise InvalidKeyTypeError(item)
        if hasattr(self, "_view_entry"):
            ret._view_entry = self._view_entry
        return ret

    def __setitem__(self, item: str, value: Any):
        if not isinstance(item, str):
            raise TypeError("Datasets do not support item assignment")
        tensor = self[item]
        tensor.index = Index()
        tensor[self.index] = value

    @invalid_view_op
    def create_tensor(
        self,
        name: str,
        htype: str = UNSPECIFIED,
        dtype: Union[str, np.dtype] = UNSPECIFIED,
        sample_compression: str = UNSPECIFIED,
        chunk_compression: str = UNSPECIFIED,
        hidden: bool = False,
        create_sample_info_tensor: bool = True,
        create_shape_tensor: bool = True,
        create_id_tensor: bool = True,
        verify: bool = True,
        exist_ok: bool = False,
        verbose: bool = True,
        downsampling: Optional[Tuple[int, int]] = None,
        tiling_threshold: Optional[int] = None,
        **kwargs,
    ):
        """Creates a new tensor in the dataset.

        Examples:
            >>> # create dataset
            >>> ds = deeplake.dataset("path/to/dataset")

            >>> # create tensors
            >>> ds.create_tensor("images", htype="image", sample_compression="jpg")
            >>> ds.create_tensor("videos", htype="video", sample_compression="mp4")
            >>> ds.create_tensor("data")
            >>> ds.create_tensor("point_clouds", htype="point_cloud")

            >>> # append data
            >>> ds.images.append(np.ones((400, 400, 3), dtype='uint8'))
            >>> ds.videos.append(deeplake.read("videos/sample_video.mp4"))
            >>> ds.data.append(np.zeros((100, 100, 2)))

        Args:
            name (str): The name of the tensor to be created.
            htype (str):
                - The class of data for the tensor.
                - The defaults for other parameters are determined in terms of this value.
                - For example, ``htype="image"`` would have ``dtype`` default to ``uint8``.
                - These defaults can be overridden by explicitly passing any of the other parameters to this function.
                - May also modify the defaults for other parameters.
            dtype (str): Optionally override this tensor's ``dtype``. All subsequent samples are required to have this ``dtype``.
            sample_compression (str): All samples will be compressed in the provided format. If ``None``, samples are uncompressed. For ``link[]`` tensors, ``sample_compression`` is used only for optimizing dataset views.
            chunk_compression (str): All chunks will be compressed in the provided format. If ``None``, chunks are uncompressed. For ``link[]`` tensors, ``chunk_compression`` is used only for optimizing dataset views.
            hidden (bool): If ``True``, the tensor will be hidden from ds.tensors but can still be accessed via ``ds[tensor_name]``.
            create_sample_info_tensor (bool): If ``True``, meta data of individual samples will be saved in a hidden tensor. This data can be accessed via :attr:`tensor[i].sample_info <deeplake.core.tensor.Tensor.sample_info>`.
            create_shape_tensor (bool): If ``True``, an associated tensor containing shapes of each sample will be created.
            create_id_tensor (bool): If ``True``, an associated tensor containing unique ids for each sample will be created. This is useful for merge operations.
            verify (bool): Valid only for link htypes. If ``True``, all links will be verified before they are added to the tensor.
                If ``False``, links will be added without verification but note that ``create_shape_tensor`` and ``create_sample_info_tensor`` will be set to ``False``.
            exist_ok (bool): If ``True``, the group is created if it does not exist. if ``False``, an error is raised if the group already exists.
            verbose (bool): Shows warnings if ``True``.
            downsampling (tuple[int, int]): If not ``None``, the tensor will be downsampled by the provided factors. For example, ``(2, 5)`` will downsample the tensor by a factor of 2 in both dimensions and create 5 layers of downsampled tensors.
                Only support for image and mask htypes.
            tiling_threshold (Optional, int): In bytes. Tiles large images if their size exceeds this threshold. Set to -1 to disable tiling.
            **kwargs:
                - ``htype`` defaults can be overridden by passing any of the compatible parameters.
                - To see all htypes and their correspondent arguments, check out :ref:`Htypes`.

        Returns:
            Tensor: The new tensor, which can be accessed by ``dataset[name]`` or ``dataset.name``.

        Raises:
            TensorAlreadyExistsError: If the tensor already exists and ``exist_ok`` is ``False``.
            TensorGroupAlreadyExistsError: Duplicate tensor groups are not allowed.
            InvalidTensorNameError: If ``name`` is in dataset attributes.
            NotImplementedError: If trying to override ``chunk_compression``.
            TensorMetaInvalidHtype: If invalid htype is specified.
            ValueError: If an illegal argument is specified.
        """

        deeplake_reporter.feature_report(
            feature_name="create_tensor",
            parameters={
                "name": name,
                "htype": htype,
                "dtype": dtype,
                "sample_compression": sample_compression,
                "chunk_compression": chunk_compression,
            },
        )

        return self._create_tensor(
            name,
            htype,
            dtype,
            sample_compression,
            chunk_compression,
            hidden,
            create_sample_info_tensor,
            create_shape_tensor,
            create_id_tensor,
            verify,
            exist_ok,
            verbose,
            downsampling,
            tiling_threshold=tiling_threshold,
            **kwargs,
        )

    @invalid_view_op
    def _create_tensor(
        self,
        name: str,
        htype: str = UNSPECIFIED,
        dtype: Union[str, np.dtype] = UNSPECIFIED,
        sample_compression: str = UNSPECIFIED,
        chunk_compression: str = UNSPECIFIED,
        hidden: bool = False,
        create_sample_info_tensor: bool = True,
        create_shape_tensor: bool = True,
        create_id_tensor: bool = True,
        verify: bool = True,
        exist_ok: bool = False,
        verbose: bool = True,
        downsampling: Optional[Tuple[int, int]] = None,
        **kwargs,
    ):
        # if not the head node, checkout to an auto branch that is newly created
        auto_checkout(self)

        name = filter_name(name, self.group_index)
        key = self.version_state["tensor_names"].get(name)
        is_sequence, is_link, htype = parse_complex_htype(htype)
        if key:
            if not exist_ok:
                raise TensorAlreadyExistsError(name)
            tensor = self.root[key]
            current_config = tensor._config
            new_config = {
                "htype": htype,
                "dtype": dtype,
                "sample_compression": COMPRESSION_ALIASES.get(
                    sample_compression, sample_compression
                ),
                "chunk_compression": COMPRESSION_ALIASES.get(
                    chunk_compression, chunk_compression
                ),
                "hidden": hidden,
                "is_link": is_link,
                "is_sequence": is_sequence,
            }
            base_config = HTYPE_CONFIGURATIONS.get(htype, {}).copy()
            for key in new_config:
                if new_config[key] == UNSPECIFIED:
                    new_config[key] = base_config.get(key) or UNSPECIFIED
            if current_config != new_config:
                raise ValueError(
                    f"Tensor {name} already exists with different configuration. "
                    f"Current config: {current_config}. "
                    f"New config: {new_config}"
                )
            return tensor
        elif name in self.version_state["full_tensors"]:
            key = f"{name}_{uuid.uuid4().hex[:4]}"
        else:
            key = name

        if name in self._groups:
            raise TensorGroupAlreadyExistsError(name)

        tensor_name = posixpath.split(name)[1]
        if not tensor_name or tensor_name in dir(self):
            raise InvalidTensorNameError(tensor_name)

        downsampling_factor, number_of_layers = validate_downsampling(downsampling)
        kwargs["is_sequence"] = kwargs.get("is_sequence") or is_sequence
        kwargs["is_link"] = kwargs.get("is_link") or is_link
        kwargs["verify"] = verify
        if kwargs["is_link"] and not kwargs["verify"]:
            create_shape_tensor = False
            create_sample_info_tensor = False

        if not self._is_root():
            return self.root._create_tensor(
                name=key,
                htype=htype,
                dtype=dtype,
                sample_compression=sample_compression,
                chunk_compression=chunk_compression,
                hidden=hidden,
                create_sample_info_tensor=create_sample_info_tensor,
                create_shape_tensor=create_shape_tensor,
                create_id_tensor=create_id_tensor,
                exist_ok=exist_ok,
                downsampling=downsampling,
                **kwargs,
            )

        if "/" in name:
            self._create_group(posixpath.split(name)[0])

        # Seperate meta and info

        htype_config = HTYPE_CONFIGURATIONS.get(htype, {}).copy()
        info_keys = htype_config.pop("_info", [])
        info_kwargs = {}
        meta_kwargs = {}
        for k, v in kwargs.items():
            if k in info_keys:
                verify_htype_key_value(htype, k, v)
                info_kwargs[k] = v
            else:
                meta_kwargs[k] = v

        # Set defaults
        for k in info_keys:
            if k not in info_kwargs:
                if k == "class_names":
                    info_kwargs[k] = htype_config[k].copy()
                else:
                    info_kwargs[k] = htype_config[k]

        create_tensor(
            key,
            self.storage,
            htype=htype,
            dtype=dtype,
            sample_compression=sample_compression,
            chunk_compression=chunk_compression,
            version_state=self.version_state,
            hidden=hidden,
            overwrite=True,
            **meta_kwargs,
        )
        meta: DatasetMeta = self.meta
        ffw_dataset_meta(meta)
        meta.add_tensor(name, key, hidden=hidden)
        tensor = Tensor(key, self)  # type: ignore
        tensor.meta.name = name
        self.version_state["full_tensors"][key] = tensor
        self.version_state["tensor_names"][name] = key
        if info_kwargs:
            tensor.info.update(info_kwargs)
        self.storage.maybe_flush()
        if create_sample_info_tensor and htype in (
            "image",
            "audio",
            "video",
            "dicom",
            "point_cloud",
            "mesh",
            "nifti",
        ):
            self._create_sample_info_tensor(name)
        if create_shape_tensor and htype not in ("text", "json"):
            self._create_sample_shape_tensor(name, htype=htype)
        if create_id_tensor:
            self._create_sample_id_tensor(name)
        if downsampling:
            downsampling_htypes = {
                "image",
                "image.rgb",
                "image.gray",
                "binary_mask",
                "segment_mask",
            }
            if htype not in downsampling_htypes:
                warnings.warn(
                    f"Downsampling is only supported for tensor with htypes {downsampling_htypes}, got {htype}. Skipping downsampling."
                )
            else:
                self._create_downsampled_tensor(
                    name,
                    htype,
                    dtype,
                    sample_compression,
                    chunk_compression,
                    meta_kwargs,
                    downsampling_factor,
                    number_of_layers,
                )
        return tensor

    def _create_sample_shape_tensor(self, tensor: str, htype: str):
        shape_tensor = get_sample_shape_tensor_key(tensor)
        self._create_tensor(
            shape_tensor,
            dtype="int64",
            hidden=True,
            create_id_tensor=False,
            create_sample_info_tensor=False,
            create_shape_tensor=False,
            max_chunk_size=SAMPLE_INFO_TENSOR_MAX_CHUNK_SIZE,
        )
        if htype == "list":
            extend_f = "extend_len"
            update_f = "update_len"
        else:
            extend_f = "extend_shape"
            update_f = "update_shape"
        self._link_tensors(
            tensor,
            shape_tensor,
            extend_f=extend_f,
            update_f=update_f,
            flatten_sequence=True,
        )

    def _create_sample_id_tensor(self, tensor: str):
        id_tensor = get_sample_id_tensor_key(tensor)
        self._create_tensor(
            id_tensor,
            hidden=True,
            create_id_tensor=False,
            create_sample_info_tensor=False,
            create_shape_tensor=False,
        )
        self._link_tensors(
            tensor,
            id_tensor,
            extend_f="extend_id",
            flatten_sequence=False,
        )

    def _create_sample_info_tensor(self, tensor: str):
        sample_info_tensor = get_sample_info_tensor_key(tensor)
        self._create_tensor(
            sample_info_tensor,
            htype="json",
            max_chunk_size=SAMPLE_INFO_TENSOR_MAX_CHUNK_SIZE,
            hidden=True,
            create_id_tensor=False,
            create_sample_info_tensor=False,
            create_shape_tensor=False,
        )
        self._link_tensors(
            tensor,
            sample_info_tensor,
            "extend_info",
            "update_info",
            flatten_sequence=True,
        )

    def _create_downsampled_tensor(
        self,
        tensor: str,
        htype: str,
        dtype: Union[str, np.dtype],
        sample_compression: str,
        chunk_compression: str,
        meta_kwargs: Dict[str, Any],
        downsampling_factor: int,
        number_of_layers: int,
    ):
        downsampled_tensor = get_downsampled_tensor_key(tensor, downsampling_factor)
        if number_of_layers == 1:
            downsampling = None
        else:
            downsampling = (downsampling_factor, number_of_layers - 1)
        meta_kwargs = meta_kwargs.copy()
        meta_kwargs.pop("is_link", None)
        new_tensor = self._create_tensor(
            downsampled_tensor,
            htype=htype,
            dtype=dtype,
            sample_compression=sample_compression,
            chunk_compression=chunk_compression,
            hidden=True,
            create_id_tensor=False,
            create_sample_info_tensor=False,
            create_shape_tensor=False,
            downsampling=downsampling,
            **meta_kwargs,
        )
        new_tensor.info.downsampling_factor = downsampling_factor
        self._link_tensors(
            tensor,
            downsampled_tensor,
            extend_f=f"extend_downsample",
            update_f=f"update_downsample",
            flatten_sequence=True,
        )

    def _hide_tensor(self, tensor: str):
        self._tensors()[tensor].meta.set_hidden(True)
        self.meta._hide_tensor(tensor)
        self.storage.maybe_flush()

    @invalid_view_op
    def delete_tensor(self, name: str, large_ok: bool = False):
        """Delete a tensor from the dataset.

        Examples:

            >>> ds.delete_tensor("images/cats")

        Args:
            name (str): The name of tensor to be deleted.
            large_ok (bool): Delete tensors larger than 1 GB. Disabled by default.

        Returns:
            None

        Raises:
            TensorDoesNotExistError: If tensor of name ``name`` does not exist in the dataset.
            TensorTooLargeToDelete: If the tensor is larger than 1 GB and ``large_ok`` is ``False``.
        """

        deeplake_reporter.feature_report(
            feature_name="delete_tensor",
            parameters={"name": name, "large_ok": large_ok},
        )

        return self._delete_tensor(name, large_ok)

    @invalid_view_op
    def _delete_tensor(self, name: str, large_ok: bool = False):
        auto_checkout(self)

        name = filter_name(name, self.group_index)
        key = self.version_state["tensor_names"].get(name)

        if not key:
            raise TensorDoesNotExistError(name)

        if not tensor_exists(key, self.storage, self.version_state["commit_id"]):
            raise TensorDoesNotExistError(name)

        if not self._is_root():
            return self.root._delete_tensor(name, large_ok)

        if not large_ok:
            chunk_engine = self.version_state["full_tensors"][key].chunk_engine
            size_approx = chunk_engine.num_samples * chunk_engine.min_chunk_size
            if size_approx > deeplake.constants.DELETE_SAFETY_SIZE:
                raise TensorTooLargeToDelete(name)

        with self:
            meta = self.meta
            key = self.version_state["tensor_names"].pop(name)
            if key not in meta.hidden_tensors:
                tensor_diff = Tensor(key, self).chunk_engine.commit_diff
                # if tensor was created in this commit, there's no diff for deleting it.
                if not tensor_diff.created:
                    self._dataset_diff.tensor_deleted(name)
            delete_tensor(key, self)
            self.version_state["full_tensors"].pop(key)
            ffw_dataset_meta(meta)
            meta.delete_tensor(name)

        for t_name in [
            func(name)
            for func in (
                get_sample_id_tensor_key,
                get_sample_info_tensor_key,
                get_sample_shape_tensor_key,
            )
        ]:
            t_key = self.meta.tensor_names.get(t_name)
            if t_key and tensor_exists(
                t_key, self.storage, self.version_state["commit_id"]
            ):
                self._delete_tensor(t_name, large_ok=True)

        self.storage.flush()

    @invalid_view_op
    def delete_group(self, name: str, large_ok: bool = False):
        """Delete a tensor group from the dataset.

        Examples:
            >>> ds.delete_group("images/dogs")

        Args:
            name (str): The name of tensor group to be deleted.
            large_ok (bool): Delete tensor groups larger than 1 GB. Disabled by default.

        Returns:
            None

        Raises:
            TensorGroupDoesNotExistError: If tensor group of name ``name`` does not exist in the dataset.
        """

        deeplake_reporter.feature_report(
            feature_name="delete_group",
            parameters={"name": name, "large_ok": large_ok},
        )

        return self._delete_group(name, large_ok)

    @invalid_view_op
    def _delete_group(self, name: str, large_ok: bool = False):
        auto_checkout(self)

        full_path = filter_name(name, self.group_index)

        if full_path not in self._groups:
            raise TensorGroupDoesNotExistError(name)

        if not self._is_root():
            return self.root._delete_group(full_path, large_ok)

        if not large_ok:
            size_approx = self[name].size_approx()
            if size_approx > deeplake.constants.DELETE_SAFETY_SIZE:
                logger.info(
                    f"Group {name} was too large to delete. Try again with large_ok=True."
                )
                return

        with self:
            meta = self.meta
            ffw_dataset_meta(meta)
            tensors = [
                posixpath.join(name, tensor)
                for tensor in self[name]._all_tensors_filtered(include_hidden=True)
            ]
            meta.delete_group(name)
            for tensor in tensors:
                key = self.version_state["tensor_names"].pop(tensor)
                if key not in meta.hidden_tensors:
                    tensor_diff = Tensor(key, self).chunk_engine.commit_diff
                    # if tensor was created in this commit, there's no diff for deleting it.
                    if not tensor_diff.created:
                        self._dataset_diff.tensor_deleted(name)
                delete_tensor(key, self)
                self.version_state["full_tensors"].pop(key)

        self.storage.maybe_flush()

    @invalid_view_op
    def create_tensor_like(
        self, name: str, source: "Tensor", unlink: bool = False
    ) -> "Tensor":
        """Copies the ``source`` tensor's meta information and creates a new tensor with it. No samples are copied, only the meta/info for the tensor is.

        Examples:
            >>> ds.create_tensor_like("cats", ds["images"])

        Args:
            name (str): Name for the new tensor.
            source (Tensor): Tensor who's meta/info will be copied. May or may not be contained in the same dataset.
            unlink (bool): Whether to unlink linked tensors.

        Returns:
            Tensor: New Tensor object.
        """

        deeplake_reporter.feature_report(
            feature_name="create_tensor_like",
            parameters={"name": name, "unlink": unlink},
        )

        info = source.info.__getstate__().copy()
        meta = source.meta.__getstate__().copy()
        if unlink:
            meta["is_link"] = False
        del meta["min_shape"]
        del meta["max_shape"]
        del meta["length"]
        del meta["version"]
        del meta["name"]
        del meta["links"]
        meta["dtype"] = np.dtype(meta["typestr"]) if meta["typestr"] else meta["dtype"]

        destination_tensor = self._create_tensor(
            name,
            verbose=False,
            create_id_tensor=bool(source._sample_id_tensor),
            create_shape_tensor=bool(source._sample_shape_tensor),
            create_sample_info_tensor=bool(source._sample_info_tensor),
            **meta,
        )
        destination_tensor.info.update(info)
        return destination_tensor

    def _rename_tensor(self, name, new_name):
        tensor = self[name]
        tensor.meta.name = new_name
        tensor.meta.is_dirty = True
        key = self.version_state["tensor_names"].pop(name)
        meta = self.meta
        if key not in meta.hidden_tensors:
            tensor_diff = tensor.chunk_engine.commit_diff
            # if tensor was created in this commit, tensor name has to be updated without adding it to diff.
            if not tensor_diff.created:
                self._dataset_diff.tensor_renamed(name, new_name)
        self.version_state["tensor_names"][new_name] = key
        ffw_dataset_meta(meta)
        meta.rename_tensor(name, new_name)

        for func in (
            get_sample_id_tensor_key,
            get_sample_info_tensor_key,
            get_sample_shape_tensor_key,
        ):
            t_old, t_new = map(func, (name, new_name))
            t_key = self.meta.tensor_names.get(t_old)
            if t_key and tensor_exists(
                t_key, self.storage, self.version_state["commit_id"]
            ):
                self._rename_tensor(t_old, t_new)

        return tensor

    def rename_tensor(self, name: str, new_name: str) -> "Tensor":
        """Renames tensor with name ``name`` to ``new_name``

        Args:
            name (str): Name of tensor to be renamed.
            new_name (str): New name of tensor.

        Returns:
            Tensor: Renamed tensor.

        Raises:
            TensorDoesNotExistError: If tensor of name ``name`` does not exist in the dataset.
            TensorAlreadyExistsError: Duplicate tensors are not allowed.
            TensorGroupAlreadyExistsError: Duplicate tensor groups are not allowed.
            InvalidTensorNameError: If ``new_name`` is in dataset attributes.
            RenameError: If ``new_name`` points to a group different from ``name``.
        """
        deeplake_reporter.feature_report(
            feature_name="rename_tensor",
            parameters={"name": name, "new_name": new_name},
        )

        auto_checkout(self)

        if name not in self._tensors():
            raise TensorDoesNotExistError(name)

        name = filter_name(name, self.group_index)
        new_name = filter_name(new_name, self.group_index)

        if posixpath.split(name)[0] != posixpath.split(new_name)[0]:
            raise RenameError("New name of tensor cannot point to a different group")

        if new_name in self.version_state["tensor_names"]:
            raise TensorAlreadyExistsError(new_name)

        if new_name in self._groups:
            raise TensorGroupAlreadyExistsError(new_name)

        new_tensor_name = posixpath.split(new_name)[1]
        if not new_tensor_name or new_tensor_name in dir(self):
            raise InvalidTensorNameError(new_name)

        tensor = self.root._rename_tensor(name, new_name)

        self.storage.maybe_flush()
        return tensor

    def rename_group(self, name: str, new_name: str) -> None:
        """Renames group with name ``name`` to ``new_name``

        Args:
            name (str): Name of group to be renamed.
            new_name (str): New name of group.

        Raises:
            TensorGroupDoesNotExistError: If tensor group of name ``name`` does not exist in the dataset.
            TensorAlreadyExistsError: Duplicate tensors are not allowed.
            TensorGroupAlreadyExistsError: Duplicate tensor groups are not allowed.
            InvalidTensorGroupNameError: If ``name`` is in dataset attributes.
            RenameError: If ``new_name`` points to a group different from ``name``.
        """

        deeplake_reporter.feature_report(
            feature_name="rename_group",
            parameters={"name": name, "new_name": new_name},
        )
        auto_checkout(self)

        name = filter_name(name, self.group_index)
        new_name = filter_name(new_name, self.group_index)

        if name not in self._groups:
            raise TensorGroupDoesNotExistError(name)

        if posixpath.split(name)[0] != posixpath.split(new_name)[0]:
            raise RenameError("Names does not match.")

        if new_name in self.version_state["tensor_names"]:
            raise TensorAlreadyExistsError(new_name)

        if new_name in self._groups:
            raise TensorGroupAlreadyExistsError(new_name)

        new_tensor_name = posixpath.split(new_name)[1]
        if not new_tensor_name or new_tensor_name in dir(self):
            raise InvalidTensorGroupNameError(new_name)

        meta = self.meta
        meta.rename_group(name, new_name)

        root = self.root
        for tensor in filter(
            lambda x: x.startswith(name),
            map(lambda y: y.meta.name or y.key, self.tensors.values()),
        ):
            root._rename_tensor(
                tensor,
                posixpath.join(new_name, relpath(tensor, name)),
            )

        self.storage.maybe_flush()

    def __getattr__(self, key):
        try:
            return self.__getitem__(key)
        except TensorDoesNotExistError as ke:
            raise AttributeError(
                f"'{self.__class__}' object has no attribute '{key}'"
            ) from ke

    def __setattr__(self, name: str, value):
        if isinstance(value, (np.ndarray, np.generic)):
            raise TypeError(
                "Setting tensor attributes directly is not supported. To add a tensor, use the `create_tensor` method."
                + "To add data to a tensor, use the `append` and `extend` methods."
            )
        else:
            return super().__setattr__(name, value)

    def __iter__(self):
        dataset_read(self)
        for i in range(len(self)):
            yield self.__getitem__(
                i, is_iteration=not isinstance(self.index.values[0], list)
            )

    def _get_commit_id_for_address(self, address, version_state):
        if address in version_state["branch_commit_map"]:
            branch = address
            commit_id = version_state["branch_commit_map"][branch]
        elif address in version_state["commit_node_map"]:
            commit_id = address
        else:
            raise CheckoutError(
                f"Address {address} not found. Ensure the commit id / branch name is correct."
            )
        return commit_id

    def _load_version_info(self, address=None):
        """Loads data from version_control_file otherwise assume it doesn't exist and load all empty"""
        if self.version_state:
            return

        if address is None:
            address = "main"

        version_state = {}
        try:
            try:
                version_info = load_version_info(self.storage)
            except Exception as e:
                version_info = rebuild_version_info(self.storage)
                if version_info is None:
                    raise e
            version_state["branch_commit_map"] = version_info["branch_commit_map"]
            version_state["commit_node_map"] = version_info["commit_node_map"]

            commit_id = self._get_commit_id_for_address(address, version_state)

            version_state["commit_id"] = commit_id
            version_state["commit_node"] = version_state["commit_node_map"][commit_id]
            version_state["branch"] = version_state["commit_node"].branch
        except Exception as e:
            if isinstance(e, CheckoutError):
                raise e from None
            if address != "main":
                raise CheckoutError(
                    f"Address {address} not found. Ensure the commit id / branch name is correct."
                )
            branch = "main"
            version_state["branch"] = branch
            version_state["branch_commit_map"] = {}
            version_state["commit_node_map"] = {}
            # used to identify that this is the first commit so its data will not be in similar directory structure to the rest
            commit_id = FIRST_COMMIT_ID
            commit_node = CommitNode(branch, commit_id)
            version_state["commit_id"] = commit_id
            version_state["commit_node"] = commit_node
            version_state["branch_commit_map"][branch] = commit_id
            version_state["commit_node_map"][commit_id] = commit_node
        # keeps track of the full unindexed tensors
        version_state["full_tensors"] = {}
        version_state["tensor_names"] = {}
        self.__dict__["version_state"] = version_state

    def _load_link_creds(self):
        if self.link_creds is not None:
            return

        link_creds_key = get_dataset_linked_creds_key()
        try:
            data_bytes = self.storage[link_creds_key]
        except KeyError:
            data_bytes = None
        if data_bytes is None:
            link_creds = LinkCreds()
        else:
            link_creds = LinkCreds.frombuffer(data_bytes)
        self.link_creds = link_creds

    def _lock(self, err=False, verbose=True):
        if not self.is_head_node or not self._locking_enabled:
            return True
        storage = self.base_storage
        if storage.read_only and not self._locked_out:
            if err:
                raise ReadOnlyModeError()
            return False

        if isinstance(storage, tuple(_LOCKABLE_STORAGES)) and (
            not self.read_only or self._locked_out
        ):
            if not deeplake.constants.LOCKS_ENABLED:
                return True
            try:
                # temporarily disable read only on base storage, to try to acquire lock, if exception, it will be again made readonly
                storage.disable_readonly()
                lock_dataset(
                    self,
                    lock_lost_callback=self._lock_lost_handler,
                )
            except LockedException as e:
                self._set_read_only(True, False)
                self.__dict__["_locked_out"] = True
                if err:
                    raise e
                if verbose and self.verbose:
                    always_warn(
                        "Checking out dataset in read only mode as another machine has locked this version for writing."
                    )
                return False
        return True

    def _unlock(self):
        unlock_dataset(self)

    def __del__(self):
        if self._view_base:
            view_id = self._view_id
            try:
                del self._view_base._commit_hooks[view_id]
            except KeyError:
                pass

            try:
                del self._view_base._checkout_hooks[view_id]
            except KeyError:
                pass

            try:
                del self._view_base._update_hooks[view_id]
            except KeyError:
                pass
        try:
            self._unlock()
        except Exception:  # python shutting down
            pass

    @spinner
    @invalid_view_op
    def commit(self, message: Optional[str] = None, allow_empty=False) -> str:
        """Stores a snapshot of the current state of the dataset.

        Args:
            message (str, Optional): Used to describe the commit.
            allow_empty (bool): If ``True``, commit even if there are no changes.

        Returns:
            str: the commit id of the saved commit that can be used to access the snapshot.

        Raises:
            Exception: If dataset is a filtered view.
            EmptyCommitError: if there are no changes and user does not forced to commit unchanged data.

        Note:
            - Commiting from a non-head node in any branch, will lead to an automatic checkout to a new branch.
            - This same behaviour will happen if new samples are added or existing samples are updated from a non-head node.
        """

        # do not store commit message
        deeplake_reporter.feature_report(
            feature_name="commit", parameters={"allow_empty": allow_empty}
        )

        if not allow_empty and not self.has_head_changes:
            raise EmptyCommitError(
                "There are no changes, commit is not done. Try again with allow_empty=True."
            )

        return self._commit(message, None, False)

    @spinner
    @invalid_view_op
    @suppress_iteration_warning
    def merge(
        self,
        target_id: str,
        conflict_resolution: Optional[str] = None,
        delete_removed_tensors: bool = False,
        force: bool = False,
    ):
        """Merges the target_id into the current dataset.

        Args:
            target_id (str): The commit_id or branch to merge.
            conflict_resolution (str, Optional):
                - The strategy to use to resolve merge conflicts.
                - Conflicts are scenarios where both the current dataset and the target id have made changes to the same sample/s since their common ancestor.
                - Must be one of the following
                    - None - this is the default value, will raise an exception if there are conflicts.
                    - "ours" - during conflicts, values from the current dataset will be used.
                    - "theirs" - during conflicts, values from target id will be used.
            delete_removed_tensors (bool): If ``True``, deleted tensors will be deleted from the dataset.
            force (bool):
                - Forces merge.
                - ``force=True`` will have these effects in the following cases of merge conflicts:
                    - If tensor is renamed on target but is missing from HEAD, renamed tensor will be registered as a new tensor on current branch.
                    - If tensor is renamed on both target and current branch, tensor on target will be registered as a new tensor on current branch.
                    - If tensor is renamed on target and a new tensor of the new name was created on the current branch, they will be merged.

        Raises:
            Exception: if dataset is a filtered view.
            ValueError: if the conflict resolution strategy is not one of the None, "ours", or "theirs".
        """

        deeplake_reporter.feature_report(
            feature_name="merge",
            parameters={
                "target_id": target_id,
                "conflict_resolution": conflict_resolution,
                "delete_removed_tensors": delete_removed_tensors,
                "force": force,
            },
        )

        if self._is_filtered_view:
            raise Exception(
                "Cannot perform version control operations on a filtered dataset view."
            )

        if conflict_resolution not in [None, "ours", "theirs"]:
            raise ValueError(
                f"conflict_resolution must be one of None, 'ours', or 'theirs'. Got {conflict_resolution}"
            )

        try_flushing(self)

        target_commit = target_id
        try:
            target_commit = self.version_state["branch_commit_map"][target_id]
        except KeyError:
            pass
        if (
            isinstance(self.base_storage, tuple(_LOCKABLE_STORAGES))
            and not deeplake.constants.LOCKS_ENABLED
        ):
            lock_dataset(self, version=target_commit)
            locked = True
        else:
            locked = False
        self._initial_autoflush.append(self.storage.autoflush)
        self.storage.autoflush = False
        try:
            merge(self, target_id, conflict_resolution, delete_removed_tensors, force)
        finally:
            if locked:
                unlock_dataset(self, version=target_commit)
            self.storage.autoflush = self._initial_autoflush.pop()
            self.storage.maybe_flush()

    def _commit(
        self,
        message: Optional[str] = None,
        hash: Optional[str] = None,
        flush_version_control_info: bool = True,
        *,
        is_checkpoint: bool = False,
        total_samples_processed: int = 0,
    ) -> str:
        if self._is_filtered_view:
            raise Exception(
                "Cannot perform version control operations on a filtered dataset view."
            )

        try_flushing(self)

        self._initial_autoflush.append(self.storage.autoflush)
        self.storage.autoflush = False
        try:
            self._unlock()
            commit(
                self,
                message,
                hash,
                flush_version_control_info,
                is_checkpoint=is_checkpoint,
                total_samples_processed=total_samples_processed,
            )
            if not flush_version_control_info:
                self.__dict__["_vc_info_updated"] = True
            self._lock()
        finally:
            self.storage.autoflush = self._initial_autoflush.pop()
        self._info = None
        self._ds_diff = None
        [f() for f in list(self._commit_hooks.values())]
        self.maybe_flush()
        return self.commit_id  # type: ignore

    @invalid_view_op
    def checkout(
        self, address: str, create: bool = False, reset: bool = False
    ) -> Optional[str]:
        """Checks out to a specific commit_id or branch. If ``create = True``, creates a new branch with name ``address``.

        Args:
            address (str): The commit_id or branch to checkout to.
            create (bool): If ``True``, creates a new branch with name as address.
            reset (bool): If checkout fails due to a corrupted HEAD state of the branch, setting ``reset=True`` will
                          reset HEAD changes and attempt the checkout again.

        Returns:
            Optional[str]: The commit_id of the dataset after checkout.

        Raises:
            CheckoutError: If ``address`` could not be found.
            ReadOnlyModeError: If branch creation or reset is attempted in read-only mode.
            DatasetCorruptError: If checkout failed due to dataset corruption and ``reset`` is not ``True``.
            Exception: If the dataset is a filtered view.

        Examples:

            >>> ds = deeplake.empty("../test/test_ds")
            >>> ds.create_tensor("abc")
            Tensor(key='abc')
            >>> ds.abc.append([1, 2, 3])
            >>> first_commit = ds.commit()
            >>> ds.checkout("alt", create=True)
            'firstdbf9474d461a19e9333c2fd19b46115348f'
            >>> ds.abc.append([4, 5, 6])
            >>> ds.abc.numpy()
            array([[1, 2, 3],
                   [4, 5, 6]])
            >>> ds.checkout(first_commit)
            'firstdbf9474d461a19e9333c2fd19b46115348f'
            >>> ds.abc.numpy()
            array([[1, 2, 3]])

        Note:
            Checkout from a head node in any branch that contains uncommitted data will lead to an automatic commit before the checkout.
        """

        # do not store address
        deeplake_reporter.feature_report(
            feature_name="checkout",
            parameters={"create": create, "reset": reset},
        )

        try:
            ret = self._checkout(address, create, None, False)
            integrity_check(self)
            return ret
        except (ReadOnlyModeError, CheckoutError) as e:
            raise e from None
        except Exception as e:
            if create:
                raise e
            if not reset:
                if isinstance(e, DatasetCorruptError):
                    raise DatasetCorruptError(
                        message=e.message,
                        action="Try using `reset=True` to reset HEAD changes and load the previous commit.",
                        cause=e.__cause__,
                    )
                raise DatasetCorruptError(
                    "Exception occured (see Traceback). The branch you are checking out to maybe corrupted."
                    "Try using `reset=True` to reset HEAD changes and load the previous commit."
                    "This will delete all uncommitted changes on the branch you are trying to load."
                ) from e
            if self.read_only:
                raise ReadOnlyModeError("Cannot reset HEAD in read-only mode.")
            return reset_and_checkout(self, address, e)

    def _checkout(
        self,
        address: str,
        create: bool = False,
        hash: Optional[str] = None,
        verbose: bool = True,
        flush_version_control_info: bool = False,
    ) -> Optional[str]:
        if self._is_filtered_view:
            raise Exception(
                "Cannot perform version control operations on a filtered dataset view."
            )
        read_only = self._read_only
        if read_only and create:
            raise ReadOnlyModeError()
        try_flushing(self)
        self._initial_autoflush.append(self.storage.autoflush)
        self.storage.autoflush = False
        try:
            self._unlock()
            checkout(self, address, create, hash, flush_version_control_info)
            if not flush_version_control_info and create:
                self.__dict__["_vc_info_updated"] = True
        finally:
            self._set_read_only(read_only, err=True)
            self.storage.autoflush = self._initial_autoflush.pop()
        self._info = None
        self._ds_diff = None

        [f() for f in list(self._checkout_hooks.values())]

        commit_node = self.version_state["commit_node"]
        if self.verbose:
            warn_node_checkout(commit_node, create)
        if create:
            self.maybe_flush()
        return self.commit_id

    @invalid_view_op
    def delete_branch(self, name: str) -> None:
        """
        Deletes the branch and cleans up any unneeded data.
        Branches can only be deleted if there are no sub-branches and if it has never been merged into another branch.

        Args:
            name (str): The branch to delete.

        Raises:
            CommitError: If ``branch`` could not be found.
            ReadOnlyModeError: If branch deletion is attempted in read-only mode.
            Exception: If you have the given branch currently checked out.

        Examples:

            >>> ds = deeplake.empty("../test/test_ds")
            >>> ds.create_tensor("abc")
            Tensor(key='abc')
            >>> ds.abc.append([1, 2, 3])
            >>> first_commit = ds.commit()
            >>> ds.checkout("alt", create=True)
            'firstdbf9474d461a19e9333c2fd19b46115348f'
            >>> ds.abc.append([4, 5, 6])
            >>> ds.abc.numpy()
            array([[1, 2, 3],
                   [4, 5, 6]])
            >>> ds.checkout(first_commit)
            'firstdbf9474d461a19e9333c2fd19b46115348f'
            >>> ds.delete_branch("alt")
        """
        deeplake_reporter.feature_report(
            feature_name="branch_delete",
            parameters={},
        )

        self._delete_branch(name)
        integrity_check(self)

    def _delete_branch(self, name: str) -> None:
        if self._is_filtered_view:
            raise Exception(
                "Cannot perform version control operations on a filtered dataset view."
            )
        read_only = self._read_only
        if read_only:
            raise ReadOnlyModeError()
        try_flushing(self)
        self._initial_autoflush.append(self.storage.autoflush)
        self.storage.autoflush = False
        try:
            self._unlock()
            delete_branch(self, name)
        finally:
            self._set_read_only(read_only, err=True)
            self.storage.autoflush = self._initial_autoflush.pop()

    @invalid_view_op
    def _squash_main(self) -> None:
        """
        DEPRECATED: This method is deprecated and will be removed in a future release.

        Squashes all commits in current branch into one commit.
        NOTE: This cannot be run if there are any branches besides ``main``

        Raises:
            ReadOnlyModeError: If branch deletion is attempted in read-only mode.
            VersionControlError: If the branch cannot be squashed.
<<<<<<< HEAD
=======
            Exception: If the dataset is filtered view.
>>>>>>> 06008ad8
        """
        if self._is_filtered_view:
            raise Exception(
                "Cannot perform version control operations on a filtered dataset view."
            )
        read_only = self._read_only
        if read_only:
            raise ReadOnlyModeError()

        try_flushing(self)

        self._initial_autoflush.append(self.storage.autoflush)
        self.storage.autoflush = False
        try:
            self._unlock()
            _squash_main(self)
        finally:
            self._set_read_only(read_only, err=True)
            self.libdeeplake_dataset = None
            self.storage.autoflush = self._initial_autoflush.pop()

    def log(self):
        """Displays the details of all the past commits."""

        deeplake_reporter.feature_report(feature_name="log", parameters={})

        commit_node = self.version_state["commit_node"]
        print("---------------\nDeep Lake Version Log\n---------------\n")
        print(f"Current Branch: {self.version_state['branch']}")
        if self.has_head_changes:
            print("** There are uncommitted changes on this branch.")
        print()
        while commit_node:
            if not commit_node.is_head_node:
                print(f"{commit_node}\n")
            commit_node = commit_node.parent

    def diff(
        self, id_1: Optional[str] = None, id_2: Optional[str] = None, as_dict=False
    ) -> Optional[Dict]:
        """Returns/displays the differences between commits/branches.

        For each tensor this contains information about the sample indexes that were added/modified as well as whether the tensor was created.

        Args:
            id_1 (str, Optional): The first commit_id or branch name.
            id_2 (str, Optional): The second commit_id or branch name.
            as_dict (bool, Optional): If ``True``, returns the diff as lists of commit wise dictionaries.

        Returns:
            Optional[Dict]

        Raises:
            ValueError: If ``id_1`` is None and ``id_2`` is not None.

        Note:
            - If both ``id_1`` and ``id_2`` are None, the differences between the current state and the previous commit will be calculated. If you're at the head of the branch, this will show the uncommitted changes, if any.
            - If only ``id_1`` is provided, the differences between the current state and id_1 will be calculated. If you're at the head of the branch, this will take into account the uncommitted changes, if any.
            - If only ``id_2`` is provided, a ValueError will be raised.
            - If both ``id_1`` and ``id_2`` are provided, the differences between ``id_1`` and ``id_2`` will be calculated.

        Note:
            A dictionary of the differences between the commits/branches is returned if ``as_dict`` is ``True``.
            The dictionary will always have 2 keys, "dataset" and "tensors". The values corresponding to these keys are detailed below:

                - If ``id_1`` and ``id_2`` are None, both the keys will have a single list as their value. This list will contain a dictionary describing changes compared to the previous commit.
                - If only ``id_1`` is provided, both keys will have a tuple of 2 lists as their value. The lists will contain dictionaries describing commitwise differences between commits. The 2 lists will range from current state and ``id_1`` to most recent common ancestor the commits respectively.
                - If only ``id_2`` is provided, a ValueError will be raised.
                - If both ``id_1`` and ``id_2`` are provided, both keys will have a tuple of 2 lists as their value. The lists will contain dictionaries describing commitwise differences between commits. The 2 lists will range from ``id_1`` and ``id_2`` to most recent common ancestor the commits respectively.

            ``None`` is returned if ``as_dict`` is ``False``.
        """

        deeplake_reporter.feature_report(
            feature_name="diff", parameters={"as_dict": str(as_dict)}
        )

        version_state, storage = self.version_state, self.storage
        res = get_changes_and_messages(version_state, storage, id_1, id_2)
        if as_dict:
            dataset_changes_1 = res[0]
            dataset_changes_2 = res[1]
            tensor_changes_1 = res[2]
            tensor_changes_2 = res[3]
            changes = {}
            if id_1 is None and id_2 is None:
                changes["dataset"] = dataset_changes_1
                changes["tensor"] = tensor_changes_1
                return changes
            changes["dataset"] = dataset_changes_1, dataset_changes_2
            changes["tensor"] = tensor_changes_1, tensor_changes_2
            return changes
        all_changes = get_all_changes_string(*res)
        print(all_changes)
        return None

    def _populate_meta(self, address: Optional[str] = None, verbose=True):
        """Populates the meta information for the dataset."""
        if address is None:
            commit_id = self._get_commit_id_for_address("main", self.version_state)
        else:
            commit_id = self._get_commit_id_for_address(address, self.version_state)

        if dataset_exists(self.storage, commit_id):
            load_meta(self)

        elif not self.storage.empty():
            # dataset does not exist, but the path was not empty
            raise PathNotEmptyException

        else:
            if self.read_only:
                # cannot create a new dataset when in read_only mode.
                raise CouldNotCreateNewDatasetException(self.path)
            meta = DatasetMeta()
            key = get_dataset_meta_key(self.version_state["commit_id"])
            self.version_state["meta"] = meta
            self.storage.register_deeplake_object(key, meta)
            self._register_dataset()
            self.flush()

    def _register_dataset(self):
        if not self.__dict__["org_id"]:
            self.org_id = os.environ.get(ENV_HUB_DEV_USERNAME)

    def _send_query_progress(self, *args, **kwargs):
        """overridden in DeepLakeCloudDataset"""

    def _send_compute_progress(self, *args, **kwargs):
        """overridden in DeepLakeCloudDataset"""

    def _send_pytorch_progress(self, *args, **kwargs):
        """overridden in DeepLakeCloudDataset"""

    def _send_filter_progress(self, *args, **kwargs):
        """overridden in DeepLakeCloudDataset"""

    def _send_commit_event(self, *args, **kwargs):
        """overridden in DeepLakeCloudDataset"""

    def _send_dataset_creation_event(self, *args, **kwargs):
        """overridden in DeepLakeCloudDataset"""

    def _send_branch_creation_event(self, *args, **kwargs):
        """overridden in DeepLakeCloudDataset"""

    def _send_branch_deletion_event(self, *args, **kwargs):
        """overridden in DeepLakeCloudDataset"""

    def _first_load_init(self, verbose=True):
        """overridden in DeepLakeCloudDataset"""

    @property
    def read_only(self):
        """Returns True if dataset is in read-only mode and False otherwise."""
        return self._read_only

    @property
    def is_head_node(self):
        """Returns True if the current commit is the head node of the branch and False otherwise."""
        commit_node = self.version_state["commit_node"]
        return not commit_node.children

    @property
    def has_head_changes(self):
        """Returns True if currently at head node and uncommitted changes are present."""
        return self.is_head_node and current_commit_has_change(
            self.version_state, self.storage
        )

    def _set_read_only(self, value: bool, err: bool):
        storage = self.storage
        self.__dict__["_read_only"] = value

        if value:
            storage.enable_readonly()
            if isinstance(storage, LRUCache) and storage.next_storage is not None:
                storage.next_storage.enable_readonly()
            self._unlock()
        else:
            try:
                locked = self._lock(err=err)
                if locked:
                    self.storage.disable_readonly()
                    if (
                        isinstance(storage, LRUCache)
                        and storage.next_storage is not None
                    ):
                        storage.next_storage.disable_readonly()
                else:
                    self.__dict__["_read_only"] = True
            except LockedException as e:
                self.__dict__["_read_only"] = True
                if err:
                    raise e

    @read_only.setter
    @invalid_view_op
    def read_only(self, value: bool):
        self._set_read_only(value, True)

    def pytorch(
        self,
        transform: Optional[Callable] = None,
        tensors: Optional[Sequence[str]] = None,
        num_workers: int = 1,
        batch_size: int = 1,
        drop_last: bool = False,
        collate_fn: Optional[Callable] = None,
        pin_memory: bool = False,
        shuffle: bool = False,
        buffer_size: int = 2048,
        use_local_cache: bool = False,
        progressbar: bool = False,
        return_index: bool = True,
        pad_tensors: bool = False,
        transform_kwargs: Optional[Dict[str, Any]] = None,
        decode_method: Optional[Dict[str, str]] = None,
        cache_size: int = 32 * MB,
        *args,
        **kwargs,
    ):
        """Converts the dataset into a pytorch Dataloader.

        Args:
            *args: Additional args to be passed to torch_dataset
            **kwargs: Additional kwargs to be passed to torch_dataset
            transform (Callable, Optional): Transformation function to be applied to each sample.
            tensors (List, Optional): Optionally provide a list of tensor names in the ordering that your training script expects. For example, if you have a dataset that has "image" and "label" tensors, if ``tensors=["image", "label"]``, your training script should expect each batch will be provided as a tuple of (image, label).
            num_workers (int): The number of workers to use for fetching data in parallel.
            batch_size (int): Number of samples per batch to load. Default value is 1.
            drop_last (bool): Set to True to drop the last incomplete batch, if the dataset size is not divisible by the batch size.
                if ``False`` and the size of dataset is not divisible by the batch size, then the last batch will be smaller. Default value is ``False``.
                Read torch.utils.data.DataLoader docs for more details.
            collate_fn (Callable, Optional): merges a list of samples to form a mini-batch of Tensor(s). Used when using batched loading from a map-style dataset.
                Read torch.utils.data.DataLoader docs for more details.
            pin_memory (bool): If ``True``, the data loader will copy Tensors into CUDA pinned memory before returning them. Default value is ``False``.
                Read torch.utils.data.DataLoader docs for more details.
            shuffle (bool): If ``True``, the data loader will shuffle the data indices. Default value is False. Details about how Deep Lake shuffles data can be found at `Shuffling in ds.pytorch() <https://docs.activeloop.ai/how-it-works/shuffling-in-ds.pytorch>`_
            buffer_size (int): The size of the buffer used to shuffle the data in MBs. Defaults to 2048 MB. Increasing the buffer_size will increase the extent of shuffling.
            use_local_cache (bool): If ``True``, the data loader will use a local cache to store data. The default cache location is ~/.activeloop/cache, but it can be changed by setting the ``LOCAL_CACHE_PREFIX`` environment variable. This is useful when the dataset can fit on the machine and we don't want to fetch the data multiple times for each iteration. Default value is ``False``
            progressbar (bool): If ``True``, tqdm will be wrapped around the returned dataloader. Default value is True.
            return_index (bool): If ``True``, the returned dataloader will have a key "index" that contains the index of the sample(s) in the original dataset. Default value is True.
            pad_tensors (bool): If ``True``, shorter tensors will be padded to the length of the longest tensor. Default value is False.
            transform_kwargs (optional, Dict[str, Any]): Additional kwargs to be passed to ``transform``.
            decode_method (Dict[str, str], Optional): A dictionary of decode methods for each tensor. Defaults to ``None``.

                - Supported decode methods are:

                    :'numpy': Default behaviour. Returns samples as numpy arrays.
                    :'tobytes': Returns raw bytes of the samples.
                    :'pil': Returns samples as PIL images. Especially useful when transformation use torchvision transforms, that
                            require PIL images as input. Only supported for tensors with ``sample_compression='jpeg'`` or ``'png'``.
            cache_size (int): The size of the cache per tensor in MBs. Defaults to max(maximum chunk size of tensor, 32 MB).

        ..
            # noqa: DAR101

        Returns:
            A torch.utils.data.DataLoader object.

        Raises:
            EmptyTensorError: If one or more tensors being passed to pytorch are empty.

        Note:
            Pytorch does not support uint16, uint32, uint64 dtypes. These are implicitly type casted to int32, int64 and int64 respectively.
            This spins up it's own workers to fetch data.
        """
        from deeplake.integrations import dataset_to_pytorch as to_pytorch

        deeplake_reporter.feature_report(
            feature_name="pytorch",
            parameters={
                "tensors": tensors,
                "num_workers": num_workers,
                "batch_size": batch_size,
                "drop_last": drop_last,
                "pin_memory": pin_memory,
                "shuffle": shuffle,
                "buffer_size": buffer_size,
                "use_local_cache": use_local_cache,
                "progressbar": progressbar,
                "return_index": return_index,
                "pad_tensors": pad_tensors,
                "decode_method": decode_method,
            },
        )

        if transform and transform_kwargs:
            transform = partial(transform, **transform_kwargs)

        dataloader = to_pytorch(
            self,
            *args,
            transform=transform,
            tensors=tensors,
            num_workers=num_workers,
            batch_size=batch_size,
            drop_last=drop_last,
            collate_fn=collate_fn,
            pin_memory=pin_memory,
            shuffle=shuffle,
            buffer_size=buffer_size,
            use_local_cache=use_local_cache,
            return_index=return_index,
            pad_tensors=pad_tensors,
            decode_method=decode_method,
            cache_size=cache_size,
            **kwargs,
        )

        if progressbar:
            dataloader = tqdm(dataloader, desc=self.path, total=len(self) // batch_size)
        dataset_read(self)
        return dataloader

    def dataloader(self, ignore_errors: bool = False):
        """Returns a :class:`~deeplake.enterprise.DeepLakeDataLoader` object. To use this, install deeplake with ``pip install deeplake[enterprise]``.

        Args:
            ignore_errors (bool): If ``True``, the data loader will ignore errors apperaing during dataloading otherwise it will collct the statistics and report appeard errors. Default value is ``False``

        Returns:
            ~deeplake.enterprise.DeepLakeDataLoader: A :class:`deeplake.enterprise.DeepLakeDataLoader` object.
        
        Examples:

            Creating a simple dataloader object which returns a batch of numpy arrays

            >>> import deeplake
            >>> ds_train = deeplake.load('hub://activeloop/fashion-mnist-train')
            >>> train_loader = ds_train.dataloader().numpy()
            >>> for i, data in enumerate(train_loader):
            ...     # custom logic on data
            ...     pass


            Creating dataloader with custom transformation and batch size

            >>> import deeplake
            >>> import torch
            >>> from torchvision import datasets, transforms, models
            >>> 
            >>> ds_train = deeplake.load('hub://activeloop/fashion-mnist-train')
            >>> tform = transforms.Compose([
            ...     transforms.ToPILImage(), # Must convert to PIL image for subsequent operations to run
            ...     transforms.RandomRotation(20), # Image augmentation
            ...     transforms.ToTensor(), # Must convert to pytorch tensor for subsequent operations to run
            ...     transforms.Normalize([0.5], [0.5]),
            ... ])
            ...
            >>> batch_size = 32
            >>> # create dataloader by chaining with transform function and batch size and returns batch of pytorch tensors
            >>> train_loader = ds_train.dataloader()\\
            ...     .transform({'images': tform, 'labels': None})\\
            ...     .batch(batch_size)\\
            ...     .shuffle()\\
            ...     .pytorch()
            ...
            >>> # loop over the elements
            >>> for i, data in enumerate(train_loader):
            ...     # custom logic on data
            ...     pass

            Creating dataloader and chaining with query

            >>> ds = deeplake.load('hub://activeloop/coco-train')
            >>> train_loader = ds_train.dataloader()\\
            ...     .query("(select * where contains(categories, 'car') limit 1000) union (select * where contains(categories, 'motorcycle') limit 1000)")\\
            ...     .pytorch()
            ...
            >>> # loop over the elements
            >>> for i, data in enumerate(train_loader):
            ...     # custom logic on data
            ...     pass

        """
        from deeplake.enterprise import dataloader

        deeplake_reporter.feature_report(feature_name="dataloader", parameters={})

        return dataloader(self, ignore_errors=ignore_errors)

    def filter(
        self,
        function: Union[Callable, str],
        num_workers: int = 0,
        scheduler: str = "threaded",
        progressbar: bool = True,
        save_result: bool = False,
        result_path: Optional[str] = None,
        result_ds_args: Optional[dict] = None,
    ):
        """Filters the dataset in accordance of filter function ``f(x: sample) -> bool``

        Args:
            function (Callable, str): Filter function that takes sample as argument and returns ``True`` / ``False``
                if sample should be included in result. Also supports simplified expression evaluations.
                See :class:`deeplake.core.query.query.DatasetQuery` for more details.
            num_workers (int): Level of parallelization of filter evaluations.
                0 indicates in-place for-loop evaluation, multiprocessing is used otherwise.
            scheduler (str): Scheduler to use for multiprocessing evaluation.
                "threaded" is default.
            progressbar (bool): Display progress bar while filtering. ``True`` is default.
            save_result (bool): If ``True``, result of the filter will be saved to a dataset asynchronously.
            result_path (Optional, str): Path to save the filter result. Only applicable if ``save_result`` is True.
            result_ds_args (Optional, dict): Additional args for result dataset. Only applicable if ``save_result`` is True.

        Returns:
            View of Dataset with elements that satisfy filter function.


        Example:
            Following filters are identical and return dataset view where all the samples have label equals to 2.

            >>> dataset.filter(lambda sample: sample.labels.numpy() == 2)
            >>> dataset.filter('labels == 2')
        """
        from deeplake.core.query import filter_dataset, query_dataset

        deeplake_reporter.feature_report(
            feature_name="filter",
            parameters={
                "num_workers": num_workers,
                "scheduler": scheduler,
                "progressbar": progressbar,
                "save_result": save_result,
            },
        )

        fn = query_dataset if isinstance(function, str) else filter_dataset
        ret = fn(
            self,
            function,
            num_workers=num_workers,
            scheduler=scheduler,
            progressbar=progressbar,
            save_result=save_result,
            result_path=result_path,
            result_ds_args=result_ds_args,
        )
        dataset_read(self)
        return ret

    def query(
        self,
        query_string: str,
        runtime: Optional[Dict] = None,
        return_data: bool = False,
    ):
        """Returns a sliced :class:`~deeplake.core.dataset.Dataset` with given query results. To use this, install deeplake with ``pip install deeplake[enterprise]``.

        It allows to run SQL like queries on dataset and extract results. See supported keywords and the Tensor Query Language documentation
        :ref:`here <tql>`.


        Args:
            query_string (str): An SQL string adjusted with new functionalities to run on the given :class:`~deeplake.core.dataset.Dataset` object
            runtime (Optional[Dict]): Runtime parameters for query execution. Supported keys: {"tensor_db": True or False}.
            return_data (bool): Defaults to ``False``. Whether to return raw data along with the view.

        Raises:
            ValueError: if ``return_data`` is True and runtime is not {"tensor_db": true}

        Returns:
            Dataset: A :class:`~deeplake.core.dataset.Dataset` object.

        Examples:

            Query from dataset all the samples with lables other than ``5``

            >>> import deeplake
            >>> ds = deeplake.load('hub://activeloop/fashion-mnist-train')
            >>> query_ds = ds.query("select * where labels != 5")

            Query from dataset first appeard ``1000`` samples where the ``categories`` is ``car`` and ``1000`` samples where the ``categories`` is ``motorcycle``

            >>> ds_train = deeplake.load('hub://activeloop/coco-train')
            >>> query_ds_train = ds_train.query("(select * where contains(categories, 'car') limit 1000) union (select * where contains(categories, 'motorcycle') limit 1000)")

        """

        deeplake_reporter.feature_report(
            feature_name="query",
            parameters={
                "query_string": query_string[0:100],
                "runtime": runtime,
            },
        )

        runtime = parse_runtime_parameters(self.path, runtime)
        if runtime["tensor_db"]:
            client = DeepLakeBackendClient(token=self._token)
            org_id, ds_name = self.path[6:].split("/")
            response = client.remote_query(org_id, ds_name, query_string)
            indices = response["indices"]
            view = self[indices]

            if return_data:
                data = response["data"]
                return view, data

            return view

        if return_data:
            raise ValueError(
                "`return_data` is only applicable when running queries using the Managed Tensor Database. Please specify `runtime = {'tensor_db': True}`"
            )

        from deeplake.enterprise import query

        result = query(self, query_string)

        if len(query_string) > QUERY_MESSAGE_MAX_SIZE:
            message = query_string[: QUERY_MESSAGE_MAX_SIZE - 3] + "..."
        else:
            message = query_string
        result._query_string = message

        return result

    def sample_by(
        self,
        weights: Union[str, list, tuple],
        replace: Optional[bool] = True,
        size: Optional[int] = None,
    ):
        """Returns a sliced :class:`~deeplake.core.dataset.Dataset` with given weighted sampler applied.
        To use this, install deeplake with ``pip install deeplake[enterprise]``.

        Args:
            weights: (Union[str, list, tuple]): If it's string then tql will be run to calculate the weights based on the expression. list and tuple will be treated as the list of the weights per sample.
            replace: Optional[bool] If true the samples can be repeated in the result view. Defaults to ``True``
            size: Optional[int] The length of the result view. Defaults to length of the dataset.


        Returns:
            Dataset: A deeplake.Dataset object.

        Examples:

            Sample the dataset with ``labels == 5`` twice more than ``labels == 6``

            >>> from deeplake.experimental import query
            >>> ds = deeplake.load('hub://activeloop/fashion-mnist-train')
            >>> sampled_ds = ds.sample_by("max_weight(labels == 5: 10, labels == 6: 5)")

            Sample the dataset treating `labels` tensor as weights.

            >>> import deeplake
            >>> ds = deeplake.load('hub://activeloop/fashion-mnist-train')
            >>> sampled_ds = ds.sample_by("max_weight(labels == 5: 10, labels == 6: 5"))

            Sample the dataset with the given weights;

            >>> ds = deeplake.load('hub://activeloop/coco-train')
            >>> weights = list()
            >>> for i in range(len(ds)):
            ...     weights.append(i % 5)
            ...
            >>> sampled_ds = ds.sample_by(weights, replace=False)

        """
        from deeplake.enterprise import sample_by

        deeplake_reporter.feature_report(
            feature_name="sample_by",
            parameters={
                "replace": replace,
                "size": size,
            },
        )

        return sample_by(self, weights, replace, size)

    def _get_total_meta(self):
        """Returns tensor metas all together"""
        return {
            tensor_key: tensor_value.meta
            for tensor_key, tensor_value in self.version_state["full_tensors"].items()
        }

    def _set_derived_attributes(
        self, verbose: bool = True, address: Optional[str] = None
    ):
        """Sets derived attributes during init and unpickling."""
        if self.is_first_load:
            self.storage.autoflush = True
            self._load_version_info(address)
            self._load_link_creds()
            self._set_read_only(
                self._read_only, err=self._read_only_error
            )  # TODO: weird fix for dataset unpickling
            self._populate_meta(
                address, verbose
            )  # TODO: use the same scheme as `load_info`
            if self.index.is_trivial():
                self.index = Index.from_json(self.meta.default_index)
        elif not self._read_only:
            self._lock(verbose=verbose)  # for ref counting

        if not self.is_first_load and not self.group_index:
            self._reload_version_state()

        if not self.is_iteration:
            group_index = self.group_index
            group_filter = (
                lambda t: (not group_index or t.key.startswith(group_index + "/"))
                and t.key not in self.meta.hidden_tensors
            )
            group_tensors = filter(
                group_filter, self.version_state["full_tensors"].values()
            )
            max_tensor_length = max(map(len, group_tensors), default=0)
            self.index.validate(max_tensor_length)

    @property
    def info(self):
        """Returns the information about the dataset."""
        if self.group_index:
            raise GroupInfoNotSupportedError
        if self._info is None:
            path = get_dataset_info_key(self.version_state["commit_id"])
            self.__dict__["_info"] = load_info(path, self)  # type: ignore
        return self._info

    @info.setter
    def info(self, value):
        if isinstance(value, dict):
            info = self.info
            info.replace_with(value)
        else:
            raise TypeError("Info must be set with type Dict")

    @property
    def _dataset_diff(self):
        if self._ds_diff is None:
            self.__dict__["_ds_diff"] = load_dataset_diff(self)
        return self._ds_diff

    def tensorflow(
        self,
        tensors: Optional[Sequence[str]] = None,
        tobytes: Union[bool, Sequence[str]] = False,
        fetch_chunks: bool = True,
    ):
        """Converts the dataset into a tensorflow compatible format.

        See https://www.tensorflow.org/api_docs/python/tf/data/Dataset

        Args:
            tensors (List, Optional): Optionally provide a list of tensor names in the ordering that your training script expects. For example, if you have a dataset that has "image" and "label" tensors, if ``tensors=["image", "label"]``, your training script should expect each batch will be provided as a tuple of (image, label).
            tobytes (bool): If ``True``, samples will not be decompressed and their raw bytes will be returned instead of numpy arrays. Can also be a list of tensors, in which case those tensors alone will not be decompressed.
            fetch_chunks: See fetch_chunks argument in deeplake.core.tensor.Tensor.numpy()

        Returns:
            tf.data.Dataset object that can be used for tensorflow training.
        """
        deeplake_reporter.feature_report(
            feature_name="tensorflow",
            parameters={
                "tensors": tensors,
                "tobytes": tobytes,
                "fetch_chunks": fetch_chunks,
            },
        )

        dataset_read(self)
        return dataset_to_tensorflow(
            self, tensors=tensors, tobytes=tobytes, fetch_chunks=fetch_chunks
        )

    @spinner
    def flush(self):
        """Necessary operation after writes if caches are being used.
        Writes all the dirty data from the cache layers (if any) to the underlying storage.
        Here dirty data corresponds to data that has been changed/assigned and but hasn't yet been sent to the
        underlying storage.
        """
        self._flush_vc_info()
        self.storage.flush()

    def _flush_vc_info(self):
        if self._vc_info_updated:
            save_version_info(self.version_state, self.storage)
            for node in self.version_state["commit_node_map"].values():
                if node._info_updated:
                    save_commit_info(node, self.storage)
            self.__dict__["_vc_info_updated"] = False

    def clear_cache(self):
        """
        - Flushes (see :func:`Dataset.flush`) the contents of the cache layers (if any) and then deletes contents of all the layers of it.
        - This doesn't delete data from the actual storage.
        - This is useful if you have multiple datasets with memory caches open, taking up too much RAM.
        - Also useful when local cache is no longer needed for certain datasets and is taking up storage space.
        """
        if hasattr(self.storage, "clear_cache"):
            self.storage.clear_cache()

    def size_approx(self):
        """Estimates the size in bytes of the dataset.
        Includes only content, so will generally return an under-estimate.
        """
        tensors = self.version_state["full_tensors"].values()
        chunk_engines = [tensor.chunk_engine for tensor in tensors]
        size = sum(c.num_chunks * c.min_chunk_size for c in chunk_engines)
        for group in self._groups_filtered:
            size += self[group].size_approx()
        return size

    @invalid_view_op
    def rename(self, path: Union[str, pathlib.Path]):
        """Renames the dataset to `path`.

        Example:

            >>> ds = deeplake.load("hub://username/dataset")
            >>> ds.rename("hub://username/renamed_dataset")

        Args:
            path (str, pathlib.Path): New path to the dataset.

        Raises:
            RenameError: If ``path`` points to a different directory.
        """

        deeplake_reporter.feature_report(feature_name="rename", parameters={})

        path = convert_pathlib_to_string_if_needed(path)
        path = path.rstrip("/")
        if posixpath.split(path)[0] != posixpath.split(self.path)[0]:
            raise RenameError
        self.base_storage.rename(path)
        self.path = path

    @invalid_view_op
    def delete(self, large_ok=False):
        """Deletes the entire dataset from the cache layers (if any) and the underlying storage.
        This is an **IRREVERSIBLE** operation. Data once deleted can not be recovered.

        Args:
            large_ok (bool): Delete datasets larger than 1 GB. Defaults to ``False``.

        Raises:
            DatasetTooLargeToDelete: If the dataset is larger than 1 GB and ``large_ok`` is ``False``.
        """

        deeplake_reporter.feature_report(
            feature_name="delete", parameters={"large_ok": large_ok}
        )

        if hasattr(self, "_view_entry"):
            self._view_entry.delete()
            return
        if hasattr(self, "_vds"):
            self._vds.delete(large_ok=large_ok)
            return
        if not large_ok:
            size = self.size_approx()
            if size > deeplake.constants.DELETE_SAFETY_SIZE:
                raise DatasetTooLargeToDelete(self.path)

        self._unlock()
        self.storage.clear()

    def summary(self, force: bool = False):
        """Prints a summary of the dataset.

        Args:
            force (bool): Dataset views with more than 10000 samples might take a long time to summarize. If `force=True`,
                the summary will be printed regardless. An error will be raised otherwise.

        Raises:
            ValueError: If the dataset view might take a long time to summarize and `force=False`
        """

        deeplake_reporter.feature_report(feature_name="summary", parameters={})

        if (
            not self.index.is_trivial()
            and self.max_len >= deeplake.constants.VIEW_SUMMARY_SAFE_LIMIT
            and not force
        ):
            raise ValueError(
                "Dataset views with more than 10000 samples might take a long time to summarize. Use `force=True` to override."
            )

        pretty_print = summary_dataset(self)

        print(self)
        print(pretty_print)

    def __str__(self):
        path_str = ""
        if self.path:
            path_str = f"path='{self.path}', "

        mode_str = ""
        if self.read_only:
            mode_str = f"read_only=True, "

        index_str = f"index={self.index}, "
        if self.index.is_trivial():
            index_str = ""

        group_index_str = (
            f"group_index='{self.group_index}', " if self.group_index else ""
        )

        return f"Dataset({path_str}{mode_str}{index_str}{group_index_str}tensors={self._all_tensors_filtered(include_hidden=False, include_disabled=False)})"

    __repr__ = __str__

    def _get_tensor_from_root(self, name: str) -> Optional[Tensor]:
        """Gets a tensor from the root dataset.
        Acesses storage only for the first call.
        """
        key = self.version_state["tensor_names"].get(name)
        return self.version_state["full_tensors"].get(key)

    def _has_group_in_root(self, name: str) -> bool:
        """Checks if a group exists in the root dataset.
        This is faster than checking ``if group in self._groups:``
        """
        return name in self.version_state["meta"].groups

    @property
    def token(self):
        """Get attached token of the dataset"""
        return self._token

    @property
    def _ungrouped_tensors(self) -> Dict[str, Tensor]:
        """Top level tensors in this group that do not belong to any sub groups"""
        return {
            posixpath.basename(k): self.version_state["full_tensors"][v]
            for k, v in self.version_state["tensor_names"].items()
            if posixpath.dirname(k) == self.group_index
        }

    def _all_tensors_filtered(
        self, include_hidden: bool = True, include_disabled=True
    ) -> List[str]:
        """Names of all tensors belonging to this group, including those within sub groups"""
        hidden_tensors = self.meta.hidden_tensors
        tensor_names = self.version_state["tensor_names"]
        enabled_tensors = self.enabled_tensors
        return [
            relpath(t, self.group_index)
            for t in tensor_names
            if (not self.group_index or t.startswith(self.group_index + "/"))
            and (include_hidden or tensor_names[t] not in hidden_tensors)
            and (include_disabled or enabled_tensors is None or t in enabled_tensors)
        ]

    def _tensors(
        self, include_hidden: bool = True, include_disabled=True
    ) -> Dict[str, Tensor]:
        """All tensors belonging to this group, including those within sub groups. Always returns the sliced tensors."""
        version_state = self.version_state
        index = self.index
        group_index = self.group_index
        all_tensors = self._all_tensors_filtered(include_hidden, include_disabled)
        return {
            t: version_state["full_tensors"][
                version_state["tensor_names"][posixpath.join(group_index, t)]
            ][index]
            for t in all_tensors
        }

    @property
    def tensors(self) -> Dict[str, Tensor]:
        """All tensors belonging to this group, including those within sub groups. Always returns the sliced tensors."""
        return self._tensors(include_hidden=False, include_disabled=False)

    @property
    def branches(self):
        """Lists all the branches of the dataset.

        Returns:
            List of branches.
        """
        return list(self.version_state["branch_commit_map"])

    @property
    def commits(self) -> List[Dict]:
        """Lists all the commits leading to the current dataset state.

        Returns:
            List of dictionaries containing commit information.
        """
        commits = []
        commit_node = self.version_state["commit_node"]
        while commit_node:
            if not commit_node.is_head_node:
                commit_info = {
                    "commit": commit_node.commit_id,
                    "author": commit_node.commit_user_name,
                    "time": str(commit_node.commit_time)[:-7],
                    "message": commit_node.commit_message,
                }
                commits.append(commit_info)
            commit_node = commit_node.parent
        return commits

    def get_commit_details(self, commit_id) -> Dict:
        """Get details of a particular commit.

        Args:
            commit_id (str): commit id of the commit.

        Returns:
            Dict: Dictionary of details with keys - ``commit``, ``author``, ``time``, ``message``.

        Raises:
            KeyError: If given ``commit_id`` is was not found in the dataset.
        """
        commit_node: CommitNode = self.version_state["commit_node_map"].get(commit_id)
        if commit_node is None:
            raise KeyError(f"Commit {commit_id} not found in dataset.")

        time = str(commit_node.commit_time)[:-7] if commit_node.commit_time else None
        return {
            "commit": commit_node.commit_id,
            "author": commit_node.commit_user_name,
            "time": time,
            "message": commit_node.commit_message,
        }

    @property
    def _groups(self) -> List[str]:
        """Names of all groups in the root dataset"""
        return self.meta.groups  # type: ignore

    @property
    def _groups_filtered(self) -> List[str]:
        """Names of all sub groups in this group"""
        groups_filtered = []
        for g in self._groups:
            dirname, basename = posixpath.split(g)
            if dirname == self.group_index:
                groups_filtered.append(basename)
        return groups_filtered

    @property
    def groups(self) -> Dict[str, "Dataset"]:
        """All sub groups in this group"""
        return {g: self[g] for g in self._groups_filtered}

    @property
    def commit_id(self) -> Optional[str]:
        """The lasted committed commit id of the dataset. If there are no commits, this returns ``None``."""
        commit_node = self.version_state["commit_node"]
        if not commit_node.is_head_node:
            return commit_node.commit_id

        parent = commit_node.parent

        if parent is None:
            return None
        else:
            return parent.commit_id

    @property
    def pending_commit_id(self) -> str:
        """The commit_id of the next commit that will be made to the dataset.
        If you're not at the head of the current branch, this will be the same as the commit_id.
        """
        return self.version_state["commit_id"]

    @property
    def branch(self) -> str:
        """The current branch of the dataset"""
        return self.version_state["branch"]

    def _is_root(self) -> bool:
        return not self.group_index

    @property
    def parent(self):
        """Returns the parent of this group. Returns None if this is the root dataset."""
        if self._is_root():
            return None
        autoflush = self.storage.autoflush
        ds = self.__class__(
            storage=self.storage,
            index=self.index,
            group_index=posixpath.dirname(self.group_index),
            read_only=self.read_only,
            public=self.public,
            token=self._token,
            verbose=self.verbose,
            version_state=self.version_state,
            path=self.path,
            link_creds=self.link_creds,
            libdeeplake_dataset=self.libdeeplake_dataset,
        )
        self.storage.autoflush = autoflush
        return ds

    @property
    def root(self):
        """Returns the root dataset of a group."""
        if self._is_root():
            return self
        autoflush = self.storage.autoflush
        ds = self.__class__(
            storage=self.storage,
            index=self.index,
            group_index="",
            read_only=self.read_only,
            public=self.public,
            token=self._token,
            verbose=self.verbose,
            version_state=self.version_state,
            path=self.path,
            link_creds=self.link_creds,
            view_base=self._view_base,
            libdeeplake_dataset=self.libdeeplake_dataset,
        )
        self.storage.autoflush = autoflush
        return ds

    @property
    def no_view_dataset(self):
        """Returns the same dataset without slicing."""
        if self.index is None or self.index.is_trivial():
            return self
        return self.__class__(
            storage=self.storage,
            index=None,
            group_index=self.group_index,
            read_only=self.read_only,
            public=self.public,
            token=self._token,
            verbose=False,
            version_state=self.version_state,
            path=self.path,
            link_creds=self.link_creds,
            pad_tensors=self._pad_tensors,
            enabled_tensors=self.enabled_tensors,
            libdeeplake_dataset=self.libdeeplake_dataset,
        )

    def _create_group(self, name: str) -> "Dataset":
        """Internal method used by `create_group` and `create_tensor`."""
        meta: DatasetMeta = self.version_state["meta"]
        if not name or name in dir(self):
            raise InvalidTensorGroupNameError(name)
        fullname = name
        while name:
            if name in self.version_state["full_tensors"]:
                raise TensorAlreadyExistsError(name)
            meta.add_group(name)
            name, _ = posixpath.split(name)
        return self[fullname]

    def create_group(self, name: str, exist_ok=False) -> "Dataset":
        """Creates a tensor group. Intermediate groups in the path are also created.

        Args:
            name: The name of the group to create.
            exist_ok: If ``True``, the group is created if it does not exist. If ``False``, an error is raised if the group already exists.
                Defaults to ``False``.

        Returns:
            The created group.

        Raises:
            TensorGroupAlreadyExistsError: If the group already exists and ``exist_ok`` is False.

        Examples:

            >>> ds.create_group("images")
            >>> ds['images'].create_tensor("cats")

            >>> ds.create_groups("images/jpg/cats")
            >>> ds["images"].create_tensor("png")
            >>> ds["images/jpg"].create_group("dogs")
        """

        deeplake_reporter.feature_report(
            feature_name="create_group",
            parameters={
                "name": name,
                "exist_ok": exist_ok,
            },
        )

        full_name = filter_name(name, self.group_index)
        if full_name in self._groups:
            if not exist_ok:
                raise TensorGroupAlreadyExistsError(name)
            return self[name]

        return self.root._create_group(full_name)

    def rechunk(
        self,
        tensors: Optional[Union[str, List[str]]] = None,
        num_workers: int = 0,
        scheduler: str = "threaded",
        progressbar: bool = True,
    ):
        """Rewrites the underlying chunks to make their sizes optimal.
        This is usually needed in cases where a lot of updates have been made to the data.

        Args:
            tensors (str, List[str], Optional): Name/names of the tensors to rechunk.
                If None, all tensors in the dataset are rechunked.
            num_workers (int): The number of workers to use for rechunking. Defaults to 0. When set to 0, it will always use serial processing, irrespective of the scheduler.
            scheduler (str): The scheduler to be used for rechunking. Supported values include: 'serial', 'threaded', 'processed' and 'ray'.
                Defaults to 'threaded'.
            progressbar (bool): Displays a progress bar If ``True`` (default).
        """

        if tensors is None:
            tensors = list(self.tensors)
        elif isinstance(tensors, str):
            tensors = [tensors]

        # identity function that rechunks
        @deeplake.compute
        def rechunking(sample_in, samples_out):
            for tensor in tensors:
                samples_out[tensor].extend(sample_in[tensor])

        rechunking().eval(
            self,
            num_workers=num_workers,
            scheduler=scheduler,
            progressbar=progressbar,
            skip_ok=True,
            extend_only=True,
            disable_label_sync=True,
            disable_rechunk=True,
        )

    # the below methods are used by cloudpickle dumps
    def __origin__(self):
        return None

    def __values__(self):
        return None

    def __type__(self):
        return None

    def __union_params__(self):
        return None

    def __tuple_params__(self):
        return None

    def __result__(self):
        return None

    def __args__(self):
        return None

    def __bool__(self):
        return True

    def _append_or_extend(
        self,
        sample: Dict[str, Any],
        extend: bool = False,
        skip_ok: bool = False,
        append_empty: bool = False,
    ):
        """Append or extend samples to mutliple tensors at once. This method expects all tensors being updated to be of the same length.

        Args:
            extend (bool): Extends if True. Appends if False.
            sample (dict): Dictionary with tensor names as keys and samples as values.
            skip_ok (bool): Skip tensors not in ``sample`` if set to ``True``.
            append_empty (bool): Append empty samples to tensors not specified in ``sample`` if set to ``True``. If True, ``skip_ok`` is ignored.

        Raises:
            KeyError: If any tensor in the dataset is not a key in ``sample`` and ``skip_ok`` is ``False``.
            TensorDoesNotExistError: If tensor in ``sample`` does not exist.
            ValueError: If all tensors being updated are not of the same length.
            NotImplementedError: If an error occurs while writing tiles.
            Exception: Error while attempting to rollback appends.
            SampleAppendingError: Error that occurs when someone tries to append a tensor value directly to the dataset without specifying tensor name.

        Examples:

            >>> ds = deeplake.empty("../test/test_ds")
            >>> ds.create_tensor('data')
            Tensor(key='data')
            >>> ds.create_tensor('labels')
            Tensor(key='labels')
            >>> ds.append({"data": [1, 2, 3, 4], "labels":[0, 1, 2, 3]})

        """
        tensors = self.tensors
        if isinstance(sample, Dataset):
            sample = sample.tensors
        if not isinstance(sample, dict):
            raise SampleAppendingError()

        skipped_tensors = [k for k in tensors if k not in sample]
        if skipped_tensors and not skip_ok and not append_empty:
            raise KeyError(
                f"Required tensors not provided: {skipped_tensors}. Pass either `skip_ok=True` to skip tensors or `append_empty=True` to append empty samples to unspecified tensors."
            )
        for k in sample:
            if k not in tensors:
                raise TensorDoesNotExistError(k)
        tensors_to_check_length = tensors if append_empty else sample
        if len(set(map(len, (tensors[k] for k in tensors_to_check_length)))) != 1:
            raise ValueError(
                "When appending using Dataset.append or Dataset.extend, all tensors being updated are expected to have the same length."
            )
        if extend:
            sample_lens = set(map(len, sample.values()))
            if sample_lens == {0}:
                return
            if len(sample_lens) > 1 and not append_empty:
                raise ValueError(
                    "All tensors have to be extended to the same length. Specify `append_empty=True` to pad tensors receiving fewer samples."
                )
            max_len = max(sample_lens)
        [f() for f in list(self._update_hooks.values())]
        tensors_appended = []
        with self:
            for k in tensors:
                extend_extra_nones = 0
                if k in sample:
                    v = sample[k]
                    if extend:
                        extend_extra_nones = max(max_len - len(v), 0)
                else:
                    if skip_ok:
                        continue
                    else:
                        if extend:
                            v = [None] * max_len
                        else:
                            v = None
                try:
                    tensor = tensors[k]
                    enc = tensor.chunk_engine.chunk_id_encoder
                    num_chunks = enc.num_chunks
                    num_samples = tensor.meta.length
                    if extend:
                        tensor.extend(v)
                        if extend_extra_nones:
                            tensor.extend([None] * extend_extra_nones)
                    else:
                        tensor.append(v)
                    tensors_appended.append(k)
                except Exception as e:
                    if extend:
                        raise NotImplementedError(
                            "Unable to recover from error while extending multiple tensors with numpy arrays."
                        )
                    new_num_chunks = enc.num_chunks
                    num_chunks_added = new_num_chunks - num_chunks
                    if num_chunks_added > 1:
                        # This is unlikely to happen, i.e the sample passed the validation
                        # steps and tiling but some error occured while writing tiles to chunks
                        raise NotImplementedError(
                            "Unable to recover from error while writing tiles."
                        ) from e
                    elif num_chunks_added == 1:
                        enc._encoded = enc._encoded[:-1]
                        diff = tensor.meta.length - num_samples
                        tensor.meta.update_length(-diff)
                    for k in tensors_appended:
                        try:
                            self[k].pop()
                        except Exception as e2:
                            raise Exception(
                                "Error while attempting to rollback appends"
                            ) from e2
                    raise e

    def extend(
        self,
        samples: Dict[str, Any],
        skip_ok: bool = False,
        append_empty: bool = False,
        ignore_errors: bool = False,
        progressbar: bool = False,
    ):
        """Appends multiple rows of samples to mutliple tensors at once. This method expects all tensors being updated to be of the same length.

        Args:
            samples (Dict[str, Any]): Dictionary with tensor names as keys and samples as values.
            skip_ok (bool): Skip tensors not in ``samples`` if set to True.
            append_empty (bool): Append empty samples to tensors not specified in ``sample`` if set to ``True``. If True, ``skip_ok`` is ignored.
            ignore_errors (bool): Skip samples that cause errors while extending, if set to ``True``.
            progressbar (bool): Displays a progress bar if set to ``True``.

        Raises:
            KeyError: If any tensor in the dataset is not a key in ``samples`` and ``skip_ok`` is ``False``.
            TensorDoesNotExistError: If tensor in ``samples`` does not exist.
            ValueError: If all tensors being updated are not of the same length.
            NotImplementedError: If an error occurs while writing tiles.
            SampleExtendError: If the extend failed while appending a sample.
            Exception: Error while attempting to rollback appends.
        """
        extend = False
        if isinstance(samples, Dataset):
            samples = samples.tensors
            extend = True
        elif set(map(type, samples.values())) == {np.ndarray}:
            extend = True
        if not samples:
            return
        n = len(samples[next(iter(samples.keys()))])
        for v in samples.values():
            if len(v) != n:
                sizes = {k: len(v) for (k, v) in samples.items()}
                raise ValueError(
                    f"Incoming samples are not of equal lengths. Incoming sample sizes: {sizes}"
                )
        [f() for f in list(self._update_hooks.values())]
        if extend:
            if ignore_errors:
                warnings.warn(
                    "`ignore_errors` argument will be ignored while extending with numpy arrays or tensors."
                )
            return self._append_or_extend(
                samples, extend=True, skip_ok=skip_ok, append_empty=append_empty
            )
        with self:
            if progressbar:
                indices = tqdm(range(n))
            else:
                indices = range(n)
            for i in indices:
                try:
                    self.append(
                        {k: v[i] for k, v in samples.items()},
                        skip_ok=skip_ok,
                        append_empty=append_empty,
                    )
                except Exception as e:
                    if ignore_errors:
                        continue
                    else:
                        if isinstance(e, SampleAppendError):
                            raise SampleExtendError(str(e)) from e.__cause__
                        raise e

    @invalid_view_op
    def append(
        self, sample: Dict[str, Any], skip_ok: bool = False, append_empty: bool = False
    ):
        """Append samples to mutliple tensors at once. This method expects all tensors being updated to be of the same length.

        Args:
            sample (dict): Dictionary with tensor names as keys and samples as values.
            skip_ok (bool): Skip tensors not in ``sample`` if set to ``True``.
            append_empty (bool): Append empty samples to tensors not specified in ``sample`` if set to ``True``. If True, ``skip_ok`` is ignored.

        Raises:
            KeyError: If any tensor in the dataset is not a key in ``sample`` and ``skip_ok`` is ``False``.
            TensorDoesNotExistError: If tensor in ``sample`` does not exist.
            ValueError: If all tensors being updated are not of the same length.
            NotImplementedError: If an error occurs while writing tiles.
            Exception: Error while attempting to rollback appends.
            SampleAppendingError: Error that occurs when someone tries to append a tensor value directly to the dataset without specifying tensor name.

        Examples:

            >>> ds = deeplake.empty("../test/test_ds")
            >>> ds.create_tensor('data')
            Tensor(key='data')
            >>> ds.create_tensor('labels')
            Tensor(key='labels')
            >>> ds.append({"data": [1, 2, 3, 4], "labels":[0, 1, 2, 3]})

        """
        self._append_or_extend(
            sample, extend=False, skip_ok=skip_ok, append_empty=append_empty
        )

    def update(self, sample: Dict[str, Any]):
        """Update existing samples in the dataset with new values.

        Examples:

            >>> ds[0].update({"images": deeplake.read("new_image.png"), "labels": 1})

            >>> new_images = [deeplake.read(f"new_image_{i}.png") for i in range(3)]
            >>> ds[:3].update({"images": new_images, "labels": [1, 2, 3]})

        Args:
            sample (dict): Dictionary with tensor names as keys and samples as values.

        Raises:
            ValueError: If partial update of a sample is attempted.
            Exception: Error while attempting to rollback updates.
        """
        if len(self.index) > 1:
            raise ValueError(
                "Cannot make partial updates to samples using `ds.update`. Use `ds.tensor[index] = value` instead."
            )

        def get_sample_from_engine(
            engine, idx, is_link, compression, dtype, decompress
        ):
            # tiled data will always be decompressed
            decompress = decompress or engine._is_tiled_sample(idx)
            if is_link:
                creds_key = engine.creds_key(idx)
                item = engine.get_path(idx)
                return LinkedSample(item, creds_key)
            item = engine.get_single_sample(idx, self.index, decompress=decompress)
            shape = engine.read_shape_for_sample(idx)
            return engine._get_sample_object(
                item, shape, compression, dtype, decompress
            )

        # remove update hooks from view base so that the view is not invalidated
        if self._view_base:
            saved_update_hooks = self._view_base._update_hooks
            self._view_base._update_hooks = {}
        idx = self.index.values[0].value
        with self:
            saved = defaultdict(list)
            try:
                for k, v in sample.items():
                    tensor_meta = self[k].meta
                    dtype = tensor_meta.dtype
                    sample_compression = tensor_meta.sample_compression
                    chunk_compression = tensor_meta.chunk_compression

                    compression = sample_compression or chunk_compression

                    engine = self[k].chunk_engine

                    decompress = chunk_compression is not None or engine.is_text_like

                    for idx in self.index.values[0].indices(self[k].num_samples):
                        if tensor_meta.is_sequence:
                            old_sample = []
                            for i in range(*engine.sequence_encoder[idx]):
                                item = get_sample_from_engine(
                                    engine,
                                    i,
                                    tensor_meta.is_link,
                                    compression,
                                    dtype,
                                    decompress,
                                )
                                old_sample.append(item)
                        else:
                            old_sample = get_sample_from_engine(
                                engine,
                                idx,
                                tensor_meta.is_link,
                                compression,
                                dtype,
                                decompress,
                            )

                        saved[k].append(old_sample)
                    self[k] = v
            except Exception as e:
                for k, v in saved.items():
                    # squeeze
                    if len(v) == 1:
                        v = v[0]
                    try:
                        self[k] = v
                    except Exception as e2:
                        raise Exception(
                            "Error while attempting to rollback updates"
                        ) from e2
                raise e
            finally:
                # restore update hooks
                if self._view_base:
                    self._view_base._update_hooks = saved_update_hooks

    def _view_hash(self) -> str:
        """Generates a unique hash for a filtered dataset view."""
        return hash_inputs(
            self.path,
            *[e.value for e in self.index.values],
            self.pending_commit_id,
            getattr(self, "_query", None),
            getattr(self, "_tql_query", None),
        )

    def _get_view_info(
        self,
        id: Optional[str] = None,
        message: Optional[str] = None,
        copy: bool = False,
    ):
        if self.has_head_changes:
            raise DatasetViewSavingError(
                "HEAD node has uncommitted changes. Commit them before saving views."
            )
        commit_id = self.commit_id
        tm = getattr(self, "_created_at", time())
        id = self._view_hash() if id is None else id
        info = {
            "id": id,
            "virtual-datasource": not copy,
            "source-dataset": self.path,
            "source-dataset-version": commit_id,
            "created_at": tm,
        }
        if message is not None:
            info["message"] = message
        query = getattr(self, "_query", None)
        if query:
            info["query"] = query
            info["source-dataset-index"] = getattr(self, "_source_ds_idx", None)
        tql_query = getattr(self, "_tql_query", None)
        if tql_query:
            info["tql_query"] = tql_query
            info["source-dataset-index"] = getattr(self, "_source_ds_idx", None)
        return info

    def _lock_queries_json(self):
        class _LockQueriesJson:
            def __enter__(self2):
                storage = self.base_storage
                self2.storage_read_only = storage.read_only
                if self._locked_out:
                    # Ignore storage level lock since we have file level lock
                    storage.read_only = False
                lock = Lock(storage, get_queries_lock_key())
                lock.acquire(timeout=10)
                self2.lock = lock

            def __exit__(self2, *_, **__):
                self2.lock.release()
                self.base_storage.read_only = self2.storage_read_only

        return _LockQueriesJson()

    def _write_queries_json(self, data: dict):
        read_only = self.base_storage.read_only
        self.base_storage.disable_readonly()
        try:
            self.base_storage[get_queries_key()] = json.dumps(data).encode("utf-8")
        finally:
            if read_only:
                self.base_storage.enable_readonly()

    def _append_to_queries_json(self, info: dict):
        with self._lock_queries_json():
            qjson = self._read_queries_json()
            idx = None
            for i in range(len(qjson)):
                if qjson[i]["id"] == info["id"]:
                    idx = i
                    break
            if idx is None:
                qjson.append(info)
            else:
                qjson[idx] = info
            self._write_queries_json(qjson)

    def _read_queries_json(self) -> list:
        try:
            return json.loads(self.base_storage[get_queries_key()].decode("utf-8"))
        except KeyError:
            return []

    def _read_view_info(self, id: str):
        for info in self._read_queries_json():
            if info["id"] == id:
                return info
        raise KeyError(f"View with id {id} not found.")

    def _write_vds(
        self,
        vds,
        info: dict,
        copy: Optional[bool] = False,
        tensors: Optional[List[str]] = None,
        num_workers: Optional[int] = 0,
        scheduler: str = "threaded",
        ignore_errors: bool = False,
        unlink=True,
    ):
        """Writes the indices of this view to a vds."""
        vds._allow_view_updates = True
        try:
            with vds:
                if copy:
                    self._copy(
                        vds,
                        tensors=tensors,
                        num_workers=num_workers,
                        scheduler=scheduler,
                        unlink=unlink,
                        create_vds_index_tensor=True,
                        ignore_errors=ignore_errors,
                    )
                else:
                    vds.create_tensor(
                        "VDS_INDEX",
                        dtype="uint64",
                        create_shape_tensor=False,
                        create_id_tensor=False,
                        create_sample_info_tensor=False,
                    ).extend(
                        np.array(
                            tuple(self.index.values[0].indices(self.num_samples)),
                            dtype="uint64",
                        ),
                        progressbar=True,
                    )
                    info["first-index-subscriptable"] = self.index.subscriptable_at(0)
                    if len(self.index) > 1:
                        info["sub-sample-index"] = Index(
                            self.index.values[1:]
                        ).to_json()
                vds.info.update(info)
        finally:
            try:
                delattr(vds, "_allow_view_updates")
            except AttributeError:  # Attribute already deleted by _copy()
                pass

    def _save_view_in_subdir(
        self,
        id: Optional[str],
        message: Optional[str],
        copy: bool,
        tensors: Optional[List[str]],
        num_workers: int,
        scheduler: str,
        ignore_errors: bool,
    ):
        """Saves this view under ".queries" sub directory of same storage."""
        info = self._get_view_info(id, message, copy)
        hash = info["id"]
        path = f".queries/{hash}"
        vds = self._sub_ds(path, empty=True, verbose=False)
        self._write_vds(vds, info, copy, tensors, num_workers, scheduler, ignore_errors)
        self._append_to_queries_json(info)
        return vds

    def _save_view_in_path(
        self,
        path: str,
        id: Optional[str],
        message: Optional[str],
        copy: bool,
        tensors: Optional[List[str]],
        num_workers: int,
        scheduler: str,
        ignore_errors: bool,
        **ds_args,
    ):
        """Saves this view at a given dataset path"""
        if os.path.abspath(path) == os.path.abspath(self.path):
            raise DatasetViewSavingError("Rewriting parent dataset is not allowed.")
        try:
            vds = deeplake.empty(path, **ds_args)
        except Exception as e:
            raise DatasetViewSavingError from e
        info = self._get_view_info(id, message, copy)
        self._write_vds(vds, info, copy, tensors, num_workers, scheduler, ignore_errors)
        return vds

    def save_view(
        self,
        message: Optional[str] = None,
        path: Optional[Union[str, pathlib.Path]] = None,
        id: Optional[str] = None,
        optimize: bool = False,
        tensors: Optional[List[str]] = None,
        num_workers: int = 0,
        scheduler: str = "threaded",
        verbose: bool = True,
        ignore_errors: bool = False,
        **ds_args,
    ) -> str:
        """Saves a dataset view as a virtual dataset (VDS)

        Examples:

            >>> # Save to specified path
            >>> vds_path = ds[:10].save_view(path="views/first_10", id="first_10")
            >>> vds_path
            views/first_10

            >>> # Path unspecified
            >>> vds_path = ds[:100].save_view(id="first_100", message="first 100 samples")
            >>> # vds_path = path/to/dataset

            >>> # Random id
            >>> vds_path = ds[:100].save_view()
            >>> # vds_path = path/to/dataset/.queries/92f41922ed0471ec2d27690b7351fc96bea060e6c5ee22b14f7ffa5f291aa068

            See :func:`Dataset.get_view` to learn how to load views by id.
            These virtual datasets can also be loaded from their path like normal datasets.

        Args:
            message (Optional, str): Custom user message.
            path (Optional, str, pathlib.Path): - The VDS will be saved as a standalone dataset at the specified path.
                - If not specified, the VDS is saved under ``.queries`` subdirectory of the source dataset's storage.
            id (Optional, str): Unique id for this view. Random id will be generated if not specified.
            optimize (bool):
                - If ``True``, the dataset view will be optimized by copying and rechunking the required data. This is necessary to achieve fast streaming speeds when training models using the dataset view. The optimization process will take some time, depending on the size of the data.
                - You can also choose to optimize the saved view later by calling its :meth:`ViewEntry.optimize` method.
            tensors (List, optional): Names of tensors (and groups) to be copied. If not specified all tensors are copied.
            num_workers (int): Number of workers to be used for optimization process. Applicable only if ``optimize=True``. Defaults to 0.
            scheduler (str): The scheduler to be used for optimization. Supported values include: 'serial', 'threaded', 'processed' and 'ray'. Only applicable if ``optimize=True``. Defaults to 'threaded'.
            verbose (bool): If ``True``, logs will be printed. Defaults to ``True``.
            ignore_errors (bool): Skip samples that cause errors while saving views. Only applicable if ``optimize=True``. Defaults to ``False``.
            ds_args (dict): Additional args for creating VDS when path is specified. (See documentation for :func:`deeplake.dataset()`)

        Returns:
            str: Path to the saved VDS.

        Raises:
            ReadOnlyModeError: When attempting to save a view inplace and the user doesn't have write access.
            DatasetViewSavingError: If HEAD node has uncommitted changes.
            TypeError: If ``id`` is not of type ``str``.

        Note:
            Specifying ``path`` makes the view external. External views cannot be accessed using the parent dataset's :func:`Dataset.get_view`,
            :func:`Dataset.load_view`, :func:`Dataset.delete_view` methods. They have to be loaded using :func:`deeplake.load`.
        """

        deeplake_reporter.feature_report(
            feature_name="save_view",
            parameters={
                "id": id,
                "optimize": optimize,
                "tensors": tensors,
                "num_workers": num_workers,
                "scheduler": scheduler,
                "verbose": verbose,
            },
        )

        if id is not None and not isinstance(id, str):
            raise TypeError(f"id {id} is of type {type(id)}, expected `str`.")
        return self._save_view(
            path,
            id,
            message or self._query_string,
            optimize,
            tensors,
            num_workers,
            scheduler,
            verbose,
            False,
            ignore_errors,
            **ds_args,
        )

    def _save_view(
        self,
        path: Optional[Union[str, pathlib.Path]] = None,
        id: Optional[str] = None,
        message: Optional[str] = None,
        optimize: bool = False,
        tensors: Optional[List[str]] = None,
        num_workers: int = 0,
        scheduler: str = "threaded",
        verbose: bool = True,
        _ret_ds: bool = False,
        ignore_errors: bool = False,
        **ds_args,
    ) -> Union[str, Any]:
        """Saves a dataset view as a virtual dataset (VDS)

        Args:
            path (Optional, str, pathlib.Path): If specified, the VDS will saved as a standalone dataset at the specified path. If not,
                the VDS is saved under `.queries` subdirectory of the source dataset's storage.
            id (Optional, str): Unique id for this view.
            message (Optional, message): Custom user message.
            optimize (bool): Whether the view should be optimized by copying the required data. Default False.
            tensors (Optional, List[str]): Tensors to be copied if `optimize` is True. By default all tensors are copied.
            num_workers (int): Number of workers to be used if `optimize` is True.
            scheduler (str): The scheduler to be used for optimization. Supported values include: 'serial', 'threaded', 'processed' and 'ray'.
                Only applicable if ``optimize=True``. Defaults to 'threaded'.
            verbose (bool): If ``True``, logs will be printed. Defaults to ``True``.
            _ret_ds (bool): If ``True``, the VDS is retured as such without converting it to a view. If ``False``, the VDS path is returned.
                Default False.
            ignore_errors (bool): Skip samples that cause errors while saving views. Only applicable if ``optimize=True``. Defaults to ``False``.
            ds_args (dict): Additional args for creating VDS when path is specified. (See documentation for `deeplake.dataset()`)

        Returns:
            If ``_ret_ds`` is ``True``, the VDS is returned, else path to the VDS is returned.

        Raises:
            ReadOnlyModeError: When attempting to save a view inplace and the user doesn't have write access.
            NotImplementedError: When attempting to save in-memory datasets.
        """

        path = convert_pathlib_to_string_if_needed(path)
        ds_args["verbose"] = False
        vds = None
        if path is None and hasattr(self, "_vds"):
            vds = self._vds
            vds_id = vds.info["id"]
            if id is not None and vds_id != id:
                vds = None
                warnings.warn(
                    f"This view is already saved with id '{vds_id}'. A copy of this view will be created with the provided id '{id}'"
                )
        base = self._view_base or self
        if not base._read_only:
            base.flush()
        if vds is None:
            if path is None:
                if isinstance(self, MemoryProvider):
                    raise NotImplementedError(
                        "Saving views inplace is not supported for in-memory datasets."
                    )
                if self.read_only and not base._locked_out:
                    if isinstance(self, deeplake.core.dataset.DeepLakeCloudDataset):
                        try:
                            with self._temp_write_access():
                                vds = self._save_view_in_subdir(
                                    id,
                                    message,
                                    optimize,
                                    tensors,
                                    num_workers,
                                    scheduler,
                                    ignore_errors,
                                )
                        except ReadOnlyModeError as e:
                            raise ReadOnlyModeError(
                                "Cannot save a view in this dataset because you are not a member of its organization."
                                "Please specify a `path` in order to save the view at a custom location."
                            ) from e
                    else:
                        raise ReadOnlyModeError(
                            "Cannot save view in read only dataset. Speicify a path to save the view in a different location."
                        )
                else:
                    vds = self._save_view_in_subdir(
                        id,
                        message,
                        optimize,
                        tensors,
                        num_workers,
                        scheduler,
                        ignore_errors,
                    )
            else:
                vds = self._save_view_in_path(
                    path,
                    id,
                    message,
                    optimize,
                    tensors,
                    num_workers,
                    scheduler,
                    ignore_errors,
                    **ds_args,
                )
        if verbose and self.verbose:
            log_visualizer_link(vds.path, self.path)
        if _ret_ds:
            return vds
        return vds.path

    def _get_view(self, inherit_creds=True, creds: Optional[Dict] = None):
        """Returns a view for this VDS. Only works if this Dataset is a virtual dataset.

        Returns:
            A view of the source dataset based on the indices from VDS.

        Args:
            inherit_creds (bool): Whether to inherit creds from the parent dataset in which this vds is stored. Default True.
            creds (optional, Dict): Creds for the source dataset. Used only if inherit_creds is False.

        Raises:
            Exception: If this is not a VDS.
        """

        try:
            commit_id = self.info["source-dataset-version"]
        except KeyError:
            raise Exception("Dataset._get_view() works only for virtual datasets.")
        ds = (
            self._parent_dataset[Index()]
            if (inherit_creds and self._parent_dataset)
            else deeplake.load(
                self.info["source-dataset"],
                verbose=False,
                creds=creds,
                read_only=True,
                token=self._token,
            )
        )

        ds.index = Index()
        ds.version_state = ds.version_state.copy()
        ds._checkout(commit_id, verbose=False)
        first_index_subscriptable = self.info.get("first-index-subscriptable", True)
        if first_index_subscriptable:
            index_entries = [IndexEntry(self.VDS_INDEX.numpy().reshape(-1).tolist())]
        else:
            index_entries = [IndexEntry(int(self.VDS_INDEX.numpy()))]
        sub_sample_index = self.info.get("sub-sample-index")
        if sub_sample_index:
            index_entries += Index.from_json(sub_sample_index).values
        ret = ds[Index(index_entries)]
        ret._vds = self
        return ret

    def _get_empty_vds(
        self,
        vds_path: Optional[Union[str, pathlib.Path]] = None,
        query: Optional[str] = None,
        **vds_args,
    ):
        """Returns an empty VDS with this dataset as the source dataset. Internal.

        Args:
            vds_path (Optional, str, pathlib.Path): If specified, the vds will be sved at this path. Else the vds will be saved under `.queries` subdirectory.
            query (Optional, str): Query string associated with this view.
            vds_args (dict): Additional args for creating vds when path is specified.

        Returns:
            Empty VDS with this dataset as the source dataset.
        """
        view = self[:0]
        vds_path = convert_pathlib_to_string_if_needed(vds_path)
        if query:
            view._query = query
        return view._save_view(vds_path, _ret_ds=True, **vds_args)

    def get_views(self, commit_id: Optional[str] = None) -> List[ViewEntry]:
        """Returns list of views stored in this Dataset.

        Args:
            commit_id (str, optional): - Commit from which views should be returned.
                - If not specified, views from all commits are returned.

        Returns:
            List[ViewEntry]: List of :class:`ViewEntry` instances.
        """
        queries = self._read_queries_json()
        if commit_id is not None:
            queries = filter(
                lambda x: x["source-dataset-version"] == commit_id, queries
            )
        return list(map(partial(ViewEntry, dataset=self), queries))

    def get_view(self, id: str) -> ViewEntry:
        """Returns the dataset view corresponding to ``id``.

        Examples:
            >>> # save view
            >>> ds[:100].save_view(id="first_100")
            >>> # load view
            >>> first_100 = ds.get_view("first_100").load()
            >>> # 100
            >>> print(len(first_100))

            See :func:`Dataset.save_view` to learn more about saving views.

        Args:
            id (str): id of required view.

        Returns:
            ViewEntry

        Raises:
            KeyError: If no such view exists.
        """
        queries = self._read_queries_json()
        for q in queries:
            if q["id"] == id:
                return ViewEntry(q, self)
        raise KeyError(f"No view with id {id} found in the dataset.")

    def load_view(
        self,
        id: str,
        optimize: Optional[bool] = False,
        tensors: Optional[List[str]] = None,
        num_workers: int = 0,
        scheduler: str = "threaded",
        progressbar: Optional[bool] = True,
    ):
        """Loads the view and returns the :class:`~deeplake.core.dataset.dataset.Dataset` by id. Equivalent to ds.get_view(id).load().

        Args:
            id (str): id of the view to be loaded.
            optimize (bool): If ``True``, the dataset view is optimized by copying and rechunking the required data before loading. This is
                necessary to achieve fast streaming speeds when training models using the dataset view. The optimization process will
                take some time, depending on the size of the data.
            tensors (Optional, List[str]): Tensors to be copied if `optimize` is True. By default all tensors are copied.
            num_workers (int): Number of workers to be used for the optimization process. Only applicable if `optimize=True`. Defaults to 0.
            scheduler (str): The scheduler to be used for optimization. Supported values include: 'serial', 'threaded', 'processed' and 'ray'.
                Only applicable if `optimize=True`. Defaults to 'threaded'.
            progressbar (bool): Whether to use progressbar for optimization. Only applicable if `optimize=True`. Defaults to True.

        Returns:
            Dataset: The loaded view.

        Raises:
            KeyError: if view with given id does not exist.
        """
        deeplake_reporter.feature_report(
            feature_name="load_view",
            parameters={
                "id": id,
                "optimize": optimize,
                "tensors": tensors,
                "num_workers": num_workers,
                "scheduler": scheduler,
            },
        )

        view = self.get_view(id)
        if optimize:
            return view.optimize(
                tensors=tensors,
                num_workers=num_workers,
                scheduler=scheduler,
                progressbar=progressbar,
            ).load()
        return view.load()

    def delete_view(self, id: str):
        """Deletes the view with given view id.

        Args:
            id (str): Id of the view to delete.

        Raises:
            KeyError: if view with given id does not exist.
        """

        deeplake_reporter.feature_report(
            feature_name="delete_view",
            parameters={"id": id},
        )

        try:
            with self._lock_queries_json():
                qjson = self._read_queries_json()
                for i, q in enumerate(qjson):
                    if q["id"] == id:
                        qjson.pop(i)
                        self.base_storage.subdir(
                            ".queries/" + (q.get("path") or q["id"])
                        ).clear()
                        self._write_queries_json(qjson)
                        return
        # not enough permissions to acquire lock
        except TokenPermissionError:
            pass

        raise KeyError(f"No view with id {id} found in the dataset.")

    def _sub_ds(
        self,
        path,
        empty=False,
        memory_cache_size: int = DEFAULT_MEMORY_CACHE_SIZE,
        local_cache_size: int = DEFAULT_LOCAL_CACHE_SIZE,
        read_only=None,
        lock=True,
        verbose=True,
        token=None,
    ):
        """Loads a nested dataset. Internal.

        Args:
            path (str): Path to sub directory
            empty (bool): If ``True``, all contents of the sub directory is cleared before initializing the sub dataset.
            memory_cache_size (int): Memory cache size for the sub dataset.
            local_cache_size (int): Local storage cache size for the sub dataset.
            read_only (bool): Loads the sub dataset in read only mode if ``True``. Default ``False``.
            lock (bool): Whether the dataset should be locked for writing. Only applicable for S3, Deep Lake and GCS datasets. No effect if ``read_only=True``.
            verbose (bool): If ``True``, logs will be printed. Defaults to ``True``.
            token (Optional[str]): Token of source dataset.

        Returns:
            Sub dataset

        Note:
            Virtual datasets are returned as such, they are not converted to views.
        """
        sub_storage = self.base_storage.subdir(path, read_only=read_only)

        if empty:
            sub_storage.clear()

        if self.path.startswith("hub://"):
            path = posixpath.join(self.path, path)
            cls = deeplake.core.dataset.DeepLakeCloudDataset
        else:
            path = sub_storage.root
            cls = deeplake.core.dataset.Dataset

        ret = cls(
            generate_chain(
                sub_storage,
                memory_cache_size * MB,
                local_cache_size * MB,
            ),
            path=path,
            token=token,
            read_only=read_only,
            lock=lock,
            verbose=verbose,
        )
        ret._parent_dataset = self
        return ret

    def _link_tensors(
        self,
        src: str,
        dest: str,
        extend_f: str,
        update_f: Optional[str] = None,
        flatten_sequence: Optional[bool] = None,
    ):
        """Internal. Links a source tensor to a destination tensor. Appends / updates made to the source tensor will be reflected in the destination tensor.

        Args:
            src (str): Name of the source tensor.
            dest (str): Name of the destination tensor.
            extend_f (str): Name of the linked tensor transform to be used for extending the destination tensor. This transform should be defined in `deeplake.core.tensor_link` module.
            update_f (str): Name of the linked tensor transform to be used for updating items in the destination tensor. This transform should be defined in `deeplake.core.tensor_link` module.
            flatten_sequence (bool, Optional): Whether appends and updates should be done per item or per sequence if the source tensor is a sequence tensor.

        Raises:
            TensorDoesNotExistError: If source or destination tensors do not exist in this dataset.
            ValueError: If source tensor is a sequence tensor and `flatten_sequence` argument is not specified.
        """
        assert self._is_root()
        tensors = self._tensors()
        if src not in tensors:
            raise TensorDoesNotExistError(src)
        if dest not in tensors:
            raise TensorDoesNotExistError(dest)
        src_tensor = self[src]
        dest_key = self.version_state["tensor_names"][dest]
        if flatten_sequence is None:
            if src_tensor.is_sequence:
                raise ValueError(
                    "`flatten_sequence` arg must be specified when linking a sequence tensor."
                )
            flatten_sequence = False
        src_tensor.meta.add_link(dest_key, extend_f, update_f, flatten_sequence)
        self.storage.maybe_flush()

    def _resolve_tensor_list(self, keys: List[str], root: bool = False) -> List[str]:
        ret = []
        for k in keys:
            fullpath = k if root else posixpath.join(self.group_index, k)
            if (
                self.version_state["tensor_names"].get(fullpath)
                in self.version_state["full_tensors"]
            ):
                ret.append(k)
            else:
                enabled_tensors = self.enabled_tensors
                if fullpath[-1] != "/":
                    fullpath = fullpath + "/"
                hidden = self.meta.hidden_tensors
                ret += filter(
                    lambda t: t.startswith(fullpath)
                    and t not in hidden
                    and (enabled_tensors is None or t in enabled_tensors),
                    self.version_state["tensor_names"],
                )
        return ret

    def _copy(
        self,
        dest: Union[str, pathlib.Path],
        runtime: Optional[Dict] = None,
        tensors: Optional[List[str]] = None,
        overwrite: bool = False,
        creds=None,
        token=None,
        num_workers: int = 0,
        scheduler="threaded",
        progressbar=True,
        public: bool = False,
        unlink: bool = False,
        create_vds_index_tensor: bool = False,
        ignore_errors: bool = False,
        verbose: bool = True,
    ):
        if isinstance(dest, str):
            path = dest
        else:
            path = dest.path

        dest_ds = deeplake.api.dataset.dataset._like(
            dest,
            self,
            runtime=runtime,
            tensors=tensors,
            creds=creds,
            token=token,
            overwrite=overwrite,
            public=public,
            unlink=[
                t
                for t in self.tensors
                if (
                    self.tensors[t].base_htype != "video"
                    or deeplake.constants._UNLINK_VIDEOS
                )
            ]
            if unlink
            else False,
            verbose=verbose,
        )

        # dest_ds needs link creds of source dataset for copying linked tensors
        dest_ds.link_creds = LinkCreds()
        dest_ds.link_creds.__setstate__(self.link_creds.__getstate__())
        save_link_creds(dest_ds.link_creds, dest_ds.storage)

        def _is_unlink_tensor(tensor):
            if (
                unlink
                and tensor.is_link
                and (tensor.base_htype != "video" or deeplake.constants._UNLINK_VIDEOS)
            ):
                return True

        # If we have to unlink any tensor, we will use sample-by-sample append implementation (_copy_tensor_append)
        # Otherwise, we will use extend-by-whole-slice implementation (_copy_tensor_extend)
        extend_only = not any(
            _is_unlink_tensor(self[tensor_name]) for tensor_name in dest_ds.tensors
        )

        def _copy_tensor_extend(sample_in, sample_out):
            for tensor_name in dest_ds.tensors:
                sample_out[tensor_name].extend(sample_in[tensor_name])

        def _copy_tensor_append(sample_in, sample_out):
            for tensor_name in dest_ds.tensors:
                src = sample_in[tensor_name]
                if _is_unlink_tensor(src):
                    if len(sample_in.index) > 1:
                        sample_out[tensor_name].append(src)
                    else:
                        idx = sample_in.index.values[0].value
                        sample_out[tensor_name].append(
                            src.chunk_engine.get_deeplake_read_sample(idx)
                        )
                else:
                    sample_out[tensor_name].append(src)

        if not self.index.subscriptable_at(0):
            old_first_index = self.index.values[0]
            new_first_index = IndexEntry(
                slice(old_first_index.value, old_first_index.value + 1)
            )
            self.index.values[0] = new_first_index
            reset_index = True
        else:
            reset_index = False
        try:
            deeplake.compute(
                _copy_tensor_extend if extend_only else _copy_tensor_append,
                name="copy transform",
            )().eval(
                self,
                dest_ds,
                num_workers=num_workers,
                scheduler=scheduler,
                progressbar=progressbar,
                skip_ok=True,
                check_lengths=False,
                ignore_errors=ignore_errors,
                disable_label_sync=True,
                extend_only=extend_only,
            )

            dest_ds.flush()
            if create_vds_index_tensor:
                with dest_ds:
                    try:
                        dest_ds._allow_view_updates = True
                        dest_ds.create_tensor(
                            "VDS_INDEX",
                            dtype=np.uint64,
                            hidden=True,
                            create_shape_tensor=False,
                            create_id_tensor=False,
                            create_sample_info_tensor=False,
                        )
                        dest_ds.VDS_INDEX.extend(list(self.sample_indices))
                    finally:
                        delattr(dest_ds, "_allow_view_updates")
        finally:
            if reset_index:
                dest_ds.meta.default_index = Index([IndexEntry(0)]).to_json()
                dest_ds.meta.is_dirty = True
                dest_ds.flush()
                dest_ds = dest_ds[0]
                self.index.values[0] = old_first_index

            # Actual credentials should be removed from dest_ds after copy
            dest_ds.link_creds = None
            dest_ds._load_link_creds()
        return dest_ds

    def copy(
        self,
        dest: Union[str, pathlib.Path],
        runtime: Optional[dict] = None,
        tensors: Optional[List[str]] = None,
        overwrite: bool = False,
        creds=None,
        token=None,
        num_workers: int = 0,
        scheduler="threaded",
        progressbar=True,
        public: bool = False,
    ):
        """Copies this dataset or dataset view to ``dest``. Version control history is not included.

        Args:
            dest (str, pathlib.Path): Destination dataset or path to copy to. If a Dataset instance is provided, it is expected to be empty.
            tensors (List[str], optional): Names of tensors (and groups) to be copied. If not specified all tensors are copied.
            runtime (dict): Parameters for Activeloop DB Engine. Only applicable for hub:// paths.
            overwrite (bool): If ``True`` and a dataset exists at `destination`, it will be overwritten. Defaults to False.
            creds (dict, Optional): creds required to create / overwrite datasets at `dest`.
            token (str, Optional): token used to for fetching credentials to `dest`.
            num_workers (int): The number of workers to use for copying. Defaults to 0. When set to 0, it will always use serial processing, irrespective of the scheduler.
            scheduler (str): The scheduler to be used for copying. Supported values include: 'serial', 'threaded', 'processed' and 'ray'.
                Defaults to 'threaded'.
            progressbar (bool): Displays a progress bar If ``True`` (default).
            public (bool): Defines if the dataset will have public access. Applicable only if Deep Lake cloud storage is used and a new Dataset is being created. Defaults to False.

        Returns:
            Dataset: New dataset object.

        Raises:
            DatasetHandlerError: If a dataset already exists at destination path and overwrite is False.
        """

        deeplake_reporter.feature_report(
            feature_name="copy",
            parameters={
                "tensors": tensors,
                "overwrite": overwrite,
                "num_workers": num_workers,
                "scheduler": scheduler,
                "progressbar": progressbar,
                "public": public,
            },
        )

        return self._copy(
            dest,
            runtime,
            tensors,
            overwrite,
            creds,
            token,
            num_workers,
            scheduler,
            progressbar,
            public,
        )

    @invalid_view_op
    @spinner
    def reset(self, force: bool = False):
        """Resets the uncommitted changes present in the branch.

        Note:
            The uncommitted data is deleted from underlying storage, this is not a reversible operation.
        """

        deeplake_reporter.feature_report(
            feature_name="reset",
            parameters={"force": force},
        )

        storage, version_state = self.storage, self.version_state
        if version_state["commit_node"].children:
            print("You are not at the head node of the branch, cannot reset.")
            return
        if not self.has_head_changes and not force:
            print("There are no uncommitted changes on this branch.")
            return

        if self.commit_id is None:
            storage.clear()
            self._populate_meta()
            load_meta(self)
        else:
            parent_commit_id = self.commit_id
            reset_commit_id = self.pending_commit_id

            # checkout to get list of tensors in previous commit, needed for copying metas and create_commit_chunk_set
            self.checkout(parent_commit_id)

            new_commit_id = replace_head(storage, version_state, reset_commit_id)

            self.checkout(new_commit_id)

    def fix_vc(self):
        """Rebuilds version control info. To be used when the version control info is corrupted."""
        version_info = rebuild_version_info(self.storage)
        self.version_state["commit_node_map"] = version_info["commit_node_map"]
        self.version_state["branch_commit_map"] = version_info["branch_commit_map"]

    def connect(
        self,
        creds_key: str,
        dest_path: Optional[str] = None,
        org_id: Optional[str] = None,
        ds_name: Optional[str] = None,
        token: Optional[str] = None,
    ):
        """Connect a Deep Lake cloud dataset through a deeplake path.

        Examples:
            >>> # create/load an s3 dataset
            >>> s3_ds = deeplake.dataset("s3://bucket/dataset")
            >>> ds = s3_ds.connect(dest_path="hub://my_org/dataset", creds_key="my_managed_credentials_key", token="my_activeloop_token)
            >>> # or
            >>> ds = s3_ds.connect(org_id="my_org", creds_key="my_managed_credentials_key", token="my_activeloop_token")

        Args:
            creds_key (str): The managed credentials to be used for accessing the source path.
            dest_path (str, optional): The full path to where the connected Deep Lake dataset will reside. Can be:
                a Deep Lake path like ``hub://organization/dataset``
            org_id (str, optional): The organization to where the connected Deep Lake dataset will be added.
            ds_name (str, optional): The name of the connected Deep Lake dataset. Will be infered from ``dest_path`` or ``src_path`` if not provided.
            token (str, optional): Activeloop token used to fetch the managed credentials.

        Raises:
            InvalidSourcePathError: If the dataset's path is not a valid s3, gcs or azure path.
            InvalidDestinationPathError: If ``dest_path``, or ``org_id`` and ``ds_name`` do not form a valid Deep Lake path.
            TokenPermissionError: If the user does not have permission to create a dataset in the specified organization.
        """
        try:
            path = connect_dataset_entry(
                src_path=self.path,
                dest_path=dest_path,
                org_id=org_id,
                ds_name=ds_name,
                creds_key=creds_key,
                token=token,
            )
        except BadRequestException:
            check_param = "organization id" if org_id else "dataset path"
            raise TokenPermissionError(
                "You do not have permission to create a dataset in the specified "
                + check_param
                + "."
                + " Please check the "
                + check_param
                + " and make sure"
                + "that you have sufficient permissions to the organization."
            )
        self.__class__ = (
            deeplake.core.dataset.deeplake_cloud_dataset.DeepLakeCloudDataset
        )
        self._token = token
        self.path = path
        self.public = False
        self._load_link_creds()
        self._first_load_init(verbose=False)

        base_storage = get_base_storage(self.storage)
        if base_storage is not None and isinstance(base_storage, S3Provider):
            base_storage.creds_used = "PLATFORM"

    def add_creds_key(self, creds_key: str, managed: bool = False):
        """Adds a new creds key to the dataset. These keys are used for tensors that are linked to external data.

        Examples:

            >>> # create/load a dataset
            >>> ds = deeplake.empty("path/to/dataset")
            >>> # add a new creds key
            >>> ds.add_creds_key("my_s3_key")

        Args:
            creds_key (str): The key to be added.
            managed (bool):
                - If ``True``, the creds corresponding to the key will be fetched from Activeloop platform.
                - Defaults to ``False``.

        Raises:
            ValueError: If the dataset is not connected to Activeloop platform and ``managed`` is ``True``.

        Note:
            ``managed`` parameter is applicable only for datasets that are connected to `Activeloop platform <https://app.activeloop.ai>`_.
        """
        if managed:
            raise ValueError(
                "Managed creds are not supported for datasets that are not connected to activeloop platform."
            )
        self.link_creds.add_creds_key(creds_key)
        save_link_creds(self.link_creds, self.storage)

    def populate_creds(
        self,
        creds_key: str,
        creds: Optional[dict] = None,
        from_environment: bool = False,
    ):
        """Populates the creds key added in add_creds_key with the given creds. These creds are used to fetch the external data.
        This needs to be done everytime the dataset is reloaded for datasets that contain links to external data.

        Examples:

            >>> # create/load a dataset
            >>> ds = deeplake.dataset("path/to/dataset")
            >>> # add a new creds key
            >>> ds.add_creds_key("my_s3_key")
            >>> # populate the creds
            >>> ds.populate_creds("my_s3_key", {"aws_access_key_id": "my_access_key", "aws_secret_access_key": "my_secret_key"})
            >>> # or
            >>> ds.populate_creds("my_s3_key", from_environment=True)

        """
        if creds and from_environment:
            raise ValueError(
                "Only one of creds or from_environment can be provided. Both cannot be provided at the same time."
            )
        if from_environment:
            creds = {}
        self.link_creds.populate_creds(creds_key, creds)

    def update_creds_key(
        self,
        creds_key: str,
        new_creds_key: Optional[str] = None,
        managed: Optional[bool] = None,
    ):
        """Updates the name and/or management status of a creds key.

        Args:
            creds_key (str): The key whose name and/or management status is to be changed.
            new_creds_key (str, optional): The new key to replace the old key. If not provided, the old key will be used.
            managed (bool): The target management status. If ``True``, the creds corresponding to the key will be fetched from activeloop platform.

        Raises:
            ValueError: If the dataset is not connected to activeloop platform.
            ValueError: If both ``new_creds_key`` and ``managed`` are ``None``.
            KeyError: If the creds key is not present in the dataset.

        Examples:

            >>> # create/load a dataset
            >>> ds = deeplake.dataset("path/to/dataset")
            >>> # add a new creds key
            >>> ds.add_creds_key("my_s3_key")
            >>> # Populate the name added with creds dictionary
            >>> # These creds are only present temporarily and will have to be repopulated on every reload
            >>> ds.populate_creds("my_s3_key", {})
            >>> # Rename the key and change the management status of the key to True. Before doing this, ensure that the creds have been created on activeloop platform
            >>> # Now, this key will no longer use the credentials populated in the previous step but will instead fetch them from activeloop platform
            >>> # These creds don't have to be populated again on every reload and will be fetched every time the dataset is loaded
            >>> ds.update_creds_key("my_s3_key", "my_managed_key", True)

        """
        if new_creds_key is None and managed is None:
            raise ValueError(
                "Atleast one of new_creds_key or managed must be provided."
            )
        if managed:
            raise ValueError(
                "Managed creds are not supported for datasets that are not connected to activeloop platform."
            )
        replaced_indices = self.link_creds.replace_creds(creds_key, new_creds_key)
        save_link_creds(
            self.link_creds, self.storage, replaced_indices=replaced_indices
        )

    def get_creds_keys(self) -> Set[str]:
        """Returns the set of creds keys added to the dataset. These are used to fetch external data in linked tensors"""
        return set(self.link_creds.creds_keys)

    def get_managed_creds_keys(self) -> List[str]:
        """Returns the list of creds keys added to the dataset that are managed by Activeloop platform. These are used to fetch external data in linked tensors."""
        raise ValueError(
            "Managed creds are not supported for datasets that are not connected to activeloop platform."
        )

    def visualize(
        self, width: Union[int, str, None] = None, height: Union[int, str, None] = None
    ):
        """
        Visualizes the dataset in the Jupyter notebook.

        Args:
            width: Union[int, str, None] Optional width of the visualizer canvas.
            height: Union[int, str, None] Optional height of the visualizer canvas.

        Raises:
            Exception: If the dataset is not a Deep Lake cloud dataset and the visualization is attempted in colab.
        """
        from deeplake.visualizer import visualize

        deeplake_reporter.feature_report(
            feature_name="visualize", parameters={"width": width, "height": height}
        )

        if is_colab():
            provider = self.storage.next_storage
            if isinstance(provider, S3Provider):
                creds = {
                    "aws_access_key_id": provider.aws_access_key_id,
                    "aws_secret_access_key": provider.aws_secret_access_key,
                    "aws_session_token": provider.aws_session_token,
                    "aws_region": provider.aws_region,
                    "endpoint_url": provider.endpoint_url,
                }
                visualize(
                    provider.path,
                    link_creds=self.link_creds,
                    token=self.token,
                    creds=creds,
                )
            else:
                raise Exception(
                    "Cannot visualize non Deep Lake cloud dataset in Colab."
                )
        else:
            visualize(
                self.storage, link_creds=self.link_creds, width=width, height=height
            )

    def __contains__(self, tensor: str):
        return tensor in self.tensors

    def _optimize_saved_view(
        self,
        id: str,
        tensors: Optional[List[str]] = None,
        external=False,
        unlink=True,
        num_workers=0,
        scheduler="threaded",
        progressbar=True,
    ):
        try:
            with self._temp_write_access():
                with self._lock_queries_json():
                    qjson = self._read_queries_json()
                    idx = -1
                    for i in range(len(qjson)):
                        if qjson[i]["id"] == id:
                            idx = i
                            break
                    if idx == -1:
                        raise KeyError(f"View with id {id} not found.")
                    info = qjson[i]
                    if not info["virtual-datasource"]:
                        # Already optimized
                        return info
                    path = info.get("path", info["id"])
                    vds = self._sub_ds(".queries/" + path, verbose=False)
                    view = vds._get_view(not external)
                    new_path = path + "_OPTIMIZED"
                    optimized = self._sub_ds(
                        ".queries/" + new_path, empty=True, verbose=False
                    )
                    view._copy(
                        optimized,
                        tensors=tensors,
                        overwrite=True,
                        unlink=unlink,
                        create_vds_index_tensor=True,
                        num_workers=num_workers,
                        scheduler=scheduler,
                        progressbar=progressbar,
                    )
                    optimized.info.update(vds.info.__getstate__())
                    optimized.info["virtual-datasource"] = False
                    optimized.info["path"] = new_path
                    optimized.flush()
                    info["virtual-datasource"] = False
                    info["path"] = new_path
                    self._write_queries_json(qjson)
                vds.base_storage.disable_readonly()
                try:
                    vds.base_storage.clear()
                except Exception as e:
                    warnings.warn(
                        f"Error while deleting old view after writing optimized version: {e}"
                    )
                return info
        except ReadOnlyModeError as e:
            raise ReadOnlyModeError(
                f"You do not have permission to materialize views in this dataset ({self.path})."
            ) from e

    def _sample_indices(self, maxlen: int):
        vds_index = self._tensors(include_hidden=True).get("VDS_INDEX")
        if vds_index:
            return vds_index.numpy().reshape(-1).tolist()
        return self.index.values[0].indices(maxlen)

    @property
    def sample_indices(self):
        """Returns all the indices pointed to by this dataset view."""
        return self._sample_indices(min(t.num_samples for t in self.tensors.values()))

    def _enable_padding(self):
        self._pad_tensors = True

    def _disable_padding(self):
        self._pad_tensors = False

    @invalid_view_op
    def pop(self, index: Optional[int] = None):
        """
        Removes a sample from all the tensors of the dataset.
        For any tensor if the index >= len(tensor), the sample won't be popped from it.

        Args:
            index (int, Optional): The index of the sample to be removed. If it is ``None``, the index becomes the ``length of the longest tensor - 1``.

        Raises:
            IndexError: If the index is out of range.
        """
        max_len = max((t.num_samples for t in self.tensors.values()), default=0)
        if max_len == 0:
            raise IndexError("Can't pop from empty dataset.")

        if index is None:
            index = max_len - 1

        if index < 0:
            raise IndexError("Pop doesn't support negative indices.")
        elif index >= max_len:
            raise IndexError(
                f"Index {index} is out of range. The longest tensor has {max_len} samples."
            )

        with self:
            for tensor in self.tensors.values():
                if tensor.num_samples > index:
                    tensor.pop(index)

    @property
    def is_view(self) -> bool:
        """Returns ``True`` if this dataset is a view and ``False`` otherwise."""
        return (
            not self.index.is_trivial()
            or hasattr(self, "_vds")
            or hasattr(self, "_view_entry")
        )

    @property
    def is_optimized(self) -> bool:
        return not getattr(getattr(self, "_view_entry", None), "virtual", True)

    @property
    def min_view(self):
        """Returns a view of the dataset in which all tensors are sliced to have the same length as
        the shortest tensor.

        Example:

            Creating a dataset with 5 images and 4 labels. ``ds.min_view`` will return a view in which tensors are
            sliced to have 4 samples.

            >>> import deeplake
            >>> ds = deeplake.dataset("../test/test_ds", overwrite=True)
            >>> ds.create_tensor("images", htype="link[image]", sample_compression="jpg")
            >>> ds.create_tensor("labels", htype="class_label")
            >>> ds.images.extend([deeplake.link("https://picsum.photos/20/20") for _ in range(5)])
            >>> ds.labels.extend([0, 1, 2, 1])
            >>> len(ds.images)
            5
            >>> len(ds.labels)
            4
            >>> for i, sample in enumerate(ds.max_view):
            ...     print(sample["images"].shape, sample["labels"].numpy())
            ...
            (20, 20, 3) [0]
            (20, 20, 3) [1]
            (20, 20, 3) [2]
            (20, 20, 3) [1]

        """
        min_length = min(map(len, self.tensors.values()))
        return self[:min_length]

    @property
    def max_view(self):
        """Returns a view of the dataset in which shorter tensors are padded with ``None`` s to have the same length as
        the longest tensor.

        Example:

            Creating a dataset with 5 images and 4 labels. ``ds.max_view`` will return a view with ``labels`` tensor
            padded to have 5 samples.

            >>> import deeplake
            >>> ds = deeplake.dataset("../test/test_ds", overwrite=True)
            >>> ds.create_tensor("images", htype="link[image]", sample_compression="jpg")
            >>> ds.create_tensor("labels", htype="class_label")
            >>> ds.images.extend([deeplake.link("https://picsum.photos/20/20") for _ in range(5)])
            >>> ds.labels.extend([0, 1, 2, 1])
            >>> len(ds.images)
            5
            >>> len(ds.labels)
            4
            >>> for i, sample in enumerate(ds.max_view):
            ...     print(sample["images"].shape, sample["labels"].numpy())
            ...
            (20, 20, 3) [0]
            (20, 20, 3) [1]
            (20, 20, 3) [2]
            (20, 20, 3) [1]
            (20, 20, 3) [None]
        """
        return self.__class__(
            storage=self.storage,
            index=self.index,
            group_index=self.group_index,
            read_only=self.read_only,
            token=self._token,
            verbose=False,
            version_state=self.version_state,
            path=self.path,
            link_creds=self.link_creds,
            pad_tensors=True,
            enabled_tensors=self.enabled_tensors,
            libdeeplake_dataset=self.libdeeplake_dataset,
        )

    def random_split(self, lengths: Sequence[Union[int, float]]):
        """Splits the dataset into non-overlapping :class:`~deeplake.core.dataset.Dataset` objects of given lengths.
        If a list of fractions that sum up to 1 is given, the lengths will be computed automatically as floor(frac * len(dataset)) for each fraction provided.
        The split generated is only performant with enterprise dataloader which can be installed with ``pip install deeplake[enterprise]``.

        After computing the lengths, if there are any remainders, 1 count will be distributed in round-robin fashion to the lengths until there are no remainders left.

        Example:

            >>> import deeplake
            >>> ds = deeplake.dataset("../test/test_ds", overwrite=True)
            >>> ds.create_tensor("labels", htype="class_label")
            >>> ds.labels.extend([0, 1, 2, 1, 3])
            >>> len(ds)
            5
            >>> train_ds, val_ds = ds.random_split([0.8, 0.2])
            >>> len(train_ds)
            4
            >>> len(val_ds)
            1
            >>> train_ds, val_ds = ds.random_split([3, 2])
            >>> len(train_ds)
            3
            >>> len(val_ds)
            2
            >> train_loader = train_ds.pytorch(batch_size=2, shuffle=True)
            >> val_loader = val_ds.pytorch(batch_size=2, shuffle=False)

        Args:
            lengths (Sequence[Union[int, float]]): lengths or fractions of splits to be produced.

        Returns:
            Tuple[Dataset, ...]: a tuple of datasets of the given lengths.

        Raises:
            ValueError: If the sum of the lengths is not equal to the length of the dataset.
            ValueError: If the dataset has variable length tensors.
            ValueError: If lengths are floats and one or more of them are not between 0 and 1.

        """
        if self.max_len != self.min_len:
            raise ValueError(
                "Random_split is not supported for datasets with variable length tensors."
            )
        return create_random_split_views(self, lengths)

    def _temp_write_access(self):
        # Defined in DeepLakeCloudDataset
        return memoryview(b"")  # No-op context manager

    def _get_storage_repository(self) -> Optional[str]:
        return getattr(self.base_storage, "repository", None)<|MERGE_RESOLUTION|>--- conflicted
+++ resolved
@@ -1792,10 +1792,7 @@
         Raises:
             ReadOnlyModeError: If branch deletion is attempted in read-only mode.
             VersionControlError: If the branch cannot be squashed.
-<<<<<<< HEAD
-=======
             Exception: If the dataset is filtered view.
->>>>>>> 06008ad8
         """
         if self._is_filtered_view:
             raise Exception(
