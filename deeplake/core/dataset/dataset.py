# type: ignore
import os
import uuid
import json
import posixpath
from logging import warning
from typing import Any, Callable, Dict, List, Optional, Sequence, Tuple, Union, Set
from functools import partial

import pathlib
import numpy as np
from time import time, sleep
from tqdm import tqdm

import deeplake
from deeplake.core import index_maintenance
from deeplake.core.index.index import IndexEntry
from deeplake.core.link_creds import LinkCreds
from deeplake.core.sample import Sample
from deeplake.core.linked_sample import LinkedSample
from deeplake.util.connect_dataset import connect_dataset_entry
from deeplake.util.downsample import validate_downsampling
from deeplake.util.version_control import (
    save_version_info,
    integrity_check,
    save_commit_info,
    rebuild_version_info,
    _squash_main,
)
from deeplake.util.invalid_view_op import invalid_view_op
from deeplake.util.spinner import spinner
from deeplake.util.iteration_warning import (
    suppress_iteration_warning,
    check_if_iteration,
)
from deeplake.util.tensor_db import parse_runtime_parameters
from deeplake.api.info import load_info
from deeplake.client.log import logger
from deeplake.client.utils import read_token
from deeplake.client.client import DeepLakeBackendClient
from deeplake.constants import (
    FIRST_COMMIT_ID,
    DEFAULT_MEMORY_CACHE_SIZE,
    DEFAULT_LOCAL_CACHE_SIZE,
    MB,
    SAMPLE_INFO_TENSOR_MAX_CHUNK_SIZE,
    DEFAULT_READONLY,
    ENV_HUB_DEV_USERNAME,
    QUERY_MESSAGE_MAX_SIZE,
    _INDEX_OPERATION_MAPPING,
)
from deeplake.core.fast_forwarding import ffw_dataset_meta
from deeplake.core.index import Index
from deeplake.core.lock import lock_dataset, unlock_dataset, Lock
from deeplake.core.meta.dataset_meta import DatasetMeta
from deeplake.core.storage import (
    LRUCache,
    S3Provider,
    GCSProvider,
    MemoryProvider,
    LocalProvider,
    AzureProvider,
)
from deeplake.core.tensor import Tensor, create_tensor, delete_tensor
from deeplake.core.version_control.commit_node import CommitNode  # type: ignore
from deeplake.core.version_control.dataset_diff import load_dataset_diff
from deeplake.htype import (
    HTYPE_CONFIGURATIONS,
    UNSPECIFIED,
    verify_htype_key_value,
)
from deeplake.compression import COMPRESSION_ALIASES
from deeplake.integrations import dataset_to_tensorflow
from deeplake.util.bugout_reporter import deeplake_reporter, feature_report_path
from deeplake.util.dataset import try_flushing
from deeplake.util.cache_chain import generate_chain
from deeplake.util.hash import hash_inputs
from deeplake.util.htype import parse_complex_htype
from deeplake.util.link import save_link_creds
from deeplake.util.merge import merge
from deeplake.util.notebook import is_colab
from deeplake.util.path import (
    convert_pathlib_to_string_if_needed,
)
from deeplake.util.scheduling import create_random_split_views
from deeplake.util.logging import log_visualizer_link
from deeplake.util.warnings import always_warn
from deeplake.util.exceptions import (
    CouldNotCreateNewDatasetException,
    InvalidKeyTypeError,
    MemoryDatasetCanNotBePickledError,
    PathNotEmptyException,
    TensorAlreadyExistsError,
    TensorDoesNotExistError,
    TensorGroupDoesNotExistError,
    InvalidTensorNameError,
    InvalidTensorGroupNameError,
    LockedException,
    TensorGroupAlreadyExistsError,
    ReadOnlyModeError,
    RenameError,
    EmptyCommitError,
    DatasetViewSavingError,
    SampleAppendingError,
    DatasetTooLargeToDelete,
    TensorTooLargeToDelete,
    GroupInfoNotSupportedError,
    TokenPermissionError,
    CheckoutError,
    DatasetCorruptError,
    BadRequestException,
    SampleAppendError,
    SampleExtendError,
)
from deeplake.util.keys import (
    dataset_exists,
    get_dataset_info_key,
    get_dataset_meta_key,
    tensor_exists,
    get_queries_key,
    get_queries_lock_key,
    get_sample_id_tensor_key,
    get_sample_info_tensor_key,
    get_sample_shape_tensor_key,
    get_downsampled_tensor_key,
    filter_name,
    get_dataset_linked_creds_key,
    get_tensor_meta_key,
    get_chunk_id_encoder_key,
    get_tensor_tile_encoder_key,
    get_creds_encoder_key,
)

from deeplake.util.path import get_path_from_storage, relpath
from deeplake.util.remove_cache import get_base_storage
from deeplake.util.diff import get_all_changes_string, get_changes_and_messages
from deeplake.util.version_control import (
    auto_checkout,
    checkout,
    delete_branch,
    commit,
    current_commit_has_change,
    load_meta,
    warn_node_checkout,
    load_version_info,
    save_version_info,
    replace_head,
    reset_and_checkout,
)
from deeplake.util.pretty_print import summary_dataset
from deeplake.core.dataset.view_entry import ViewEntry
from deeplake.core.dataset.invalid_view import InvalidView
from deeplake.hooks import dataset_read
from collections import defaultdict
from itertools import chain
import warnings
import jwt

_LOCKABLE_STORAGES = {S3Provider, GCSProvider, AzureProvider, LocalProvider}


def _load_tensor_metas(dataset):
    meta_keys = [
        get_tensor_meta_key(key, dataset.version_state["commit_id"])
        for key in dataset.meta.tensors
    ]
    for _ in dataset.storage.get_items(meta_keys):
        pass
    dataset._tensors()  # access all tensors to set chunk engines


class Dataset:
    def __init__(
        self,
        storage: LRUCache,
        index: Optional[Index] = None,
        group_index: str = "",
        read_only: Optional[bool] = None,
        public: Optional[bool] = False,
        token: Optional[str] = None,
        org_id: Optional[str] = None,
        verbose: bool = True,
        version_state: Optional[Dict[str, Any]] = None,
        path: Optional[Union[str, pathlib.Path]] = None,
        address: Optional[str] = None,
        is_iteration: bool = False,
        link_creds=None,
        pad_tensors: bool = False,
        lock_enabled: bool = True,
        lock_timeout: Optional[int] = 0,
        enabled_tensors: Optional[List[str]] = None,
        view_base: Optional["Dataset"] = None,
        libdeeplake_dataset=None,
        index_params: Optional[Dict[str, Union[int, str]]] = None,
        **kwargs,
    ):
        """Initializes a new or existing dataset.

        Args:
            storage (LRUCache): The storage provider used to access the dataset.
            index (Index, Optional): The Index object restricting the view of this dataset's tensors.
            group_index (str): Name of the group this dataset instance represents.
            read_only (bool, Optional): Opens dataset in read only mode if this is passed as True. Defaults to False.
                Datasets stored on Deep Lake cloud that your account does not have write access to will automatically open in read mode.
            public (bool, Optional): Applied only if storage is Deep Lake cloud storage and a new Dataset is being created. Defines if the dataset will have public access.
            token (str, Optional): Activeloop token, used for fetching credentials for Deep Lake datasets. This is Optional, tokens are normally autogenerated.
            org_id (str, Optional): Organization id to be used for enabling high-performance features. Only applicable for local datasets.
            verbose (bool): If ``True``, logs will be printed. Defaults to True.
            version_state (Dict[str, Any], Optional): The version state of the dataset, includes commit_id, commit_node, branch, branch_commit_map and commit_node_map.
            path (str, pathlib.Path): The path to the dataset.
            address (Optional[str]): The version address of the dataset.
            is_iteration (bool): If this Dataset is being used as an iterator.
            link_creds (LinkCreds, Optional): The LinkCreds object used to access tensors that have external data linked to them.
            pad_tensors (bool): If ``True``, shorter tensors will be padded to the length of the longest tensor.
            **kwargs: Passing subclass variables through without errors.
            lock_enabled (bool): Whether the dataset should be locked for writing. Only applicable for S3, Deep Lake storage and GCS datasets. No effect if read_only=True.
            lock_timeout (int): How many seconds to wait for a lock before throwing an exception. If None, wait indefinitely
            enabled_tensors (List[str], Optional): List of tensors that are enabled in this view. By default all tensors are enabled.
            view_base (Optional["Dataset"]): Base dataset of this view.
            libdeeplake_dataset : The libdeeplake dataset object corresponding to this dataset.
            index_params: (Dict[str, Union[int, str]] Optional) VDB index parameter. Defaults to ``None.``

        Raises:
            ValueError: If an existing local path is given, it must be a directory.
            ImproperDatasetInitialization: Exactly one argument out of 'path' and 'storage' needs to be specified.
                This is raised if none of them are specified or more than one are specifed.
            InvalidHubPathException: If a Deep Lake cloud path (path starting with `hub://`) is specified and it isn't of the form `hub://username/datasetname`.
            AuthorizationException: If a Deep Lake cloud path (path starting with `hub://`) is specified and the user doesn't have access to the dataset.
            PathNotEmptyException: If the path to the dataset doesn't contain a Deep Lake dataset and is also not empty.
            LockedException: If read_only is False but the dataset is locked for writing by another machine.
            ReadOnlyModeError: If read_only is False but write access is not available.
        """
        d: Dict[str, Any] = {}
        d["_client"] = d["ds_name"] = None
        # uniquely identifies dataset
        d["path"] = convert_pathlib_to_string_if_needed(path) or get_path_from_storage(
            storage
        )
        d["storage"] = storage
        d["_read_only_error"] = read_only is False
        d["base_storage"] = get_base_storage(storage)
        d["_read_only"] = d["base_storage"].read_only
        d["_locked_out"] = False  # User requested write access but was denied
        d["is_iteration"] = is_iteration
        d["is_first_load"] = version_state is None
        d["_is_filtered_view"] = False
        d["index"] = index or Index()
        d["group_index"] = group_index
        d["_token"] = token
        d["org_id"] = org_id
        d["public"] = public
        d["verbose"] = verbose
        d["version_state"] = version_state or {}
        d["link_creds"] = link_creds
        d["enabled_tensors"] = enabled_tensors
        d["libdeeplake_dataset"] = libdeeplake_dataset
        d["index_params"] = index_params
        d["_info"] = None
        d["_ds_diff"] = None
        d["_view_id"] = str(uuid.uuid4())
        d["_view_base"] = view_base
        d["_view_use_parent_commit"] = False
        d["_update_hooks"] = {}
        d["_commit_hooks"] = {}
        d["_checkout_hooks"] = {}
        d["_parent_dataset"] = None
        d["_pad_tensors"] = pad_tensors
        d["_locking_enabled"] = lock_enabled
        d["_lock_timeout"] = lock_timeout
        d["_temp_tensors"] = []
        d["_vc_info_updated"] = True
        d["_query_string"] = None
        dct = self.__dict__
        dct.update(d)

        try:
            self._set_derived_attributes(address=address)
        except LockedException:
            raise LockedException(
                "This dataset cannot be open for writing as it is locked by another machine. Try loading the dataset with `read_only=True`."
            )
        except ReadOnlyModeError as e:
            raise ReadOnlyModeError(
                "This dataset cannot be open for writing as you don't have permissions. Try loading the dataset with `read_only=True."
            )
        dct["enabled_tensors"] = (
            set(self._resolve_tensor_list(enabled_tensors, root=True))
            if enabled_tensors
            else None
        )
        self._first_load_init()
        self._initial_autoflush: List[
            bool
        ] = []  # This is a stack to support nested with contexts
        self._indexing_history: List[int] = []

        if not self.read_only:
            for temp_tensor in self._temp_tensors:
                self._delete_tensor(temp_tensor, large_ok=True)
            self._temp_tensors = []

        if self.is_first_load:
            _load_tensor_metas(self)

    def _lock_lost_handler(self):
        """This is called when lock is acquired but lost later on due to slow update."""
        self.read_only = True
        if self.verbose:
            always_warn(
                "Unable to update dataset lock as another machine has locked it for writing or deleted / overwriten it. Switching to read only mode."
            )
        self._locked_out = True

    def __enter__(self):
        self._initial_autoflush.append(self.storage.autoflush)
        self.storage.autoflush = False
        return self

    def __exit__(self, exc_type, exc_val, exc_tb):
        autoflush = self._initial_autoflush.pop()
        if not self._read_only and autoflush:
            if self._vc_info_updated:
                self._flush_vc_info()
            spinner(self.storage.flush)()
        self.storage.autoflush = autoflush

    def maybe_flush(self):
        if not self._read_only:
            if self.storage.autoflush:
                if self._vc_info_updated:
                    self._flush_vc_info()
                self.storage.flush()

    @property
    def num_samples(self) -> int:
        """Returns the length of the smallest tensor.
        Ignores any applied indexing and returns the total length.
        """
        return min(
            map(
                len,
                filter(
                    lambda t: t.key not in self.meta.hidden_tensors,
                    self.version_state["full_tensors"].values(),
                ),
            ),
            default=0,
        )

    @property
    def meta(self) -> DatasetMeta:
        """Returns the metadata of the dataset."""
        return self.version_state["meta"]

    @property
    def client(self):
        """Returns the client of the dataset."""
        return self._client

    def __len__(self, warn: bool = True):
        """Returns the length of the smallest tensor."""
        tensor_lengths = [len(tensor) for tensor in self.tensors.values()]
        pad_tensors = self._pad_tensors
        if (
            warn
            and not pad_tensors
            and min(tensor_lengths, default=0) != max(tensor_lengths, default=0)
        ):
            warning(
                "The length of tensors in the dataset is different. The len(ds) returns the length of the "
                "smallest tensor in the dataset. If you want the length of the longest tensor in the dataset use "
                "ds.max_len."
            )
        length_fn = max if pad_tensors else min
        return length_fn(tensor_lengths, default=0)

    @property
    def max_len(self):
        """Return the maximum length of the tensor."""
        return max([len(tensor) for tensor in self.tensors.values()])

    @property
    def min_len(self):
        """Return the minimum length of the tensor."""
        return min([len(tensor) for tensor in self.tensors.values()])

    def __getstate__(self) -> Dict[str, Any]:
        """Returns a dict that can be pickled and used to restore this dataset.

        Note:
            Pickling a dataset does not copy the dataset, it only saves attributes that can be used to restore the dataset.
            If you pickle a local dataset and try to access it on a machine that does not have the data present, the dataset will not work.
        """
        if self.path.startswith("mem://"):
            raise MemoryDatasetCanNotBePickledError
        keys = [
            "path",
            "_read_only",
            "index",
            "group_index",
            "public",
            "storage",
            "_token",
            "verbose",
            "version_state",
            "org_id",
            "ds_name",
            "_is_filtered_view",
            "_view_id",
            "_view_use_parent_commit",
            "_parent_dataset",
            "_pad_tensors",
            "_locking_enabled",
            "_lock_timeout",
            "enabled_tensors",
            "is_iteration",
        ]
        state = {k: getattr(self, k) for k in keys}
        state["link_creds"] = self.link_creds
        return state

    def __setstate__(self, state: Dict[str, Any]):
        """Restores dataset from a pickled state.

        Args:
            state (dict): The pickled state used to restore the dataset.
        """
        state["is_first_load"] = True
        state["_info"] = None
        state["_read_only_error"] = False
        state["_initial_autoflush"] = []
        state["_ds_diff"] = None
        state["_view_base"] = None
        state["_update_hooks"] = {}
        state["_commit_hooks"] = {}
        state["_checkout_hooks"] = {}
        state["_client"] = state["org_id"] = state["ds_name"] = None
        state["_temp_tensors"] = []
        state["libdeeplake_dataset"] = None
        state["_vc_info_updated"] = False
        state["_locked_out"] = False
        self.__dict__.update(state)
        self.__dict__["base_storage"] = get_base_storage(self.storage)
        # clear cache while restoring
        self.storage.clear_cache_without_flush()
        self._set_derived_attributes(verbose=False)
        self._indexing_history = []

    def _reload_version_state(self):
        version_state = self.version_state
        # share version state if at HEAD
        if (
            not self._view_use_parent_commit
            and self._view_base
            and version_state["commit_node"].is_head_node
        ):
            uid = self._view_id

            def commit_hook():
                del self._view_base._commit_hooks[uid]
                del self._view_base._checkout_hooks[uid]
                del self._view_base._update_hooks[uid]
                self._view_use_parent_commit = True
                self._reload_version_state()

            def checkout_hook():
                del self._view_base._commit_hooks[uid]
                del self._view_base._checkout_hooks[uid]
                del self._view_base._update_hooks[uid]
                self.__class__ = InvalidView
                self.__init__(reason="checkout")

            def update_hook():
                del self._view_base._commit_hooks[uid]
                del self._view_base._checkout_hooks[uid]
                del self._view_base._update_hooks[uid]
                self.__class__ = InvalidView
                self.__init__(reason="update")

            if not self.is_iteration:
                self._view_base._commit_hooks[uid] = commit_hook
                self._view_base._checkout_hooks[uid] = checkout_hook
                self._view_base._update_hooks[uid] = update_hook
            return version_state
        vs_copy = {}
        vs_copy["branch"] = version_state["branch"]
        # share branch_commit_map and commit_node_map
        vs_copy["branch_commit_map"] = version_state["branch_commit_map"]
        vs_copy["commit_node_map"] = version_state["commit_node_map"]
        commit_node = version_state["commit_node"]
        if self._view_use_parent_commit:
            vs_copy["commit_node"] = commit_node.parent
        else:
            vs_copy["commit_node"] = commit_node
        vs_copy["commit_id"] = vs_copy["commit_node"].commit_id
        vs_copy["tensor_names"] = version_state["tensor_names"].copy()
        vs_copy["meta"] = DatasetMeta()
        vs_copy["meta"].__setstate__(version_state["meta"].__getstate__())
        self.version_state = vs_copy
        vs_copy["full_tensors"] = {
            key: Tensor(key, self) for key in version_state["full_tensors"]
        }
        self._view_base = None

    def __getitem__(
        self,
        item: Union[
            str, int, slice, List[int], Tuple[Union[int, slice, Tuple[int]]], Index
        ],
        is_iteration: bool = False,
    ):
        is_iteration = is_iteration or self.is_iteration
        if isinstance(item, str):
            fullpath = posixpath.join(self.group_index, item)
            enabled_tensors = self.enabled_tensors
            if enabled_tensors is None or fullpath in enabled_tensors:
                tensor = self._get_tensor_from_root(fullpath)
                if tensor is not None:
                    index = self.index
                    if index.is_trivial() and is_iteration == tensor.is_iteration:
                        return tensor
                    return tensor.__getitem__(index, is_iteration=is_iteration)
            if self._has_group_in_root(fullpath):
                ret = self.__class__(
                    storage=self.storage,
                    index=self.index,
                    group_index=posixpath.join(self.group_index, item),
                    read_only=self.read_only,
                    token=self._token,
                    verbose=False,
                    version_state=self.version_state,
                    path=self.path,
                    is_iteration=is_iteration,
                    link_creds=self.link_creds,
                    pad_tensors=self._pad_tensors,
                    enabled_tensors=self.enabled_tensors,
                    view_base=self._view_base or self,
                    libdeeplake_dataset=self.libdeeplake_dataset,
                )
            elif "/" in item:
                splt = posixpath.split(item)
                ret = self[splt[0]][splt[1]]
            else:
                raise TensorDoesNotExistError(item)
        elif isinstance(item, (int, slice, list, tuple, Index, type(Ellipsis))):
            if (
                isinstance(item, list)
                and len(item)
                and (
                    isinstance(item[0], str)
                    or (
                        isinstance(item[0], (list, tuple))
                        and len(item[0])
                        and isinstance(item[0][0], str)
                    )
                )
            ):
                group_index = self.group_index
                enabled_tensors = [
                    posixpath.join(
                        group_index, (x if isinstance(x, str) else "/".join(x))
                    )
                    for x in item
                ]
                for x in enabled_tensors:
                    enabled_tensors.extend(
                        self[relpath(x, self.group_index)].meta.links.keys()
                    )

                ret = self.__class__(
                    storage=self.storage,
                    index=self.index,
                    group_index=self.group_index,
                    read_only=self._read_only,
                    token=self._token,
                    verbose=False,
                    version_state=self.version_state,
                    path=self.path,
                    is_iteration=is_iteration,
                    link_creds=self.link_creds,
                    pad_tensors=self._pad_tensors,
                    enabled_tensors=enabled_tensors,
                    view_base=self._view_base or self,
                    libdeeplake_dataset=self.libdeeplake_dataset,
                )
            elif isinstance(item, tuple) and len(item) and isinstance(item[0], str):
                ret = self
                for x in item:
                    ret = self[x]
                return ret
            else:
                if not is_iteration and isinstance(item, int):
                    is_iteration = check_if_iteration(self._indexing_history, item)
                    if is_iteration and deeplake.constants.SHOW_ITERATION_WARNING:
                        warnings.warn(
                            "Indexing by integer in a for loop, like `for i in range(len(ds)): ... ds[i]` can be quite slow. Use `for i, sample in enumerate(ds)` instead."
                        )

                ret = self.__class__(
                    storage=self.storage,
                    index=self.index[item],
                    group_index=self.group_index,
                    read_only=self._read_only,
                    token=self._token,
                    verbose=False,
                    version_state=self.version_state,
                    path=self.path,
                    is_iteration=is_iteration,
                    link_creds=self.link_creds,
                    pad_tensors=self._pad_tensors,
                    enabled_tensors=self.enabled_tensors,
                    view_base=self._view_base or self,
                    libdeeplake_dataset=self.libdeeplake_dataset,
                )
        else:
            raise InvalidKeyTypeError(item)
        if hasattr(self, "_view_entry"):
            ret._view_entry = self._view_entry
        return ret

    def __setitem__(self, item: str, value: Any):
        if not isinstance(item, str):
            raise TypeError("Datasets do not support item assignment")
        tensor = self[item]
        if isinstance(tensor, Dataset):
            raise TypeError("Tensor groups do not support item assignment")
        tensor.index = Index()
        tensor._update(self.index, value)

    @invalid_view_op
    def create_tensor(
        self,
        name: str,
        htype: str = UNSPECIFIED,
        dtype: Union[str, np.dtype] = UNSPECIFIED,
        sample_compression: str = UNSPECIFIED,
        chunk_compression: str = UNSPECIFIED,
        hidden: bool = False,
        create_sample_info_tensor: bool = True,
        create_shape_tensor: bool = True,
        create_id_tensor: bool = True,
        verify: bool = True,
        exist_ok: bool = False,
        verbose: bool = True,
        downsampling: Optional[Tuple[int, int]] = None,
        tiling_threshold: Optional[int] = None,
        **kwargs,
    ):
        """Creates a new tensor in the dataset.

        Examples:
            >>> # create dataset
            >>> ds = deeplake.dataset("path/to/dataset")

            >>> # create tensors
            >>> ds.create_tensor("images", htype="image", sample_compression="jpg")
            >>> ds.create_tensor("videos", htype="video", sample_compression="mp4")
            >>> ds.create_tensor("data")
            >>> ds.create_tensor("point_clouds", htype="point_cloud")

            >>> # append data
            >>> ds.images.append(np.ones((400, 400, 3), dtype='uint8'))
            >>> ds.videos.append(deeplake.read("videos/sample_video.mp4"))
            >>> ds.data.append(np.zeros((100, 100, 2)))

        Args:
            name (str): The name of the tensor to be created.
            htype (str):
                - The class of data for the tensor.
                - The defaults for other parameters are determined in terms of this value.
                - For example, ``htype="image"`` would have ``dtype`` default to ``uint8``.
                - These defaults can be overridden by explicitly passing any of the other parameters to this function.
                - May also modify the defaults for other parameters.
            dtype (str): Optionally override this tensor's ``dtype``. All subsequent samples are required to have this ``dtype``.
            sample_compression (str): All samples will be compressed in the provided format. If ``None``, samples are uncompressed. For ``link[]`` tensors, ``sample_compression`` is used only for optimizing dataset views.
            chunk_compression (str): All chunks will be compressed in the provided format. If ``None``, chunks are uncompressed. For ``link[]`` tensors, ``chunk_compression`` is used only for optimizing dataset views.
            hidden (bool): If ``True``, the tensor will be hidden from ds.tensors but can still be accessed via ``ds[tensor_name]``.
            create_sample_info_tensor (bool): If ``True``, meta data of individual samples will be saved in a hidden tensor. This data can be accessed via :attr:`tensor[i].sample_info <deeplake.core.tensor.Tensor.sample_info>`.
            create_shape_tensor (bool): If ``True``, an associated tensor containing shapes of each sample will be created.
            create_id_tensor (bool): If ``True``, an associated tensor containing unique ids for each sample will be created. This is useful for merge operations.
            verify (bool): Valid only for link htypes. If ``True``, all links will be verified before they are added to the tensor.
                If ``False``, links will be added without verification but note that ``create_shape_tensor`` and ``create_sample_info_tensor`` will be set to ``False``.
            exist_ok (bool): If ``True``, the group is created if it does not exist. if ``False``, an error is raised if the group already exists.
            verbose (bool): Shows warnings if ``True``.
            downsampling (tuple[int, int]): If not ``None``, the tensor will be downsampled by the provided factors. For example, ``(2, 5)`` will downsample the tensor by a factor of 2 in both dimensions and create 5 layers of downsampled tensors.
                Only support for image and mask htypes.
            tiling_threshold (Optional, int): In bytes. Tiles large images if their size exceeds this threshold. Set to -1 to disable tiling.
            **kwargs:
                - ``htype`` defaults can be overridden by passing any of the compatible parameters.
                - To see all htypes and their correspondent arguments, check out :ref:`Htypes`.

        Returns:
            Tensor: The new tensor, which can be accessed by ``dataset[name]`` or ``dataset.name``.

        Raises:
            TensorAlreadyExistsError: If the tensor already exists and ``exist_ok`` is ``False``.
            TensorGroupAlreadyExistsError: Duplicate tensor groups are not allowed.
            InvalidTensorNameError: If ``name`` is in dataset attributes.
            NotImplementedError: If trying to override ``chunk_compression``.
            TensorMetaInvalidHtype: If invalid htype is specified.
            ValueError: If an illegal argument is specified.
        """

        deeplake_reporter.feature_report(
            feature_name="create_tensor",
            parameters={
                "name": name,
                "htype": htype,
                "dtype": dtype,
                "sample_compression": sample_compression,
                "chunk_compression": chunk_compression,
            },
        )

        return self._create_tensor(
            name,
            htype,
            dtype,
            sample_compression,
            chunk_compression,
            hidden,
            create_sample_info_tensor,
            create_shape_tensor,
            create_id_tensor,
            verify,
            exist_ok,
            verbose,
            downsampling,
            tiling_threshold=tiling_threshold,
            **kwargs,
        )

    @invalid_view_op
    def _create_tensor(
        self,
        name: str,
        htype: str = UNSPECIFIED,
        dtype: Union[str, np.dtype] = UNSPECIFIED,
        sample_compression: str = UNSPECIFIED,
        chunk_compression: str = UNSPECIFIED,
        hidden: bool = False,
        create_sample_info_tensor: bool = True,
        create_shape_tensor: bool = True,
        create_id_tensor: bool = True,
        verify: bool = True,
        exist_ok: bool = False,
        verbose: bool = True,
        downsampling: Optional[Tuple[int, int]] = None,
        **kwargs,
    ):
        # if not the head node, checkout to an auto branch that is newly created
        auto_checkout(self)

        name = filter_name(name, self.group_index)
        key = self.version_state["tensor_names"].get(name)
        is_sequence, is_link, htype = parse_complex_htype(htype)
        if key:
            if not exist_ok:
                raise TensorAlreadyExistsError(name)
            tensor = self.root[key]
            current_config = tensor._config
            new_config = {
                "htype": htype,
                "dtype": dtype,
                "sample_compression": COMPRESSION_ALIASES.get(
                    sample_compression, sample_compression
                ),
                "chunk_compression": COMPRESSION_ALIASES.get(
                    chunk_compression, chunk_compression
                ),
                "hidden": hidden,
                "is_link": is_link,
                "is_sequence": is_sequence,
            }
            base_config = HTYPE_CONFIGURATIONS.get(htype, {}).copy()
            for key in new_config:
                if new_config[key] == UNSPECIFIED:
                    new_config[key] = base_config.get(key) or UNSPECIFIED
            if current_config != new_config:
                raise ValueError(
                    f"Tensor {name} already exists with different configuration. "
                    f"Current config: {current_config}. "
                    f"New config: {new_config}"
                )
            return tensor
        elif name in self.version_state["full_tensors"]:
            key = f"{name}_{uuid.uuid4().hex[:4]}"
        else:
            key = name

        if name in self._groups:
            raise TensorGroupAlreadyExistsError(name)

        tensor_name = posixpath.split(name)[1]
        if not tensor_name or tensor_name in dir(self):
            raise InvalidTensorNameError(tensor_name)

        downsampling_factor, number_of_layers = validate_downsampling(downsampling)
        kwargs["is_sequence"] = kwargs.get("is_sequence") or is_sequence
        kwargs["is_link"] = kwargs.get("is_link") or is_link
        kwargs["verify"] = verify
        if kwargs["is_link"] and not kwargs["verify"]:
            create_shape_tensor = False
            create_sample_info_tensor = False

        if not self._is_root():
            return self.root._create_tensor(
                name=key,
                htype=htype,
                dtype=dtype,
                sample_compression=sample_compression,
                chunk_compression=chunk_compression,
                hidden=hidden,
                create_sample_info_tensor=create_sample_info_tensor,
                create_shape_tensor=create_shape_tensor,
                create_id_tensor=create_id_tensor,
                exist_ok=exist_ok,
                downsampling=downsampling,
                **kwargs,
            )

        if "/" in name:
            self._create_group(posixpath.split(name)[0])

        # Seperate meta and info

        htype_config = HTYPE_CONFIGURATIONS.get(htype, {}).copy()
        info_keys = htype_config.pop("_info", [])
        info_kwargs = {}
        meta_kwargs = {}
        for k, v in kwargs.items():
            if k in info_keys:
                verify_htype_key_value(htype, k, v)
                info_kwargs[k] = v
            else:
                meta_kwargs[k] = v

        # Set defaults
        for k in info_keys:
            if k not in info_kwargs:
                if k == "class_names":
                    info_kwargs[k] = htype_config[k].copy()
                else:
                    info_kwargs[k] = htype_config[k]

        create_tensor(
            key,
            self.storage,
            htype=htype,
            dtype=dtype,
            sample_compression=sample_compression,
            chunk_compression=chunk_compression,
            version_state=self.version_state,
            hidden=hidden,
            overwrite=True,
            **meta_kwargs,
        )
        meta: DatasetMeta = self.meta
        ffw_dataset_meta(meta)
        meta.add_tensor(name, key, hidden=hidden)
        tensor = Tensor(key, self)  # type: ignore
        tensor.meta.name = name
        self.version_state["full_tensors"][key] = tensor
        self.version_state["tensor_names"][name] = key
        if info_kwargs:
            tensor.info.update(info_kwargs)
        self.storage.maybe_flush()
        if create_sample_info_tensor and htype in (
            "image",
            "audio",
            "video",
            "dicom",
            "point_cloud",
            "mesh",
            "nifti",
        ):
            self._create_sample_info_tensor(name)
        if create_shape_tensor and htype not in ("text", "json", "tag"):
            self._create_sample_shape_tensor(name, htype=htype)
        if create_id_tensor:
            self._create_sample_id_tensor(name)
        if downsampling:
            downsampling_htypes = {
                "image",
                "image.rgb",
                "image.gray",
                "binary_mask",
                "segment_mask",
            }
            if htype not in downsampling_htypes:
                warnings.warn(
                    f"Downsampling is only supported for tensor with htypes {downsampling_htypes}, got {htype}. Skipping downsampling."
                )
            else:
                self._create_downsampled_tensor(
                    name,
                    htype,
                    dtype,
                    sample_compression,
                    chunk_compression,
                    meta_kwargs,
                    downsampling_factor,
                    number_of_layers,
                )
        return tensor

    def _create_sample_shape_tensor(self, tensor: str, htype: str):
        shape_tensor = get_sample_shape_tensor_key(tensor)
        self._create_tensor(
            shape_tensor,
            dtype="int64",
            hidden=True,
            create_id_tensor=False,
            create_sample_info_tensor=False,
            create_shape_tensor=False,
            max_chunk_size=SAMPLE_INFO_TENSOR_MAX_CHUNK_SIZE,
        )
        if htype == "list":
            extend_f = "extend_len"
            update_f = "update_len"
        else:
            extend_f = "extend_shape"
            update_f = "update_shape"
        self._link_tensors(
            tensor,
            shape_tensor,
            extend_f=extend_f,
            update_f=update_f,
            flatten_sequence=True,
        )

    def _create_sample_id_tensor(self, tensor: str):
        id_tensor = get_sample_id_tensor_key(tensor)
        self._create_tensor(
            id_tensor,
            hidden=True,
            create_id_tensor=False,
            create_sample_info_tensor=False,
            create_shape_tensor=False,
        )
        self._link_tensors(
            tensor,
            id_tensor,
            extend_f="extend_id",
            flatten_sequence=False,
        )

    def _create_sample_info_tensor(self, tensor: str):
        sample_info_tensor = get_sample_info_tensor_key(tensor)
        self._create_tensor(
            sample_info_tensor,
            htype="json",
            max_chunk_size=SAMPLE_INFO_TENSOR_MAX_CHUNK_SIZE,
            hidden=True,
            create_id_tensor=False,
            create_sample_info_tensor=False,
            create_shape_tensor=False,
        )
        self._link_tensors(
            tensor,
            sample_info_tensor,
            "extend_info",
            "update_info",
            flatten_sequence=True,
        )

    def _create_downsampled_tensor(
        self,
        tensor: str,
        htype: str,
        dtype: Union[str, np.dtype],
        sample_compression: str,
        chunk_compression: str,
        meta_kwargs: Dict[str, Any],
        downsampling_factor: int,
        number_of_layers: int,
    ):
        downsampled_tensor = get_downsampled_tensor_key(tensor, downsampling_factor)
        if number_of_layers == 1:
            downsampling = None
        else:
            downsampling = (downsampling_factor, number_of_layers - 1)
        meta_kwargs = meta_kwargs.copy()
        meta_kwargs.pop("is_link", None)
        new_tensor = self._create_tensor(
            downsampled_tensor,
            htype=htype,
            dtype=dtype,
            sample_compression=sample_compression,
            chunk_compression=chunk_compression,
            hidden=True,
            create_id_tensor=False,
            create_sample_info_tensor=False,
            create_shape_tensor=False,
            downsampling=downsampling,
            **meta_kwargs,
        )
        new_tensor.info.downsampling_factor = downsampling_factor
        self._link_tensors(
            tensor,
            downsampled_tensor,
            extend_f=f"extend_downsample",
            update_f=f"update_downsample",
            flatten_sequence=True,
        )

    def _hide_tensor(self, tensor: str):
        self._tensors()[tensor].meta.set_hidden(True)
        self.meta._hide_tensor(tensor)
        self.storage.maybe_flush()

    @invalid_view_op
    def delete_tensor(self, name: str, large_ok: bool = False):
        """Delete a tensor from the dataset.

        Examples:

            >>> ds.delete_tensor("images/cats")

        Args:
            name (str): The name of tensor to be deleted.
            large_ok (bool): Delete tensors larger than 1 GB. Disabled by default.

        Returns:
            None

        Raises:
            TensorDoesNotExistError: If tensor of name ``name`` does not exist in the dataset.
            TensorTooLargeToDelete: If the tensor is larger than 1 GB and ``large_ok`` is ``False``.
        """

        deeplake_reporter.feature_report(
            feature_name="delete_tensor",
            parameters={"name": name, "large_ok": large_ok},
        )

        return self._delete_tensor(name, large_ok)

    @invalid_view_op
    def _delete_tensor(self, name: str, large_ok: bool = False):
        auto_checkout(self)

        name = filter_name(name, self.group_index)
        key = self.version_state["tensor_names"].get(name)

        if not key:
            raise TensorDoesNotExistError(name)

        if not tensor_exists(key, self.storage, self.version_state["commit_id"]):
            raise TensorDoesNotExistError(name)

        if not self._is_root():
            return self.root._delete_tensor(name, large_ok)

        if not large_ok:
            chunk_engine = self.version_state["full_tensors"][key].chunk_engine
            size_approx = chunk_engine.num_samples * chunk_engine.min_chunk_size
            if size_approx > deeplake.constants.DELETE_SAFETY_SIZE:
                raise TensorTooLargeToDelete(name)

        with self:
            meta = self.meta
            key = self.version_state["tensor_names"].pop(name)
            if key not in meta.hidden_tensors:
                tensor_diff = Tensor(key, self).chunk_engine.commit_diff
                # if tensor was created in this commit, there's no diff for deleting it.
                if not tensor_diff.created:
                    self._dataset_diff.tensor_deleted(name)
            delete_tensor(key, self)
            self.version_state["full_tensors"].pop(key)
            ffw_dataset_meta(meta)
            meta.delete_tensor(name)

        for t_name in [
            func(name)
            for func in (
                get_sample_id_tensor_key,
                get_sample_info_tensor_key,
                get_sample_shape_tensor_key,
            )
        ]:
            t_key = self.meta.tensor_names.get(t_name)
            if t_key and tensor_exists(
                t_key, self.storage, self.version_state["commit_id"]
            ):
                self._delete_tensor(t_name, large_ok=True)

        self.storage.flush()

    @invalid_view_op
    def delete_group(self, name: str, large_ok: bool = False):
        """Delete a tensor group from the dataset.

        Examples:
            >>> ds.delete_group("images/dogs")

        Args:
            name (str): The name of tensor group to be deleted.
            large_ok (bool): Delete tensor groups larger than 1 GB. Disabled by default.

        Returns:
            None

        Raises:
            TensorGroupDoesNotExistError: If tensor group of name ``name`` does not exist in the dataset.
        """

        deeplake_reporter.feature_report(
            feature_name="delete_group",
            parameters={"name": name, "large_ok": large_ok},
        )

        return self._delete_group(name, large_ok)

    @invalid_view_op
    def _delete_group(self, name: str, large_ok: bool = False):
        auto_checkout(self)

        full_path = filter_name(name, self.group_index)

        if full_path not in self._groups:
            raise TensorGroupDoesNotExistError(name)

        if not self._is_root():
            return self.root._delete_group(full_path, large_ok)

        if not large_ok:
            size_approx = self[name].size_approx()
            if size_approx > deeplake.constants.DELETE_SAFETY_SIZE:
                logger.info(
                    f"Group {name} was too large to delete. Try again with large_ok=True."
                )
                return

        with self:
            meta = self.meta
            ffw_dataset_meta(meta)
            tensors = [
                posixpath.join(name, tensor)
                for tensor in self[name]._all_tensors_filtered(include_hidden=True)
            ]
            meta.delete_group(name)
            for tensor in tensors:
                key = self.version_state["tensor_names"].pop(tensor)
                if key not in meta.hidden_tensors:
                    tensor_diff = Tensor(key, self).chunk_engine.commit_diff
                    # if tensor was created in this commit, there's no diff for deleting it.
                    if not tensor_diff.created:
                        self._dataset_diff.tensor_deleted(name)
                delete_tensor(key, self)
                self.version_state["full_tensors"].pop(key)

        self.storage.maybe_flush()

    @invalid_view_op
    def create_tensor_like(
        self, name: str, source: "Tensor", unlink: bool = False
    ) -> "Tensor":
        """Copies the ``source`` tensor's meta information and creates a new tensor with it. No samples are copied, only the meta/info for the tensor is.

        Examples:
            >>> ds.create_tensor_like("cats", ds["images"])

        Args:
            name (str): Name for the new tensor.
            source (Tensor): Tensor who's meta/info will be copied. May or may not be contained in the same dataset.
            unlink (bool): Whether to unlink linked tensors.

        Returns:
            Tensor: New Tensor object.
        """

        deeplake_reporter.feature_report(
            feature_name="create_tensor_like",
            parameters={"name": name, "unlink": unlink},
        )

        info = source.info.__getstate__().copy()
        meta = source.meta.__getstate__().copy()
        if unlink:
            meta["is_link"] = False
        del meta["min_shape"]
        del meta["max_shape"]
        del meta["length"]
        del meta["version"]
        del meta["name"]
        del meta["links"]
        if "vdb_indexes" in meta:
            del meta["vdb_indexes"]
        meta["dtype"] = np.dtype(meta["typestr"]) if meta["typestr"] else meta["dtype"]

        destination_tensor = self._create_tensor(
            name,
            verbose=False,
            create_id_tensor=bool(source._sample_id_tensor),
            create_shape_tensor=bool(source._sample_shape_tensor),
            create_sample_info_tensor=bool(source._sample_info_tensor),
            **meta,
        )
        destination_tensor.info.update(info)
        return destination_tensor

    def _rename_tensor(self, name, new_name):
        tensor = self[name]
        tensor.meta.name = new_name
        tensor.meta.is_dirty = True
        key = self.version_state["tensor_names"].pop(name)
        meta = self.meta
        if key not in meta.hidden_tensors:
            tensor_diff = tensor.chunk_engine.commit_diff
            # if tensor was created in this commit, tensor name has to be updated without adding it to diff.
            if not tensor_diff.created:
                self._dataset_diff.tensor_renamed(name, new_name)
        self.version_state["tensor_names"][new_name] = key
        ffw_dataset_meta(meta)
        meta.rename_tensor(name, new_name)

        for func in (
            get_sample_id_tensor_key,
            get_sample_info_tensor_key,
            get_sample_shape_tensor_key,
        ):
            t_old, t_new = map(func, (name, new_name))
            t_key = self.meta.tensor_names.get(t_old)
            if t_key and tensor_exists(
                t_key, self.storage, self.version_state["commit_id"]
            ):
                self._rename_tensor(t_old, t_new)

        return tensor

    def rename_tensor(self, name: str, new_name: str) -> "Tensor":
        """Renames tensor with name ``name`` to ``new_name``

        Args:
            name (str): Name of tensor to be renamed.
            new_name (str): New name of tensor.

        Returns:
            Tensor: Renamed tensor.

        Raises:
            TensorDoesNotExistError: If tensor of name ``name`` does not exist in the dataset.
            TensorAlreadyExistsError: Duplicate tensors are not allowed.
            TensorGroupAlreadyExistsError: Duplicate tensor groups are not allowed.
            InvalidTensorNameError: If ``new_name`` is in dataset attributes.
            RenameError: If ``new_name`` points to a group different from ``name``.
        """
        deeplake_reporter.feature_report(
            feature_name="rename_tensor",
            parameters={"name": name, "new_name": new_name},
        )

        auto_checkout(self)

        if name not in self._tensors():
            raise TensorDoesNotExistError(name)

        name = filter_name(name, self.group_index)
        new_name = filter_name(new_name, self.group_index)

        if posixpath.split(name)[0] != posixpath.split(new_name)[0]:
            raise RenameError("New name of tensor cannot point to a different group")

        if new_name in self.version_state["tensor_names"]:
            raise TensorAlreadyExistsError(new_name)

        if new_name in self._groups:
            raise TensorGroupAlreadyExistsError(new_name)

        new_tensor_name = posixpath.split(new_name)[1]
        if not new_tensor_name or new_tensor_name in dir(self):
            raise InvalidTensorNameError(new_name)

        tensor = self.root._rename_tensor(name, new_name)

        self.storage.maybe_flush()
        return tensor

    def rename_group(self, name: str, new_name: str) -> None:
        """Renames group with name ``name`` to ``new_name``

        Args:
            name (str): Name of group to be renamed.
            new_name (str): New name of group.

        Raises:
            TensorGroupDoesNotExistError: If tensor group of name ``name`` does not exist in the dataset.
            TensorAlreadyExistsError: Duplicate tensors are not allowed.
            TensorGroupAlreadyExistsError: Duplicate tensor groups are not allowed.
            InvalidTensorGroupNameError: If ``name`` is in dataset attributes.
            RenameError: If ``new_name`` points to a group different from ``name``.
        """

        deeplake_reporter.feature_report(
            feature_name="rename_group",
            parameters={"name": name, "new_name": new_name},
        )
        auto_checkout(self)

        name = filter_name(name, self.group_index)
        new_name = filter_name(new_name, self.group_index)

        if name not in self._groups:
            raise TensorGroupDoesNotExistError(name)

        if posixpath.split(name)[0] != posixpath.split(new_name)[0]:
            raise RenameError("Names does not match.")

        if new_name in self.version_state["tensor_names"]:
            raise TensorAlreadyExistsError(new_name)

        if new_name in self._groups:
            raise TensorGroupAlreadyExistsError(new_name)

        new_tensor_name = posixpath.split(new_name)[1]
        if not new_tensor_name or new_tensor_name in dir(self):
            raise InvalidTensorGroupNameError(new_name)

        meta = self.meta
        meta.rename_group(name, new_name)

        root = self.root
        for tensor in filter(
            lambda x: x.startswith(name),
            map(lambda y: y.meta.name or y.key, self.tensors.values()),
        ):
            root._rename_tensor(
                tensor,
                posixpath.join(new_name, relpath(tensor, name)),
            )

        self.storage.maybe_flush()

    def __getattr__(self, key):
        try:
            return self.__getitem__(key)
        except TensorDoesNotExistError as ke:
            raise AttributeError(
                f"'{self.__class__}' object has no attribute '{key}'"
            ) from ke

    def __setattr__(self, name: str, value):
        try:
            # Dataset is not fully loaded if meta is not in version_state
            if "meta" in self.version_state:
                return self.__setitem__(name, value)
            raise TensorDoesNotExistError(name)
        except TensorDoesNotExistError:
            if isinstance(value, (np.ndarray, np.generic)):
                raise TypeError(
                    "Setting tensor attributes directly is not supported. To add a tensor, use the `create_tensor` method."
                    + "To add data to a tensor, use the `append` and `extend` methods."
                )
        return super().__setattr__(name, value)

    def __iter__(self):
        dataset_read(self)
        for i in range(self.__len__(warn=False)):
            yield self.__getitem__(
                i, is_iteration=not isinstance(self.index.values[0], list)
            )

    def _get_commit_id_for_address(self, address, version_state):
        if address in version_state["branch_commit_map"]:
            branch = address
            commit_id = version_state["branch_commit_map"][branch]
        elif address in version_state["commit_node_map"]:
            commit_id = address
        else:
            raise CheckoutError(
                f"Address {address} not found. Ensure the commit id / branch name is correct."
            )
        return commit_id

    def _load_version_info(self, address=None):
        """Loads data from version_control_file otherwise assume it doesn't exist and load all empty"""
        if self.version_state:
            return

        if address is None:
            address = "main"

        version_state = {}
        try:
            try:
                version_info = load_version_info(self.storage)
            except Exception as e:
                version_info = rebuild_version_info(self.storage)
                if version_info is None:
                    raise e
            version_state["branch_commit_map"] = version_info["branch_commit_map"]
            version_state["commit_node_map"] = version_info["commit_node_map"]

            commit_id = self._get_commit_id_for_address(address, version_state)

            version_state["commit_id"] = commit_id
            version_state["commit_node"] = version_state["commit_node_map"][commit_id]
            version_state["branch"] = version_state["commit_node"].branch
        except Exception as e:
            if isinstance(e, CheckoutError):
                raise e from None
            if address != "main":
                raise CheckoutError(
                    f"Address {address} not found. Ensure the commit id / branch name is correct."
                )
            branch = "main"
            version_state["branch"] = branch
            version_state["branch_commit_map"] = {}
            version_state["commit_node_map"] = {}
            # used to identify that this is the first commit so its data will not be in similar directory structure to the rest
            commit_id = FIRST_COMMIT_ID
            commit_node = CommitNode(branch, commit_id)
            version_state["commit_id"] = commit_id
            version_state["commit_node"] = commit_node
            version_state["branch_commit_map"][branch] = commit_id
            version_state["commit_node_map"][commit_id] = commit_node
        # keeps track of the full unindexed tensors
        version_state["full_tensors"] = {}
        version_state["tensor_names"] = {}
        self.__dict__["version_state"] = version_state

    def _load_link_creds(self):
        if self.link_creds is not None:
            return

        link_creds_key = get_dataset_linked_creds_key()
        try:
            data_bytes = self.storage[link_creds_key]
        except KeyError:
            data_bytes = None
        if data_bytes is None:
            link_creds = LinkCreds()
        else:
            link_creds = LinkCreds.frombuffer(data_bytes)
        self.link_creds = link_creds

    def regenerate_vdb_indexes(self):
        tensors = self.tensors

        for _, tensor in tensors.items():
            is_embedding = tensor.htype == "embedding"
            has_vdb_indexes = hasattr(tensor.meta, "vdb_indexes")
            try:
                vdb_index_ids_present = len(tensor.meta.vdb_indexes) > 0
            except AttributeError:
                vdb_index_ids_present = False

            if is_embedding and has_vdb_indexes and vdb_index_ids_present:
                tensor._regenerate_vdb_indexes()

    def _lock(self, err=False, verbose=True):
        if not self.is_head_node or not self._locking_enabled:
            return True
        storage = self.base_storage
        if storage.read_only and not self._locked_out:
            if err:
                raise ReadOnlyModeError()
            return False

        if isinstance(storage, tuple(_LOCKABLE_STORAGES)) and (
            not self.read_only or self._locked_out
        ):
            if not deeplake.constants.LOCKS_ENABLED:
                return True
            try:
                # temporarily disable read only on base storage, to try to acquire lock, if exception, it will be again made readonly
                storage.disable_readonly()
                lock_dataset(
                    self,
                    lock_lost_callback=self._lock_lost_handler,
                )
            except LockedException as e:
                self._set_read_only(True, False)
                self.__dict__["_locked_out"] = True
                if err:
                    raise e
                if verbose and self.verbose:
                    always_warn(
                        "Checking out dataset in read only mode as another machine has locked this version for writing."
                    )
                return False
        return True

    def _unlock(self):
        unlock_dataset(self)

    def __del__(self):
        if self._view_base:
            view_id = self._view_id
            try:
                del self._view_base._commit_hooks[view_id]
            except KeyError:
                pass

            try:
                del self._view_base._checkout_hooks[view_id]
            except KeyError:
                pass

            try:
                del self._view_base._update_hooks[view_id]
            except KeyError:
                pass
        try:
            self._unlock()
        except Exception:  # python shutting down
            pass

    @spinner
    @invalid_view_op
    def commit(self, message: Optional[str] = None, allow_empty=False) -> str:
        """Stores a snapshot of the current state of the dataset.

        Args:
            message (str, Optional): Used to describe the commit.
            allow_empty (bool): If ``True``, commit even if there are no changes.

        Returns:
            str: the commit id of the saved commit that can be used to access the snapshot.

        Raises:
            Exception: If dataset is a filtered view.
            EmptyCommitError: if there are no changes and user does not forced to commit unchanged data.

        Note:
            - Commiting from a non-head node in any branch, will lead to an automatic checkout to a new branch.
            - This same behaviour will happen if new samples are added or existing samples are updated from a non-head node.
        """

        # do not store commit message
        deeplake_reporter.feature_report(
            feature_name="commit", parameters={"allow_empty": allow_empty}
        )

        if not allow_empty and not self.has_head_changes:
            raise EmptyCommitError(
                "There are no changes, commit is not done. Try again with allow_empty=True."
            )

        return self._commit(message, None, False)

    @spinner
    @invalid_view_op
    @suppress_iteration_warning
    def merge(
        self,
        target_id: str,
        conflict_resolution: Optional[str] = None,
        delete_removed_tensors: bool = False,
        force: bool = False,
    ):
        """Merges the target_id into the current dataset.

        Args:
            target_id (str): The commit_id or branch to merge.
            conflict_resolution (str, Optional):
                - The strategy to use to resolve merge conflicts.
                - Conflicts are scenarios where both the current dataset and the target id have made changes to the same sample/s since their common ancestor.
                - Must be one of the following
                    - None - this is the default value, will raise an exception if there are conflicts.
                    - "ours" - during conflicts, values from the current dataset will be used.
                    - "theirs" - during conflicts, values from target id will be used.
            delete_removed_tensors (bool): If ``True``, deleted tensors will be deleted from the dataset.
            force (bool):
                - Forces merge.
                - ``force=True`` will have these effects in the following cases of merge conflicts:
                    - If tensor is renamed on target but is missing from HEAD, renamed tensor will be registered as a new tensor on current branch.
                    - If tensor is renamed on both target and current branch, tensor on target will be registered as a new tensor on current branch.
                    - If tensor is renamed on target and a new tensor of the new name was created on the current branch, they will be merged.

        Raises:
            Exception: if dataset is a filtered view.
            ValueError: if the conflict resolution strategy is not one of the None, "ours", or "theirs".
        """

        deeplake_reporter.feature_report(
            feature_name="merge",
            parameters={
                "target_id": target_id,
                "conflict_resolution": conflict_resolution,
                "delete_removed_tensors": delete_removed_tensors,
                "force": force,
            },
        )

        if self._is_filtered_view:
            raise Exception(
                "Cannot perform version control operations on a filtered dataset view."
            )

        if conflict_resolution not in [None, "ours", "theirs"]:
            raise ValueError(
                f"conflict_resolution must be one of None, 'ours', or 'theirs'. Got {conflict_resolution}"
            )

        try_flushing(self)

        target_commit = target_id
        try:
            target_commit = self.version_state["branch_commit_map"][target_id]
        except KeyError:
            pass
        if (
            isinstance(self.base_storage, tuple(_LOCKABLE_STORAGES))
            and not deeplake.constants.LOCKS_ENABLED
        ):
            lock_dataset(self, version=target_commit)
            locked = True
        else:
            locked = False
        self._initial_autoflush.append(self.storage.autoflush)
        self.storage.autoflush = False
        try:
            merge(self, target_id, conflict_resolution, delete_removed_tensors, force)
        finally:
            if locked:
                unlock_dataset(self, version=target_commit)
            self.storage.autoflush = self._initial_autoflush.pop()
            self.storage.maybe_flush()

    def _commit(
        self,
        message: Optional[str] = None,
        hash: Optional[str] = None,
        flush_version_control_info: bool = True,
        *,
        is_checkpoint: bool = False,
        total_samples_processed: int = 0,
    ) -> str:
        if self._is_filtered_view:
            raise Exception(
                "Cannot perform version control operations on a filtered dataset view."
            )

        try_flushing(self)

        self._initial_autoflush.append(self.storage.autoflush)
        self.storage.autoflush = False
        try:
            self._unlock()
            commit(
                self,
                message,
                hash,
                flush_version_control_info,
                is_checkpoint=is_checkpoint,
                total_samples_processed=total_samples_processed,
            )
            if not flush_version_control_info:
                self.__dict__["_vc_info_updated"] = True
            self._lock()
        finally:
            self.storage.autoflush = self._initial_autoflush.pop()
        self._info = None
        self._ds_diff = None
        [f() for f in list(self._commit_hooks.values())]
        self.maybe_flush()
        return self.commit_id  # type: ignore

    @invalid_view_op
    def checkout(
        self, address: str, create: bool = False, reset: bool = False
    ) -> Optional[str]:
        """Checks out to a specific commit_id or branch. If ``create = True``, creates a new branch with name ``address``.

        Args:
            address (str): The commit_id or branch to checkout to.
            create (bool): If ``True``, creates a new branch with name as address.
            reset (bool): If checkout fails due to a corrupted HEAD state of the branch, setting ``reset=True`` will
                          reset HEAD changes and attempt the checkout again.

        Returns:
            Optional[str]: The commit_id of the dataset after checkout.

        Raises:
            CheckoutError: If ``address`` could not be found.
            ReadOnlyModeError: If branch creation or reset is attempted in read-only mode.
            DatasetCorruptError: If checkout failed due to dataset corruption and ``reset`` is not ``True``.
            Exception: If the dataset is a filtered view.

        Examples:

            >>> ds = deeplake.empty("../test/test_ds")
            >>> ds.create_tensor("abc")
            Tensor(key='abc')
            >>> ds.abc.append([1, 2, 3])
            >>> first_commit = ds.commit()
            >>> ds.checkout("alt", create=True)
            'firstdbf9474d461a19e9333c2fd19b46115348f'
            >>> ds.abc.append([4, 5, 6])
            >>> ds.abc.numpy()
            array([[1, 2, 3],
                   [4, 5, 6]])
            >>> ds.checkout(first_commit)
            'firstdbf9474d461a19e9333c2fd19b46115348f'
            >>> ds.abc.numpy()
            array([[1, 2, 3]])

        Note:
            Checkout from a head node in any branch that contains uncommitted data will lead to an automatic commit before the checkout.
        """

        # do not store address
        deeplake_reporter.feature_report(
            feature_name="checkout",
            parameters={"create": create, "reset": reset},
        )

        try:
            ret = self._checkout(address, create, None, False)
            integrity_check(self)
            return ret
        except (ReadOnlyModeError, CheckoutError) as e:
            raise e from None
        except Exception as e:
            if create:
                raise e
            if not reset:
                if isinstance(e, DatasetCorruptError):
                    raise DatasetCorruptError(
                        message=e.message,
                        action="Try using `reset=True` to reset HEAD changes and load the previous commit.",
                        cause=e.__cause__,
                    )
                raise DatasetCorruptError(
                    "Exception occured (see Traceback). The branch you are checking out to maybe corrupted."
                    "Try using `reset=True` to reset HEAD changes and load the previous commit."
                    "This will delete all uncommitted changes on the branch you are trying to load."
                ) from e
            if self.read_only:
                raise ReadOnlyModeError("Cannot reset HEAD in read-only mode.")
            return reset_and_checkout(self, address, e)

    def _checkout(
        self,
        address: str,
        create: bool = False,
        hash: Optional[str] = None,
        verbose: bool = True,
        flush_version_control_info: bool = False,
    ) -> Optional[str]:
        if self._is_filtered_view:
            raise Exception(
                "Cannot perform version control operations on a filtered dataset view."
            )
        read_only = self._read_only
        if read_only and create:
            raise ReadOnlyModeError()
        try_flushing(self)
        self._initial_autoflush.append(self.storage.autoflush)
        self.storage.autoflush = False
        try:
            self._unlock()
            checkout(self, address, create, hash, flush_version_control_info)
            if not flush_version_control_info and create:
                self.__dict__["_vc_info_updated"] = True
        finally:
            self._set_read_only(read_only, err=True)
            self.storage.autoflush = self._initial_autoflush.pop()
        self._info = None
        self._ds_diff = None

        [f() for f in list(self._checkout_hooks.values())]

        commit_node = self.version_state["commit_node"]
        if self.verbose:
            warn_node_checkout(commit_node, create)
        if create:
            self.maybe_flush()
        return self.commit_id

    @invalid_view_op
    def delete_branch(self, name: str) -> None:
        """
        Deletes the branch and cleans up any unneeded data.
        Branches can only be deleted if there are no sub-branches and if it has never been merged into another branch.

        Args:
            name (str): The branch to delete.

        Raises:
            CommitError: If ``branch`` could not be found.
            ReadOnlyModeError: If branch deletion is attempted in read-only mode.
            Exception: If you have the given branch currently checked out.

        Examples:

            >>> ds = deeplake.empty("../test/test_ds")
            >>> ds.create_tensor("abc")
            Tensor(key='abc')
            >>> ds.abc.append([1, 2, 3])
            >>> first_commit = ds.commit()
            >>> ds.checkout("alt", create=True)
            'firstdbf9474d461a19e9333c2fd19b46115348f'
            >>> ds.abc.append([4, 5, 6])
            >>> ds.abc.numpy()
            array([[1, 2, 3],
                   [4, 5, 6]])
            >>> ds.checkout(first_commit)
            'firstdbf9474d461a19e9333c2fd19b46115348f'
            >>> ds.delete_branch("alt")
        """
        deeplake_reporter.feature_report(
            feature_name="branch_delete",
            parameters={},
        )

        self._delete_branch(name)
        integrity_check(self)

    def _delete_branch(self, name: str) -> None:
        if self._is_filtered_view:
            raise Exception(
                "Cannot perform version control operations on a filtered dataset view."
            )
        read_only = self._read_only
        if read_only:
            raise ReadOnlyModeError()
        try_flushing(self)
        self._initial_autoflush.append(self.storage.autoflush)
        self.storage.autoflush = False
        try:
            self._unlock()
            delete_branch(self, name)
        finally:
            self._set_read_only(read_only, err=True)
            self.storage.autoflush = self._initial_autoflush.pop()

    @invalid_view_op
    def _squash_main(self) -> None:
        """
        DEPRECATED: This method is deprecated and will be removed in a future release.

        Squashes all commits in current branch into one commit.
        NOTE: This cannot be run if there are any branches besides ``main``

        Raises:
            ReadOnlyModeError: If branch deletion is attempted in read-only mode.
            VersionControlError: If the branch cannot be squashed.
            Exception: If the dataset is filtered view.
        """
        if self._is_filtered_view:
            raise Exception(
                "Cannot perform version control operations on a filtered dataset view."
            )
        read_only = self._read_only
        if read_only:
            raise ReadOnlyModeError()

        try_flushing(self)

        self._initial_autoflush.append(self.storage.autoflush)
        self.storage.autoflush = False
        try:
            self._unlock()
            _squash_main(self)
        finally:
            self._set_read_only(read_only, err=True)
            self.libdeeplake_dataset = None
            self.storage.autoflush = self._initial_autoflush.pop()

    def log(self):
        """Displays the details of all the past commits."""

        deeplake_reporter.feature_report(feature_name="log", parameters={})

        commit_node = self.version_state["commit_node"]
        print("---------------\nDeep Lake Version Log\n---------------\n")
        print(f"Current Branch: {self.version_state['branch']}")
        if self.has_head_changes:
            print("** There are uncommitted changes on this branch.")
        print()
        while commit_node:
            if not commit_node.is_head_node:
                print(f"{commit_node}\n")
            commit_node = commit_node.parent

    def diff(
        self, id_1: Optional[str] = None, id_2: Optional[str] = None, as_dict=False
    ) -> Optional[Dict]:
        """Returns/displays the differences between commits/branches.

        For each tensor this contains information about the sample indexes that were added/modified as well as whether the tensor was created.

        Args:
            id_1 (str, Optional): The first commit_id or branch name.
            id_2 (str, Optional): The second commit_id or branch name.
            as_dict (bool, Optional): If ``True``, returns the diff as lists of commit wise dictionaries.

        Returns:
            Optional[Dict]

        Raises:
            ValueError: If ``id_1`` is None and ``id_2`` is not None.

        Note:
            - If both ``id_1`` and ``id_2`` are None, the differences between the current state and the previous commit will be calculated. If you're at the head of the branch, this will show the uncommitted changes, if any.
            - If only ``id_1`` is provided, the differences between the current state and id_1 will be calculated. If you're at the head of the branch, this will take into account the uncommitted changes, if any.
            - If only ``id_2`` is provided, a ValueError will be raised.
            - If both ``id_1`` and ``id_2`` are provided, the differences between ``id_1`` and ``id_2`` will be calculated.

        Note:
            A dictionary of the differences between the commits/branches is returned if ``as_dict`` is ``True``.
            The dictionary will always have 2 keys, "dataset" and "tensors". The values corresponding to these keys are detailed below:

                - If ``id_1`` and ``id_2`` are None, both the keys will have a single list as their value. This list will contain a dictionary describing changes compared to the previous commit.
                - If only ``id_1`` is provided, both keys will have a tuple of 2 lists as their value. The lists will contain dictionaries describing commitwise differences between commits. The 2 lists will range from current state and ``id_1`` to most recent common ancestor the commits respectively.
                - If only ``id_2`` is provided, a ValueError will be raised.
                - If both ``id_1`` and ``id_2`` are provided, both keys will have a tuple of 2 lists as their value. The lists will contain dictionaries describing commitwise differences between commits. The 2 lists will range from ``id_1`` and ``id_2`` to most recent common ancestor the commits respectively.

            ``None`` is returned if ``as_dict`` is ``False``.
        """

        deeplake_reporter.feature_report(
            feature_name="diff", parameters={"as_dict": str(as_dict)}
        )

        version_state, storage = self.version_state, self.storage
        res = get_changes_and_messages(version_state, storage, id_1, id_2)
        if as_dict:
            dataset_changes_1 = res[0]
            dataset_changes_2 = res[1]
            tensor_changes_1 = res[2]
            tensor_changes_2 = res[3]
            changes = {}
            if id_1 is None and id_2 is None:
                changes["dataset"] = dataset_changes_1
                changes["tensor"] = tensor_changes_1
                return changes
            changes["dataset"] = dataset_changes_1, dataset_changes_2
            changes["tensor"] = tensor_changes_1, tensor_changes_2
            return changes
        all_changes = get_all_changes_string(*res)
        print(all_changes)
        return None

    def _populate_meta(self, address: Optional[str] = None, verbose=True):
        """Populates the meta information for the dataset."""
        if address is None:
            commit_id = self._get_commit_id_for_address("main", self.version_state)
        else:
            commit_id = self._get_commit_id_for_address(address, self.version_state)

        if dataset_exists(self.storage, commit_id):
            load_meta(self)

        elif not self.storage.empty():
            # dataset does not exist, but the path was not empty
            raise PathNotEmptyException

        else:
            if self.read_only:
                # cannot create a new dataset when in read_only mode.
                raise CouldNotCreateNewDatasetException(self.path)
            meta = DatasetMeta()
            key = get_dataset_meta_key(self.version_state["commit_id"])
            self.version_state["meta"] = meta
            self.storage.register_deeplake_object(key, meta)
            self._register_dataset()
            self.flush()

    def _register_dataset(self):
        if not self.__dict__["org_id"]:
            self.org_id = os.environ.get(ENV_HUB_DEV_USERNAME)

    def _send_query_progress(self, *args, **kwargs):
        """overridden in DeepLakeCloudDataset"""

    def _send_compute_progress(self, *args, **kwargs):
        """overridden in DeepLakeCloudDataset"""

    def _send_pytorch_progress(self, *args, **kwargs):
        """overridden in DeepLakeCloudDataset"""

    def _send_filter_progress(self, *args, **kwargs):
        """overridden in DeepLakeCloudDataset"""

    def _send_commit_event(self, *args, **kwargs):
        """overridden in DeepLakeCloudDataset"""

    def _send_dataset_creation_event(self, *args, **kwargs):
        """overridden in DeepLakeCloudDataset"""

    def _send_branch_creation_event(self, *args, **kwargs):
        """overridden in DeepLakeCloudDataset"""

    def _send_branch_deletion_event(self, *args, **kwargs):
        """overridden in DeepLakeCloudDataset"""

    def _first_load_init(self, verbose=True):
        """overridden in DeepLakeCloudDataset"""

    @property
    def read_only(self):
        """Returns True if dataset is in read-only mode and False otherwise."""
        return self._read_only

    @property
    def is_head_node(self):
        """Returns True if the current commit is the head node of the branch and False otherwise."""
        commit_node = self.version_state["commit_node"]
        return not commit_node.children

    @property
    def has_head_changes(self):
        """Returns True if currently at head node and uncommitted changes are present."""
        return self.is_head_node and current_commit_has_change(
            self.version_state, self.storage
        )

    def _set_read_only(self, value: bool, err: bool):
        storage = self.storage
        self.__dict__["_read_only"] = value

        if value:
            storage.enable_readonly()
            if isinstance(storage, LRUCache) and storage.next_storage is not None:
                storage.next_storage.enable_readonly()
            self._unlock()
        else:
            try:
                locked = self._lock(err=err)
                if locked:
                    self.storage.disable_readonly()
                    if (
                        isinstance(storage, LRUCache)
                        and storage.next_storage is not None
                    ):
                        storage.next_storage.disable_readonly()
                else:
                    self.__dict__["_read_only"] = True
            except LockedException as e:
                self.__dict__["_read_only"] = True
                if err:
                    raise e

    @read_only.setter
    @invalid_view_op
    def read_only(self, value: bool):
        self._set_read_only(value, True)

    def pytorch(
        self,
        transform: Optional[Callable] = None,
        tensors: Optional[Sequence[str]] = None,
        num_workers: int = 1,
        batch_size: int = 1,
        drop_last: bool = False,
        collate_fn: Optional[Callable] = None,
        pin_memory: bool = False,
        shuffle: bool = False,
        buffer_size: int = 2048,
        use_local_cache: bool = False,
        progressbar: bool = False,
        return_index: bool = True,
        pad_tensors: bool = False,
        transform_kwargs: Optional[Dict[str, Any]] = None,
        decode_method: Optional[Dict[str, str]] = None,
        cache_size: int = 32 * MB,
        *args,
        **kwargs,
    ):
        """Converts the dataset into a pytorch Dataloader.

        Args:
            *args: Additional args to be passed to torch_dataset
            **kwargs: Additional kwargs to be passed to torch_dataset
            transform (Callable, Optional): Transformation function to be applied to each sample.
            tensors (List, Optional): Optionally provide a list of tensor names in the ordering that your training script expects. For example, if you have a dataset that has "image" and "label" tensors, if ``tensors=["image", "label"]``, your training script should expect each batch will be provided as a tuple of (image, label).
            num_workers (int): The number of workers to use for fetching data in parallel.
            batch_size (int): Number of samples per batch to load. Default value is 1.
            drop_last (bool): Set to True to drop the last incomplete batch, if the dataset size is not divisible by the batch size.
                if ``False`` and the size of dataset is not divisible by the batch size, then the last batch will be smaller. Default value is ``False``.
                Read torch.utils.data.DataLoader docs for more details.
            collate_fn (Callable, Optional): merges a list of samples to form a mini-batch of Tensor(s). Used when using batched loading from a map-style dataset.
                Read torch.utils.data.DataLoader docs for more details.
            pin_memory (bool): If ``True``, the data loader will copy Tensors into CUDA pinned memory before returning them. Default value is ``False``.
                Read torch.utils.data.DataLoader docs for more details.
            shuffle (bool): If ``True``, the data loader will shuffle the data indices. Default value is False. Details about how Deep Lake shuffles data can be found at `Shuffling in ds.pytorch() <https://docs.activeloop.ai/how-it-works/shuffling-in-ds.pytorch>`_
            buffer_size (int): The size of the buffer used to shuffle the data in MBs. Defaults to 2048 MB. Increasing the buffer_size will increase the extent of shuffling.
            use_local_cache (bool): If ``True``, the data loader will use a local cache to store data. The default cache location is ~/.activeloop/cache, but it can be changed by setting the ``LOCAL_CACHE_PREFIX`` environment variable. This is useful when the dataset can fit on the machine and we don't want to fetch the data multiple times for each iteration. Default value is ``False``
            progressbar (bool): If ``True``, tqdm will be wrapped around the returned dataloader. Default value is True.
            return_index (bool): If ``True``, the returned dataloader will have a key "index" that contains the index of the sample(s) in the original dataset. Default value is True.
            pad_tensors (bool): If ``True``, shorter tensors will be padded to the length of the longest tensor. Default value is False.
            transform_kwargs (optional, Dict[str, Any]): Additional kwargs to be passed to ``transform``.
            decode_method (Dict[str, str], Optional): A dictionary of decode methods for each tensor. Defaults to ``None``.

                - Supported decode methods are:

                    :'numpy': Default behaviour. Returns samples as numpy arrays.
                    :'tobytes': Returns raw bytes of the samples.
                    :'pil': Returns samples as PIL images. Especially useful when transformation use torchvision transforms, that
                            require PIL images as input. Only supported for tensors with ``sample_compression='jpeg'`` or ``'png'``.
            cache_size (int): The size of the cache per tensor in MBs. Defaults to max(maximum chunk size of tensor, 32 MB).

        ..
            # noqa: DAR101

        Returns:
            A torch.utils.data.DataLoader object.

        Raises:
            EmptyTensorError: If one or more tensors being passed to pytorch are empty.

        Note:
            Pytorch does not support uint16, uint32, uint64 dtypes. These are implicitly type casted to int32, int64 and int64 respectively.
            This spins up it's own workers to fetch data.
        """
        from deeplake.integrations import dataset_to_pytorch as to_pytorch

        deeplake_reporter.feature_report(
            feature_name="pytorch",
            parameters={
                "tensors": tensors,
                "num_workers": num_workers,
                "batch_size": batch_size,
                "drop_last": drop_last,
                "pin_memory": pin_memory,
                "shuffle": shuffle,
                "buffer_size": buffer_size,
                "use_local_cache": use_local_cache,
                "progressbar": progressbar,
                "return_index": return_index,
                "pad_tensors": pad_tensors,
                "decode_method": decode_method,
            },
        )

        if transform and transform_kwargs:
            transform = partial(transform, **transform_kwargs)

        dataloader = to_pytorch(
            self,
            *args,
            transform=transform,
            tensors=tensors,
            num_workers=num_workers,
            batch_size=batch_size,
            drop_last=drop_last,
            collate_fn=collate_fn,
            pin_memory=pin_memory,
            shuffle=shuffle,
            buffer_size=buffer_size,
            use_local_cache=use_local_cache,
            return_index=return_index,
            pad_tensors=pad_tensors,
            decode_method=decode_method,
            cache_size=cache_size,
            **kwargs,
        )

        if progressbar:
            dataloader = tqdm(
                dataloader, desc=self.path, total=self.__len__(warn=False) // batch_size
            )
        dataset_read(self)
        return dataloader

    def dataloader(self, ignore_errors: bool = False, verbose: bool = False):
        """Returns a :class:`~deeplake.enterprise.DeepLakeDataLoader` object.

        Args:
            ignore_errors (bool): If ``True``, the data loader will ignore errors appeared during data iteration otherwise it will collect the statistics and report appeared errors. Default value is ``False``
            verbose (bool): If ``True``, the data loader will dump verbose logs of it's steps. Default value is ``False``

        Returns:
            ~deeplake.enterprise.DeepLakeDataLoader: A :class:`deeplake.enterprise.DeepLakeDataLoader` object.
        
        Examples:

            Creating a simple dataloader object which returns a batch of numpy arrays

            >>> import deeplake
            >>> ds_train = deeplake.load('hub://activeloop/fashion-mnist-train')
            >>> train_loader = ds_train.dataloader().numpy()
            >>> for i, data in enumerate(train_loader):
            ...     # custom logic on data
            ...     pass


            Creating dataloader with custom transformation and batch size

            >>> import deeplake
            >>> import torch
            >>> from torchvision import datasets, transforms, models
            >>> 
            >>> ds_train = deeplake.load('hub://activeloop/fashion-mnist-train')
            >>> tform = transforms.Compose([
            ...     transforms.ToPILImage(), # Must convert to PIL image for subsequent operations to run
            ...     transforms.RandomRotation(20), # Image augmentation
            ...     transforms.ToTensor(), # Must convert to pytorch tensor for subsequent operations to run
            ...     transforms.Normalize([0.5], [0.5]),
            ... ])
            ...
            >>> batch_size = 32
            >>> # create dataloader by chaining with transform function and batch size and returns batch of pytorch tensors
            >>> train_loader = ds_train.dataloader()\\
            ...     .transform({'images': tform, 'labels': None})\\
            ...     .batch(batch_size)\\
            ...     .shuffle()\\
            ...     .pytorch()
            ...
            >>> # loop over the elements
            >>> for i, data in enumerate(train_loader):
            ...     # custom logic on data
            ...     pass

            Creating dataloader and chaining with query

            >>> ds = deeplake.load('hub://activeloop/coco-train')
            >>> train_loader = ds_train.dataloader()\\
            ...     .query("(select * where contains(categories, 'car') limit 1000) union (select * where contains(categories, 'motorcycle') limit 1000)")\\
            ...     .pytorch()
            ...
            >>> # loop over the elements
            >>> for i, data in enumerate(train_loader):
            ...     # custom logic on data
            ...     pass

        """
        from deeplake.enterprise import dataloader

        deeplake_reporter.feature_report(feature_name="dataloader", parameters={})

        return dataloader(self, ignore_errors=ignore_errors, verbose=verbose)

    def filter(
        self,
        function: Union[Callable, str],
        num_workers: int = 0,
        scheduler: str = "threaded",
        progressbar: bool = True,
        save_result: bool = False,
        result_path: Optional[str] = None,
        result_ds_args: Optional[dict] = None,
    ):
        """Filters the dataset in accordance of filter function ``f(x: sample) -> bool``

        Args:
            function (Callable, str): Filter function that takes sample as argument and returns ``True`` / ``False``
                if sample should be included in result. Also supports simplified expression evaluations.
                See :class:`deeplake.core.query.query.DatasetQuery` for more details.
            num_workers (int): Level of parallelization of filter evaluations.
                0 indicates in-place for-loop evaluation, multiprocessing is used otherwise.
            scheduler (str): Scheduler to use for multiprocessing evaluation.
                "threaded" is default.
            progressbar (bool): Display progress bar while filtering. ``True`` is default.
            save_result (bool): If ``True``, result of the filter will be saved to a dataset asynchronously.
            result_path (Optional, str): Path to save the filter result. Only applicable if ``save_result`` is True.
            result_ds_args (Optional, dict): Additional args for result dataset. Only applicable if ``save_result`` is True.

        Returns:
            View of Dataset with elements that satisfy filter function.


        Example:
            Following filters are identical and return dataset view where all the samples have label equals to 2.

            >>> dataset.filter(lambda sample: sample.labels.numpy() == 2)
            >>> dataset.filter('labels == 2')
        """
        from deeplake.core.query import filter_dataset, query_dataset

        deeplake_reporter.feature_report(
            feature_name="filter",
            parameters={
                "num_workers": num_workers,
                "scheduler": scheduler,
                "progressbar": progressbar,
                "save_result": save_result,
            },
        )

        fn = query_dataset if isinstance(function, str) else filter_dataset
        ret = fn(
            self,
            function,
            num_workers=num_workers,
            scheduler=scheduler,
            progressbar=progressbar,
            save_result=save_result,
            result_path=result_path,
            result_ds_args=result_ds_args,
        )
        dataset_read(self)
        return ret

    def query(
        self,
        query_string: str,
        runtime: Optional[Dict] = None,
        return_data: bool = False,
    ):
        """Returns a sliced :class:`~deeplake.core.dataset.Dataset` with given query results.

        It allows to run SQL like queries on dataset and extract results. See supported keywords and the Tensor Query Language documentation
        :ref:`here <tql>`.


        Args:
            query_string (str): An SQL string adjusted with new functionalities to run on the given :class:`~deeplake.core.dataset.Dataset` object
            runtime (Optional[Dict]): Runtime parameters for query execution. Supported keys: {"tensor_db": True or False}.
            return_data (bool): Defaults to ``False``. Whether to return raw data along with the view.

        Raises:
            ValueError: if ``return_data`` is True and runtime is not {"tensor_db": true}

        Returns:
            Dataset: A :class:`~deeplake.core.dataset.Dataset` object.

        Examples:

            Query from dataset all the samples with lables other than ``5``

            >>> import deeplake
            >>> ds = deeplake.load('hub://activeloop/fashion-mnist-train')
            >>> query_ds = ds.query("select * where labels != 5")

            Query from dataset first appeard ``1000`` samples where the ``categories`` is ``car`` and ``1000`` samples where the ``categories`` is ``motorcycle``

            >>> ds_train = deeplake.load('hub://activeloop/coco-train')
            >>> query_ds_train = ds_train.query("(select * where contains(categories, 'car') limit 1000) union (select * where contains(categories, 'motorcycle') limit 1000)")

        """

        deeplake_reporter.feature_report(
            feature_name="query",
            parameters={
                "query_string": query_string[0:100],
                "runtime": runtime,
            },
        )

        runtime = parse_runtime_parameters(self.path, runtime)
        if runtime["tensor_db"]:
            client = DeepLakeBackendClient(token=self._token)
            org_id, ds_name = self.path[6:].split("/")
            response = client.remote_query(org_id, ds_name, query_string)
            indices = response["indices"]
            view = self[indices]

            if return_data:
                data = response["data"]
                return view, data

            return view

        if return_data:
            raise ValueError(
                "`return_data` is only applicable when running queries using the Managed Tensor Database. Please specify `runtime = {'tensor_db': True}`"
            )

        from deeplake.enterprise import query

        result = query(self, query_string)

        if len(query_string) > QUERY_MESSAGE_MAX_SIZE:
            message = query_string[: QUERY_MESSAGE_MAX_SIZE - 3] + "..."
        else:
            message = query_string
        result._query_string = message

        return result

    def sample_by(
        self,
        weights: Union[str, list, tuple],
        replace: Optional[bool] = True,
        size: Optional[int] = None,
    ):
        """Returns a sliced :class:`~deeplake.core.dataset.Dataset` with given weighted sampler applied.

        Args:
            weights: (Union[str, list, tuple]): If it's string then tql will be run to calculate the weights based on the expression. list and tuple will be treated as the list of the weights per sample.
            replace: Optional[bool] If true the samples can be repeated in the result view. Defaults to ``True``
            size: Optional[int] The length of the result view. Defaults to length of the dataset.


        Returns:
            Dataset: A deeplake.Dataset object.

        Examples:

            Sample the dataset with ``labels == 5`` twice more than ``labels == 6``

            >>> from deeplake.experimental import query
            >>> ds = deeplake.load('hub://activeloop/fashion-mnist-train')
            >>> sampled_ds = ds.sample_by("max_weight(labels == 5: 10, labels == 6: 5)")

            Sample the dataset treating `labels` tensor as weights.

            >>> import deeplake
            >>> ds = deeplake.load('hub://activeloop/fashion-mnist-train')
            >>> sampled_ds = ds.sample_by("max_weight(labels == 5: 10, labels == 6: 5"))

            Sample the dataset with the given weights;

            >>> ds = deeplake.load('hub://activeloop/coco-train')
            >>> weights = list()
            >>> for i in range(len(ds)):
            ...     weights.append(i % 5)
            ...
            >>> sampled_ds = ds.sample_by(weights, replace=False)

        """
        from deeplake.enterprise import sample_by

        deeplake_reporter.feature_report(
            feature_name="sample_by",
            parameters={
                "replace": replace,
                "size": size,
            },
        )

        return sample_by(self, weights, replace, size)

    def _get_total_meta(self):
        """Returns tensor metas all together"""
        return {
            tensor_key: tensor_value.meta
            for tensor_key, tensor_value in self.version_state["full_tensors"].items()
        }

    def _set_derived_attributes(
        self, verbose: bool = True, address: Optional[str] = None
    ):
        """Sets derived attributes during init and unpickling."""
        if self.is_first_load:
            self.storage.autoflush = True
            self._load_version_info(address)
            self._load_link_creds()
            self._set_read_only(
                self._read_only, err=self._read_only_error
            )  # TODO: weird fix for dataset unpickling
            self._populate_meta(
                address, verbose
            )  # TODO: use the same scheme as `load_info`
            if self.index.is_trivial():
                self.index = Index.from_json(self.meta.default_index)
        elif not self._read_only:
            self._lock(verbose=verbose)  # for ref counting

        if not self.is_first_load and not self.group_index:
            self._reload_version_state()

        if not self.is_iteration and not self.index.is_trivial():
            group_index = self.group_index
            group_filter = (
                lambda t: (not group_index or t.key.startswith(group_index + "/"))
                and t.key not in self.meta.hidden_tensors
            )
            group_tensors = filter(
                group_filter, self.version_state["full_tensors"].values()
            )
            max_tensor_length = max(map(len, group_tensors), default=0)
            self.index.validate(max_tensor_length)

    @property
    def info(self):
        """Returns the information about the dataset."""
        if self.group_index:
            raise GroupInfoNotSupportedError
        if self._info is None:
            path = get_dataset_info_key(self.version_state["commit_id"])
            self.__dict__["_info"] = load_info(path, self)  # type: ignore
        return self._info

    @info.setter
    def info(self, value):
        if isinstance(value, dict):
            info = self.info
            info.replace_with(value)
        else:
            raise TypeError("Info must be set with type Dict")

    @property
    def _dataset_diff(self):
        if self._ds_diff is None:
            self.__dict__["_ds_diff"] = load_dataset_diff(self)
        return self._ds_diff

    def tensorflow(
        self,
        tensors: Optional[Sequence[str]] = None,
        tobytes: Union[bool, Sequence[str]] = False,
        fetch_chunks: bool = True,
    ):
        """Converts the dataset into a tensorflow compatible format.

        See https://www.tensorflow.org/api_docs/python/tf/data/Dataset

        Args:
            tensors (List, Optional): Optionally provide a list of tensor names in the ordering that your training script expects. For example, if you have a dataset that has "image" and "label" tensors, if ``tensors=["image", "label"]``, your training script should expect each batch will be provided as a tuple of (image, label).
            tobytes (bool): If ``True``, samples will not be decompressed and their raw bytes will be returned instead of numpy arrays. Can also be a list of tensors, in which case those tensors alone will not be decompressed.
            fetch_chunks: See fetch_chunks argument in deeplake.core.tensor.Tensor.numpy()

        Returns:
            tf.data.Dataset object that can be used for tensorflow training.
        """
        deeplake_reporter.feature_report(
            feature_name="tensorflow",
            parameters={
                "tensors": tensors,
                "tobytes": tobytes,
                "fetch_chunks": fetch_chunks,
            },
        )

        dataset_read(self)
        return dataset_to_tensorflow(
            self, tensors=tensors, tobytes=tobytes, fetch_chunks=fetch_chunks
        )

    @spinner
    def flush(self):
        """Necessary operation after writes if caches are being used.
        Writes all the dirty data from the cache layers (if any) to the underlying storage.
        Here dirty data corresponds to data that has been changed/assigned and but hasn't yet been sent to the
        underlying storage.
        """
        self._flush_vc_info()
        self.storage.flush()

    def _flush_vc_info(self):
        if self._vc_info_updated:
            save_version_info(self.version_state, self.storage)
            for node in self.version_state["commit_node_map"].values():
                if node._info_updated:
                    save_commit_info(node, self.storage)
            self.__dict__["_vc_info_updated"] = False

    def clear_cache(self):
        """
        - Flushes (see :func:`Dataset.flush`) the contents of the cache layers (if any) and then deletes contents of all the layers of it.
        - This doesn't delete data from the actual storage.
        - This is useful if you have multiple datasets with memory caches open, taking up too much RAM.
        - Also useful when local cache is no longer needed for certain datasets and is taking up storage space.
        """
        if hasattr(self.storage, "clear_cache"):
            self.storage.clear_cache()

    def size_approx(self):
        """Estimates the size in bytes of the dataset.
        Includes only content, so will generally return an under-estimate.
        """
        tensors = self.version_state["full_tensors"].values()
        chunk_engines = [tensor.chunk_engine for tensor in tensors]
        size = sum(c.num_chunks * c.min_chunk_size for c in chunk_engines)
        for group in self._groups_filtered:
            size += self[group].size_approx()
        return size

    @invalid_view_op
    def rename(self, path: Union[str, pathlib.Path]):
        """Renames the dataset to `path`.

        Example:

            >>> ds = deeplake.load("hub://username/dataset")
            >>> ds.rename("hub://username/renamed_dataset")

        Args:
            path (str, pathlib.Path): New path to the dataset.

        Raises:
            RenameError: If ``path`` points to a different directory.
        """

        deeplake_reporter.feature_report(feature_name="rename", parameters={})

        path = convert_pathlib_to_string_if_needed(path)
        path = path.rstrip("/")
        if posixpath.split(path)[0] != posixpath.split(self.path)[0]:
            raise RenameError
        self.base_storage.rename(path)
        self.path = path

    @invalid_view_op
    def delete(self, large_ok=False):
        """Deletes the entire dataset from the cache layers (if any) and the underlying storage.
        This is an **IRREVERSIBLE** operation. Data once deleted can not be recovered.

        Args:
            large_ok (bool): Delete datasets larger than 1 GB. Defaults to ``False``.

        Raises:
            DatasetTooLargeToDelete: If the dataset is larger than 1 GB and ``large_ok`` is ``False``.
        """

        deeplake_reporter.feature_report(
            feature_name="delete", parameters={"large_ok": large_ok}
        )

        if hasattr(self, "_view_entry"):
            self._view_entry.delete()
            return
        if hasattr(self, "_vds"):
            self._vds.delete(large_ok=large_ok)
            return
        if not large_ok:
            size = self.size_approx()
            if size > deeplake.constants.DELETE_SAFETY_SIZE:
                raise DatasetTooLargeToDelete(self.path)

        self._unlock()

        # Clear out the associated index.
        tensor_dict = self.tensors
        for key, tensor in tensor_dict.items():
            if tensor.htype == "embedding" and hasattr(tensor.meta, "vdb_indexes"):
                indexes = tensor.meta.get_vdb_index_ids()
                for id in indexes:
                    tensor.delete_vdb_index(id)

        self.storage.clear()

    def summary(self, force: bool = False):
        """Prints a summary of the dataset.

        Args:
            force (bool): Dataset views with more than 10000 samples might take a long time to summarize. If `force=True`,
                the summary will be printed regardless. An error will be raised otherwise.

        Raises:
            ValueError: If the dataset view might take a long time to summarize and `force=False`
        """

        deeplake_reporter.feature_report(feature_name="summary", parameters={})

        if (
            not self.index.is_trivial()
            and self.max_len >= deeplake.constants.VIEW_SUMMARY_SAFE_LIMIT
            and not force
        ):
            raise ValueError(
                "Dataset views with more than 10000 samples might take a long time to summarize. Use `force=True` to override."
            )

        pretty_print = summary_dataset(self)

        print(self)
        print(pretty_print)

    def __str__(self):
        path_str = ""
        if self.path:
            path_str = f"path='{self.path}', "

        mode_str = ""
        if self.read_only:
            mode_str = f"read_only=True, "

        index_str = f"index={self.index}, "
        if self.index.is_trivial():
            index_str = ""

        group_index_str = (
            f"group_index='{self.group_index}', " if self.group_index else ""
        )

        return f"Dataset({path_str}{mode_str}{index_str}{group_index_str}tensors={self._all_tensors_filtered(include_hidden=False, include_disabled=False)})"

    __repr__ = __str__

    def _get_tensor_from_root(self, name: str) -> Optional[Tensor]:
        """Gets a tensor from the root dataset.
        Acesses storage only for the first call.
        """
        key = self.version_state["tensor_names"].get(name)
        return self.version_state["full_tensors"].get(key)

    def _has_group_in_root(self, name: str) -> bool:
        """Checks if a group exists in the root dataset.
        This is faster than checking ``if group in self._groups:``
        """
        return name in self.version_state["meta"].groups

    @property
    def token(self):
        """Get attached token of the dataset"""
        return self._token or read_token(from_env=True)

    @token.setter
    def token(self, new_token: str):
        """Set token to dataset"""
        self._token = new_token

    def set_token(self, new_token: str):
        """Method to set a new token"""
        self._token = new_token

    @property
    def _ungrouped_tensors(self) -> Dict[str, Tensor]:
        """Top level tensors in this group that do not belong to any sub groups"""
        return {
            posixpath.basename(k): self.version_state["full_tensors"][v]
            for k, v in self.version_state["tensor_names"].items()
            if posixpath.dirname(k) == self.group_index
        }

    def _all_tensors_filtered(
        self, include_hidden: bool = True, include_disabled=True
    ) -> List[str]:
        """Names of all tensors belonging to this group, including those within sub groups"""
        hidden_tensors = self.meta.hidden_tensors
        tensor_names = self.version_state["tensor_names"]
        enabled_tensors = self.enabled_tensors
        return [
            relpath(t, self.group_index)
            for t in tensor_names
            if (not self.group_index or t.startswith(self.group_index + "/"))
            and (include_hidden or tensor_names[t] not in hidden_tensors)
            and (include_disabled or enabled_tensors is None or t in enabled_tensors)
        ]

    def _tensors(
        self, include_hidden: bool = True, include_disabled=True
    ) -> Dict[str, Tensor]:
        """All tensors belonging to this group, including those within sub groups. Always returns the sliced tensors."""
        version_state = self.version_state
        index = self.index
        group_index = self.group_index
        all_tensors = self._all_tensors_filtered(include_hidden, include_disabled)
        return {
            t: version_state["full_tensors"][
                version_state["tensor_names"][posixpath.join(group_index, t)]
            ][index]
            for t in all_tensors
        }

    @property
    def tensors(self) -> Dict[str, Tensor]:
        """All tensors belonging to this group, including those within sub groups. Always returns the sliced tensors."""
        return self._tensors(include_hidden=False, include_disabled=False)

    @property
    def branches(self):
        """Lists all the branches of the dataset.

        Returns:
            List of branches.
        """
        return list(self.version_state["branch_commit_map"])

    @property
    def commits(self) -> List[Dict]:
        """Lists all the commits leading to the current dataset state.

        Returns:
            List of dictionaries containing commit information.
        """
        commits = []
        commit_node = self.version_state["commit_node"]
        while commit_node:
            if not commit_node.is_head_node:
                commit_info = {
                    "commit": commit_node.commit_id,
                    "author": commit_node.commit_user_name,
                    "time": str(commit_node.commit_time)[:-7],
                    "message": commit_node.commit_message,
                }
                commits.append(commit_info)
            commit_node = commit_node.parent
        return commits

    def get_commit_details(self, commit_id) -> Dict:
        """Get details of a particular commit.

        Args:
            commit_id (str): commit id of the commit.

        Returns:
            Dict: Dictionary of details with keys - ``commit``, ``author``, ``time``, ``message``.

        Raises:
            KeyError: If given ``commit_id`` is was not found in the dataset.
        """
        commit_node: CommitNode = self.version_state["commit_node_map"].get(commit_id)
        if commit_node is None:
            raise KeyError(f"Commit {commit_id} not found in dataset.")

        time = str(commit_node.commit_time)[:-7] if commit_node.commit_time else None
        return {
            "commit": commit_node.commit_id,
            "author": commit_node.commit_user_name,
            "time": time,
            "message": commit_node.commit_message,
        }

    @property
    def _groups(self) -> List[str]:
        """Names of all groups in the root dataset"""
        return self.meta.groups  # type: ignore

    @property
    def _groups_filtered(self) -> List[str]:
        """Names of all sub groups in this group"""
        groups_filtered = []
        for g in self._groups:
            dirname, basename = posixpath.split(g)
            if dirname == self.group_index:
                groups_filtered.append(basename)
        return groups_filtered

    @property
    def groups(self) -> Dict[str, "Dataset"]:
        """All sub groups in this group"""
        return {g: self[g] for g in self._groups_filtered}

    @property
    def commit_id(self) -> Optional[str]:
        """The lasted committed commit id of the dataset. If there are no commits, this returns ``None``."""
        commit_node = self.version_state["commit_node"]
        if not commit_node.is_head_node:
            return commit_node.commit_id

        parent = commit_node.parent

        if parent is None:
            return None
        else:
            return parent.commit_id

    @property
    def pending_commit_id(self) -> str:
        """The commit_id of the next commit that will be made to the dataset.
        If you're not at the head of the current branch, this will be the same as the commit_id.
        """
        return self.version_state["commit_id"]

    @property
    def branch(self) -> str:
        """The current branch of the dataset"""
        return self.version_state["branch"]

    def _is_root(self) -> bool:
        return not self.group_index

    @property
    def parent(self):
        """Returns the parent of this group. Returns None if this is the root dataset."""
        if self._is_root():
            return None
        autoflush = self.storage.autoflush
        ds = self.__class__(
            storage=self.storage,
            index=self.index,
            group_index=posixpath.dirname(self.group_index),
            read_only=self.read_only,
            public=self.public,
            token=self._token,
            verbose=self.verbose,
            version_state=self.version_state,
            path=self.path,
            link_creds=self.link_creds,
            libdeeplake_dataset=self.libdeeplake_dataset,
        )
        self.storage.autoflush = autoflush
        return ds

    @property
    def root(self):
        """Returns the root dataset of a group."""
        if self._is_root():
            return self
        autoflush = self.storage.autoflush
        ds = self.__class__(
            storage=self.storage,
            index=self.index,
            group_index="",
            read_only=self.read_only,
            public=self.public,
            token=self._token,
            verbose=self.verbose,
            version_state=self.version_state,
            path=self.path,
            link_creds=self.link_creds,
            view_base=self._view_base,
            libdeeplake_dataset=self.libdeeplake_dataset,
        )
        self.storage.autoflush = autoflush
        return ds

    @property
    def no_view_dataset(self):
        """Returns the same dataset without slicing."""
        if self.index is None or self.index.is_trivial():
            return self
        return self.__class__(
            storage=self.storage,
            index=None,
            group_index=self.group_index,
            read_only=self.read_only,
            public=self.public,
            token=self._token,
            verbose=False,
            version_state=self.version_state,
            path=self.path,
            link_creds=self.link_creds,
            pad_tensors=self._pad_tensors,
            enabled_tensors=self.enabled_tensors,
            libdeeplake_dataset=self.libdeeplake_dataset,
        )

    def _create_group(self, name: str) -> "Dataset":
        """Internal method used by `create_group` and `create_tensor`."""
        meta: DatasetMeta = self.version_state["meta"]
        if not name or name in dir(self):
            raise InvalidTensorGroupNameError(name)
        fullname = name
        while name:
            if name in self.version_state["full_tensors"]:
                raise TensorAlreadyExistsError(name)
            meta.add_group(name)
            name, _ = posixpath.split(name)
        return self[fullname]

    def create_group(self, name: str, exist_ok=False) -> "Dataset":
        """Creates a tensor group. Intermediate groups in the path are also created.

        Args:
            name: The name of the group to create.
            exist_ok: If ``True``, the group is created if it does not exist. If ``False``, an error is raised if the group already exists.
                Defaults to ``False``.

        Returns:
            The created group.

        Raises:
            TensorGroupAlreadyExistsError: If the group already exists and ``exist_ok`` is False.

        Examples:

            >>> ds.create_group("images")
            >>> ds['images'].create_tensor("cats")

            >>> ds.create_groups("images/jpg/cats")
            >>> ds["images"].create_tensor("png")
            >>> ds["images/jpg"].create_group("dogs")
        """

        deeplake_reporter.feature_report(
            feature_name="create_group",
            parameters={
                "name": name,
                "exist_ok": exist_ok,
            },
        )

        full_name = filter_name(name, self.group_index)
        if full_name in self._groups:
            if not exist_ok:
                raise TensorGroupAlreadyExistsError(name)
            return self[name]

        return self.root._create_group(full_name)

    def rechunk(
        self,
        tensors: Optional[Union[str, List[str]]] = None,
        num_workers: int = 0,
        scheduler: str = "threaded",
        progressbar: bool = True,
    ):
        """Rewrites the underlying chunks to make their sizes optimal.
        This is usually needed in cases where a lot of updates have been made to the data.

        Args:
            tensors (str, List[str], Optional): Name/names of the tensors to rechunk.
                If None, all tensors in the dataset are rechunked.
            num_workers (int): The number of workers to use for rechunking. Defaults to 0. When set to 0, it will always use serial processing, irrespective of the scheduler.
            scheduler (str): The scheduler to be used for rechunking. Supported values include: 'serial', 'threaded', 'processed' and 'ray'.
                Defaults to 'threaded'.
            progressbar (bool): Displays a progress bar If ``True`` (default).
        """

        if tensors is None:
            tensors = list(self.tensors)
        elif isinstance(tensors, str):
            tensors = [tensors]

        # identity function that rechunks
        @deeplake.compute
        def rechunking(sample_in, samples_out):
            for tensor in tensors:
                samples_out[tensor].extend(sample_in[tensor])

        rechunking().eval(
            self,
            num_workers=num_workers,
            scheduler=scheduler,
            progressbar=progressbar,
            skip_ok=True,
            extend_only=True,
            disable_label_sync=True,
            disable_rechunk=True,
        )

    # the below methods are used by cloudpickle dumps
    def __origin__(self):
        return None

    def __values__(self):
        return None

    def __type__(self):
        return None

    def __union_params__(self):
        return None

    def __tuple_params__(self):
        return None

    def __result__(self):
        return None

    def __args__(self):
        return None

    def __bool__(self):
        return True

    def _append_or_extend(
        self,
        sample: Dict[str, Any],
        extend: bool = False,
        skip_ok: bool = False,
        append_empty: bool = False,
    ):
        """Append or extend samples to mutliple tensors at once. This method expects all tensors being updated to be of the same length.

        Args:
            extend (bool): Extends if True. Appends if False.
            sample (dict): Dictionary with tensor names as keys and samples as values.
            skip_ok (bool): Skip tensors not in ``sample`` if set to ``True``.
            append_empty (bool): Append empty samples to tensors not specified in ``sample`` if set to ``True``. If True, ``skip_ok`` is ignored.

        Raises:
            KeyError: If any tensor in the dataset is not a key in ``sample`` and ``skip_ok`` is ``False``.
            TensorDoesNotExistError: If tensor in ``sample`` does not exist.
            ValueError: If all tensors being updated are not of the same length.
            NotImplementedError: If an error occurs while writing tiles.
            Exception: Error while attempting to rollback appends.
            SampleAppendingError: Error that occurs when someone tries to append a tensor value directly to the dataset without specifying tensor name.

        Examples:

            >>> ds = deeplake.empty("../test/test_ds")
            >>> ds.create_tensor('data')
            Tensor(key='data')
            >>> ds.create_tensor('labels')
            Tensor(key='labels')
            >>> ds.append({"data": [1, 2, 3, 4], "labels":[0, 1, 2, 3]})

        """
        tensors = self.tensors
        if isinstance(sample, Dataset):
            sample = sample.tensors
        if not isinstance(sample, dict):
            raise SampleAppendingError()

        skipped_tensors = [k for k in tensors if k not in sample]
        if skipped_tensors and not skip_ok and not append_empty:
            raise KeyError(
                f"Required tensors not provided: {skipped_tensors}. Pass either `skip_ok=True` to skip tensors or `append_empty=True` to append empty samples to unspecified tensors."
            )
        for k in sample:
            if k not in tensors:
                raise TensorDoesNotExistError(k)
        tensors_to_check_length = tensors if append_empty else sample
        if len(set(map(len, (tensors[k] for k in tensors_to_check_length)))) != 1:
            raise ValueError(
                "When appending using Dataset.append or Dataset.extend, all tensors being updated are expected to have the same length."
            )
        if extend:
            sample_lens = set(map(len, sample.values()))
            if sample_lens == {0}:
                return
            if len(sample_lens) > 1 and not append_empty:
                raise ValueError(
                    "All tensors have to be extended to the same length. Specify `append_empty=True` to pad tensors receiving fewer samples."
                )
            max_len = max(sample_lens)
        [f() for f in list(self._update_hooks.values())]
        tensors_appended = []
        with self:
            for k in tensors:
                extend_extra_nones = 0
                if k in sample:
                    v = sample[k]
                    if extend:
                        extend_extra_nones = max(max_len - len(v), 0)
                else:
                    if skip_ok:
                        continue
                    else:
                        if extend:
                            v = [None] * max_len
                        else:
                            v = None
                try:
                    tensor = tensors[k]
                    enc = tensor.chunk_engine.chunk_id_encoder
                    num_chunks = enc.num_chunks
                    num_samples = tensor.meta.length
                    if extend:
                        tensor._extend(v)
                        if extend_extra_nones:
                            tensor._extend([None] * extend_extra_nones)
                    else:
                        tensor._append(v)
                    tensors_appended.append(k)
                except Exception as e:
                    if extend:
                        raise NotImplementedError(
                            "Unable to recover from error while extending multiple tensors with numpy arrays."
                        )
                    new_num_chunks = enc.num_chunks
                    num_chunks_added = new_num_chunks - num_chunks
                    if num_chunks_added > 1:
                        # This is unlikely to happen, i.e the sample passed the validation
                        # steps and tiling but some error occured while writing tiles to chunks
                        raise NotImplementedError(
                            "Unable to recover from error while writing tiles."
                        ) from e
                    elif num_chunks_added == 1:
                        enc._encoded = enc._encoded[:-1]
                        diff = tensor.meta.length - num_samples
                        tensor.meta.update_length(-diff)
                    for k in tensors_appended:
                        try:
                            self[k].pop()
                        except Exception as e2:
                            raise Exception(
                                "Error while attempting to rollback appends"
                            ) from e2
                    raise e

    def extend(
        self,
        samples: Dict[str, Any],
        skip_ok: bool = False,
        append_empty: bool = False,
        ignore_errors: bool = False,
        progressbar: bool = False,
    ):
        """Appends multiple rows of samples to mutliple tensors at once. This method expects all tensors being updated to be of the same length.

        Args:
            samples (Dict[str, Any]): Dictionary with tensor names as keys and samples as values.
            skip_ok (bool): Skip tensors not in ``samples`` if set to True.
            append_empty (bool): Append empty samples to tensors not specified in ``sample`` if set to ``True``. If True, ``skip_ok`` is ignored.
            ignore_errors (bool): Skip samples that cause errors while extending, if set to ``True``.
            progressbar (bool): Displays a progress bar if set to ``True``.

        Raises:
            KeyError: If any tensor in the dataset is not a key in ``samples`` and ``skip_ok`` is ``False``.
            TensorDoesNotExistError: If tensor in ``samples`` does not exist.
            ValueError: If all tensors being updated are not of the same length.
            NotImplementedError: If an error occurs while writing tiles.
            SampleExtendError: If the extend failed while appending a sample.
            Exception: Error while attempting to rollback appends.
        """
        extend = False
        if isinstance(samples, Dataset):
            samples = samples.tensors
            extend = True
        elif set(map(type, samples.values())) == {np.ndarray}:
            extend = True
        if not samples:
            return
        n = len(samples[next(iter(samples.keys()))])
        for v in samples.values():
            if len(v) != n:
                sizes = {k: len(v) for (k, v) in samples.items()}
                raise ValueError(
                    f"Incoming samples are not of equal lengths. Incoming sample sizes: {sizes}"
                )
        len_ds = self.__len__(warn=False)
        new_row_ids = list(range(len_ds, len_ds + n))
        [f() for f in list(self._update_hooks.values())]
        if extend:
            if ignore_errors:
                warnings.warn(
                    "`ignore_errors` argument will be ignored while extending with numpy arrays or tensors."
                )
            self._append_or_extend(
                samples,
                extend=True,
                skip_ok=skip_ok,
                append_empty=append_empty,
            )
        else:
            with self:
                if progressbar:
                    indices = tqdm(range(n))
                else:
                    indices = range(n)
                for i in indices:
                    try:
                        self._append_or_extend(
                            {k: v[i] for k, v in samples.items()},
                            extend=False,
                            skip_ok=skip_ok,
                            append_empty=append_empty,
                        )
                    except Exception as e:
                        if ignore_errors:
                            continue
                        else:
                            if isinstance(e, SampleAppendError):
                                raise SampleExtendError(str(e)) from e.__cause__
                            raise e
        index_maintenance.index_operation_dataset(
            self, dml_type=_INDEX_OPERATION_MAPPING["ADD"], rowids=new_row_ids
        )

    @invalid_view_op
    def append(
        self,
        sample: Dict[str, Any],
        skip_ok: bool = False,
        append_empty: bool = False,
    ):
        """Append samples to mutliple tensors at once. This method expects all tensors being updated to be of the same length.

        Args:
            sample (dict): Dictionary with tensor names as keys and samples as values.
            skip_ok (bool): Skip tensors not in ``sample`` if set to ``True``.
            append_empty (bool): Append empty samples to tensors not specified in ``sample`` if set to ``True``. If True, ``skip_ok`` is ignored.

        Raises:
            KeyError: If any tensor in the dataset is not a key in ``sample`` and ``skip_ok`` is ``False``.
            TensorDoesNotExistError: If tensor in ``sample`` does not exist.
            ValueError: If all tensors being updated are not of the same length.
            NotImplementedError: If an error occurs while writing tiles.
            Exception: Error while attempting to rollback appends.
            SampleAppendingError: Error that occurs when someone tries to append a tensor value directly to the dataset without specifying tensor name.

        Examples:

            >>> ds = deeplake.empty("../test/test_ds")
            >>> ds.create_tensor('data')
            Tensor(key='data')
            >>> ds.create_tensor('labels')
            Tensor(key='labels')
            >>> ds.append({"data": [1, 2, 3, 4], "labels":[0, 1, 2, 3]})

        """
        new_row_ids = [self.__len__(warn=False)]
        self._append_or_extend(
            sample,
            extend=False,
            skip_ok=skip_ok,
            append_empty=append_empty,
        )
        index_maintenance.index_operation_dataset(
            self, dml_type=_INDEX_OPERATION_MAPPING["ADD"], rowids=new_row_ids
        )

    def update(self, sample: Dict[str, Any]):
        """Update existing samples in the dataset with new values.

        Examples:

            >>> ds[0].update({"images": deeplake.read("new_image.png"), "labels": 1})

            >>> new_images = [deeplake.read(f"new_image_{i}.png") for i in range(3)]
            >>> ds[:3].update({"images": new_images, "labels": [1, 2, 3]})

        Args:
            sample (dict): Dictionary with tensor names as keys and samples as values.

        Raises:
            ValueError: If partial update of a sample is attempted.
            Exception: Error while attempting to rollback updates.
        """
        if len(self.index) > 1:
            raise ValueError(
                "Cannot make partial updates to samples using `ds.update`. Use `ds.tensor[index] = value` instead."
            )

        def get_sample_from_engine(
            engine, idx, is_link, compression, dtype, decompress
        ):
            # tiled data will always be decompressed
            decompress = decompress or engine._is_tiled_sample(idx)
            if is_link:
                creds_key = engine.creds_key(idx)
                item = engine.get_path(idx)
                return LinkedSample(item, creds_key)
            item = engine.get_single_sample(idx, self.index, decompress=decompress)
            shape = engine.read_shape_for_sample(idx)
            return engine._get_sample_object(
                item, shape, compression, dtype, decompress
            )

        # remove update hooks from view base so that the view is not invalidated
        if self._view_base:
            saved_update_hooks = self._view_base._update_hooks
            self._view_base._update_hooks = {}
        idx = self.index.values[0].value
        with self:
            saved = defaultdict(list)
            try:
                for k, v in sample.items():
                    tensor_meta = self[k].meta
                    dtype = tensor_meta.dtype
                    sample_compression = tensor_meta.sample_compression
                    chunk_compression = tensor_meta.chunk_compression

                    compression = sample_compression or chunk_compression

                    engine = self[k].chunk_engine

                    decompress = chunk_compression is not None or engine.is_text_like

                    for idx in self.index.values[0].indices(self[k].num_samples):
                        if tensor_meta.is_sequence:
                            old_sample = []
                            for i in range(*engine.sequence_encoder[idx]):
                                item = get_sample_from_engine(
                                    engine,
                                    i,
                                    tensor_meta.is_link,
                                    compression,
                                    dtype,
                                    decompress,
                                )
                                old_sample.append(item)
                        else:
                            old_sample = get_sample_from_engine(
                                engine,
                                idx,
                                tensor_meta.is_link,
                                compression,
                                dtype,
                                decompress,
                            )

                        saved[k].append(old_sample)
                    self[k] = v
                # Regenerate Index
                index_maintenance.index_operation_dataset(
                    self,
                    dml_type=_INDEX_OPERATION_MAPPING["UPDATE"],
                    rowids=list(self.index.values[0].indices(self.__len__(warn=False))),
                )
            except Exception as e:
                for k, v in saved.items():
                    # squeeze
                    if len(v) == 1:
                        v = v[0]
                    try:
                        self[k] = v
                    except Exception as e2:
                        raise Exception(
                            "Error while attempting to rollback updates"
                        ) from e2
                # in case of error, regenerate index again to avoid index corruption
                index_maintenance.index_operation_dataset(
                    self,
                    dml_type=_INDEX_OPERATION_MAPPING["UPDATE"],
                    rowids=list(self.index.values[0].indices(self.__len__(warn=False))),
                )
                raise e
            finally:
                # restore update hooks
                if self._view_base:
                    self._view_base._update_hooks = saved_update_hooks

    def _view_hash(self) -> str:
        """Generates a unique hash for a filtered dataset view."""
        return hash_inputs(
            self.path,
            *[e.value for e in self.index.values],
            self.pending_commit_id,
            getattr(self, "_query", None),
            getattr(self, "_tql_query", None),
        )

    def _get_view_info(
        self,
        id: Optional[str] = None,
        message: Optional[str] = None,
        copy: bool = False,
    ):
        if self.has_head_changes and not self.is_optimized:
            raise DatasetViewSavingError(
                "The dataset's HEAD node has uncommitted changes. Please create a commit on"
                " the dataset object [ds.commit(<insert optional message>)] prior to saving the view."
            )
        commit_id = self.commit_id
        tm = getattr(self, "_created_at", time())
        id = self._view_hash() if id is None else id
        info = {
            "id": id,
            "virtual-datasource": not copy,
            "source-dataset": self.path,
            "source-dataset-version": commit_id,
            "created_at": tm,
        }
        if message is not None:
            info["message"] = message
        query = getattr(self, "_query", None)
        if query:
            info["query"] = query
            info["source-dataset-index"] = getattr(self, "_source_ds_idx", None)
        tql_query = getattr(self, "_tql_query", None)
        if tql_query:
            info["tql_query"] = tql_query
            info["source-dataset-index"] = getattr(self, "_source_ds_idx", None)
        if not (query or tql_query):
            info["source-dataset-index"] = self.index.to_json()
        return info

    def _lock_queries_json(self):
        class _LockQueriesJson:
            def __enter__(self2):
                storage = self.base_storage
                self2.storage_read_only = storage.read_only
                if self._locked_out:
                    # Ignore storage level lock since we have file level lock
                    storage.read_only = False
                lock = Lock(storage, get_queries_lock_key())
                lock.acquire(timeout=10)
                self2.lock = lock

            def __exit__(self2, *_, **__):
                self2.lock.release()
                self.base_storage.read_only = self2.storage_read_only

        return _LockQueriesJson()

    def _write_queries_json(self, data: dict):
        read_only = self.base_storage.read_only
        self.base_storage.disable_readonly()
        try:
            self.base_storage[get_queries_key()] = json.dumps(data).encode("utf-8")
        finally:
            if read_only:
                self.base_storage.enable_readonly()

    def _append_to_queries_json(self, info: dict):
        with self._lock_queries_json():
            qjson = self._read_queries_json()
            idx = None
            for i in range(len(qjson)):
                if qjson[i]["id"] == info["id"]:
                    idx = i
                    break
            if idx is None:
                qjson.append(info)
            else:
                qjson[idx] = info
            self._write_queries_json(qjson)

    def _read_queries_json(self) -> list:
        try:
            return json.loads(self.base_storage[get_queries_key()].decode("utf-8"))
        except KeyError:
            return []

    def _read_view_info(self, id: str):
        for info in self._read_queries_json():
            if info["id"] == id:
                return info
        raise KeyError(f"View with id {id} not found.")

    def _write_vds(
        self,
        vds,
        info: dict,
        copy: Optional[bool] = False,
        tensors: Optional[List[str]] = None,
        num_workers: Optional[int] = 0,
        scheduler: str = "threaded",
        ignore_errors: bool = False,
        unlink=True,
    ):
        """Writes the indices of this view to a vds."""
        vds._allow_view_updates = True
        try:
            with vds:
                if copy:
                    self._copy(
                        vds,
                        tensors=tensors,
                        num_workers=num_workers,
                        scheduler=scheduler,
                        unlink=unlink,
                        create_vds_index_tensor=True,
                        ignore_errors=ignore_errors,
                    )
                else:
                    vds.create_tensor(
                        "VDS_INDEX",
                        dtype="uint64",
                        create_shape_tensor=False,
                        create_id_tensor=False,
                        create_sample_info_tensor=False,
                    ).extend(
                        np.array(
                            tuple(self.index.values[0].indices(self.num_samples)),
                            dtype="uint64",
                        ),
                        progressbar=True,
                    )
                    info["first-index-subscriptable"] = self.index.subscriptable_at(0)
                    if len(self.index) > 1:
                        info["sub-sample-index"] = Index(
                            self.index.values[1:]
                        ).to_json()
                vds.info.update(info)
        finally:
            try:
                delattr(vds, "_allow_view_updates")
            except AttributeError:  # Attribute already deleted by _copy()
                pass

    def _save_view_in_subdir(
        self,
        id: Optional[str],
        message: Optional[str],
        copy: bool,
        tensors: Optional[List[str]],
        num_workers: int,
        scheduler: str,
        ignore_errors: bool,
    ):
        """Saves this view under ".queries" sub directory of same storage."""
        info = self._get_view_info(id, message, copy)
        hash = info["id"]
        # creating sub-view of optimized view
        if self.is_optimized:
            view_entry = self._view_entry
            ds = view_entry._src_ds.no_view_dataset

            if copy:
                view_info = view_entry.info
                info["source-dataset"] = ds.path
                info["source-dataset-version"] = view_info["source-dataset-version"]
                if "source-dataset-index" in view_info:
                    original_idx = Index.from_json(view_info["source-dataset-index"])
                    combined_idx = original_idx[self.index]
                    info["source-dataset-index"] = combined_idx.to_json()
            else:
                info["source-dataset-version"] = (
                    info["source-dataset-version"] or FIRST_COMMIT_ID
                )
        else:
            ds = self
        path = f".queries/{hash}"
        vds = ds._sub_ds(path, empty=True, verbose=False)
        self._write_vds(vds, info, copy, tensors, num_workers, scheduler, ignore_errors)
        ds._append_to_queries_json(info)
        return vds

    def _save_view_in_path(
        self,
        path: str,
        id: Optional[str],
        message: Optional[str],
        copy: bool,
        tensors: Optional[List[str]],
        num_workers: int,
        scheduler: str,
        ignore_errors: bool,
        **ds_args,
    ):
        """Saves this view at a given dataset path"""
        if os.path.abspath(path) == os.path.abspath(self.path):
            raise DatasetViewSavingError("Rewriting parent dataset is not allowed.")
        try:
            vds = deeplake.empty(path, **ds_args)
        except Exception as e:
            raise DatasetViewSavingError from e
        info = self._get_view_info(id, message, copy)
        self._write_vds(vds, info, copy, tensors, num_workers, scheduler, ignore_errors)
        return vds

    def save_view(
        self,
        message: Optional[str] = None,
        path: Optional[Union[str, pathlib.Path]] = None,
        id: Optional[str] = None,
        optimize: bool = False,
        tensors: Optional[List[str]] = None,
        num_workers: int = 0,
        scheduler: str = "threaded",
        verbose: bool = True,
        ignore_errors: bool = False,
        **ds_args,
    ) -> str:
        """Saves a dataset view as a virtual dataset (VDS)

        Examples:

            >>> # Save to specified path
            >>> vds_path = ds[:10].save_view(path="views/first_10", id="first_10")
            >>> vds_path
            views/first_10

            >>> # Path unspecified
            >>> vds_path = ds[:100].save_view(id="first_100", message="first 100 samples")
            >>> # vds_path = path/to/dataset

            >>> # Random id
            >>> vds_path = ds[:100].save_view()
            >>> # vds_path = path/to/dataset/.queries/92f41922ed0471ec2d27690b7351fc96bea060e6c5ee22b14f7ffa5f291aa068

            See :func:`Dataset.get_view` to learn how to load views by id.
            These virtual datasets can also be loaded from their path like normal datasets.

        Args:
            message (Optional, str): Custom user message.
            path (Optional, str, pathlib.Path): - The VDS will be saved as a standalone dataset at the specified path.
                - If not specified, the VDS is saved under ``.queries`` subdirectory of the source dataset's storage.
            id (Optional, str): Unique id for this view. Random id will be generated if not specified.
            optimize (bool):
                - If ``True``, the dataset view will be optimized by copying and rechunking the required data. This is necessary to achieve fast streaming speeds when training models using the dataset view. The optimization process will take some time, depending on the size of the data.
                - You can also choose to optimize the saved view later by calling its :meth:`ViewEntry.optimize` method.
            tensors (List, optional): Names of tensors (and groups) to be copied. If not specified all tensors are copied.
            num_workers (int): Number of workers to be used for optimization process. Applicable only if ``optimize=True``. Defaults to 0.
            scheduler (str): The scheduler to be used for optimization. Supported values include: 'serial', 'threaded', 'processed' and 'ray'. Only applicable if ``optimize=True``. Defaults to 'threaded'.
            verbose (bool): If ``True``, logs will be printed. Defaults to ``True``.
            ignore_errors (bool): Skip samples that cause errors while saving views. Only applicable if ``optimize=True``. Defaults to ``False``.
            ds_args (dict): Additional args for creating VDS when path is specified. (See documentation for :func:`deeplake.dataset()`)

        Returns:
            str: Path to the saved VDS.

        Raises:
            ReadOnlyModeError: When attempting to save a view inplace and the user doesn't have write access.
            DatasetViewSavingError: If HEAD node has uncommitted changes.
            TypeError: If ``id`` is not of type ``str``.

        Note:
            Specifying ``path`` makes the view external. External views cannot be accessed using the parent dataset's :func:`Dataset.get_view`,
            :func:`Dataset.load_view`, :func:`Dataset.delete_view` methods. They have to be loaded using :func:`deeplake.load`.
        """

        deeplake_reporter.feature_report(
            feature_name="save_view",
            parameters={
                "id": id,
                "optimize": optimize,
                "tensors": tensors,
                "num_workers": num_workers,
                "scheduler": scheduler,
                "verbose": verbose,
            },
        )

        if id is not None and not isinstance(id, str):
            raise TypeError(f"id {id} is of type {type(id)}, expected `str`.")
        return self._save_view(
            path,
            id,
            message or self._query_string,
            optimize,
            tensors,
            num_workers,
            scheduler,
            verbose,
            False,
            ignore_errors,
            **ds_args,
        )

    def _save_view(
        self,
        path: Optional[Union[str, pathlib.Path]] = None,
        id: Optional[str] = None,
        message: Optional[str] = None,
        optimize: bool = False,
        tensors: Optional[List[str]] = None,
        num_workers: int = 0,
        scheduler: str = "threaded",
        verbose: bool = True,
        _ret_ds: bool = False,
        ignore_errors: bool = False,
        **ds_args,
    ) -> Union[str, Any]:
        """Saves a dataset view as a virtual dataset (VDS)

        Args:
            path (Optional, str, pathlib.Path): If specified, the VDS will saved as a standalone dataset at the specified path. If not,
                the VDS is saved under `.queries` subdirectory of the source dataset's storage.
            id (Optional, str): Unique id for this view.
            message (Optional, message): Custom user message.
            optimize (bool): Whether the view should be optimized by copying the required data. Default False.
            tensors (Optional, List[str]): Tensors to be copied if `optimize` is True. By default all tensors are copied.
            num_workers (int): Number of workers to be used if `optimize` is True.
            scheduler (str): The scheduler to be used for optimization. Supported values include: 'serial', 'threaded', 'processed' and 'ray'.
                Only applicable if ``optimize=True``. Defaults to 'threaded'.
            verbose (bool): If ``True``, logs will be printed. Defaults to ``True``.
            _ret_ds (bool): If ``True``, the VDS is retured as such without converting it to a view. If ``False``, the VDS path is returned.
                Default False.
            ignore_errors (bool): Skip samples that cause errors while saving views. Only applicable if ``optimize=True``. Defaults to ``False``.
            ds_args (dict): Additional args for creating VDS when path is specified. (See documentation for `deeplake.dataset()`)

        Returns:
            If ``_ret_ds`` is ``True``, the VDS is returned, else path to the VDS is returned.

        Raises:
            ReadOnlyModeError: When attempting to save a view inplace and the user doesn't have write access.
            NotImplementedError: When attempting to save in-memory datasets.
        """

        path = convert_pathlib_to_string_if_needed(path)
        ds_args["verbose"] = False
        vds = None
        if path is None and hasattr(self, "_vds"):
            vds = self._vds
            vds_id = vds.info["id"]
            if id is not None and vds_id != id:
                vds = None
                warnings.warn(
                    f"This view is already saved with id '{vds_id}'. A copy of this view will be created with the provided id '{id}'"
                )
        base = self._view_base or self
        if not base._read_only:
            base.flush()
        if vds is None:
            if path is None:
                if isinstance(self, MemoryProvider):
                    raise NotImplementedError(
                        "Saving views inplace is not supported for in-memory datasets."
                    )

                if self.read_only and not base._locked_out and not self.is_optimized:
                    if isinstance(self, deeplake.core.dataset.DeepLakeCloudDataset):
                        try:
                            with self._temp_write_access():
                                vds = self._save_view_in_subdir(
                                    id,
                                    message,
                                    optimize,
                                    tensors,
                                    num_workers,
                                    scheduler,
                                    ignore_errors,
                                )
                        except ReadOnlyModeError as e:
                            raise ReadOnlyModeError(
                                "Cannot save a view in this dataset because you are not a member of its organization."
                                "Please specify a `path` in order to save the view at a custom location."
                            ) from e
                    else:
                        raise ReadOnlyModeError(
                            "Cannot save view in read only dataset. Speicify a path to save the view in a different location."
                        )
                else:
                    vds = self._save_view_in_subdir(
                        id,
                        message,
                        optimize,
                        tensors,
                        num_workers,
                        scheduler,
                        ignore_errors,
                    )
            else:
                vds = self._save_view_in_path(
                    path,
                    id,
                    message,
                    optimize,
                    tensors,
                    num_workers,
                    scheduler,
                    ignore_errors,
                    **ds_args,
                )
        if verbose and self.verbose:
            log_visualizer_link(vds.path, self.path)
        if _ret_ds:
            return vds
        return vds.path

    def _get_view(self, inherit_creds=True, creds: Optional[Dict] = None):
        """Returns a view for this VDS. Only works if this Dataset is a virtual dataset.

        Returns:
            A view of the source dataset based on the indices from VDS.

        Args:
            inherit_creds (bool): Whether to inherit creds from the parent dataset in which this vds is stored. Default True.
            creds (optional, Dict): Creds for the source dataset. Used only if inherit_creds is False.

        Raises:
            Exception: If this is not a VDS.
        """

        try:
            commit_id = self.info["source-dataset-version"]
        except KeyError:
            raise Exception("Dataset._get_view() works only for virtual datasets.")
        ds = (
            self._parent_dataset[Index()]
            if (inherit_creds and self._parent_dataset)
            else deeplake.load(
                self.info["source-dataset"],
                verbose=False,
                creds=creds,
                read_only=True,
                token=self._token,
            )
        )

        ds.index = Index()
        ds.version_state = ds.version_state.copy()
        ds._checkout(commit_id, verbose=False)
        first_index_subscriptable = self.info.get("first-index-subscriptable", True)
        if first_index_subscriptable:
            index_entries = [IndexEntry(self.VDS_INDEX.numpy().reshape(-1).tolist())]
        else:
            index_entries = [IndexEntry(int(self.VDS_INDEX.numpy()))]
        sub_sample_index = self.info.get("sub-sample-index")
        if sub_sample_index:
            index_entries += Index.from_json(sub_sample_index).values
        ret = ds[Index(index_entries)]
        ret._vds = self
        return ret

    def _get_empty_vds(
        self,
        vds_path: Optional[Union[str, pathlib.Path]] = None,
        query: Optional[str] = None,
        **vds_args,
    ):
        """Returns an empty VDS with this dataset as the source dataset. Internal.

        Args:
            vds_path (Optional, str, pathlib.Path): If specified, the vds will be sved at this path. Else the vds will be saved under `.queries` subdirectory.
            query (Optional, str): Query string associated with this view.
            vds_args (dict): Additional args for creating vds when path is specified.

        Returns:
            Empty VDS with this dataset as the source dataset.
        """
        view = self[:0]
        vds_path = convert_pathlib_to_string_if_needed(vds_path)
        if query:
            view._query = query
        return view._save_view(vds_path, _ret_ds=True, **vds_args)

    def get_views(self, commit_id: Optional[str] = None) -> List[ViewEntry]:
        """Returns list of views stored in this Dataset.

        Args:
            commit_id (str, optional): - Commit from which views should be returned.
                - If not specified, views from all commits are returned.

        Returns:
            List[ViewEntry]: List of :class:`ViewEntry` instances.
        """
        queries = self._read_queries_json()
        if commit_id is not None:
            queries = filter(
                lambda x: x["source-dataset-version"] == commit_id, queries
            )
        return list(map(partial(ViewEntry, dataset=self), queries))

    def get_view(self, id: str) -> ViewEntry:
        """Returns the dataset view corresponding to ``id``.

        Examples:
            >>> # save view
            >>> ds[:100].save_view(id="first_100")
            >>> # load view
            >>> first_100 = ds.get_view("first_100").load()
            >>> # 100
            >>> print(len(first_100))

            See :func:`Dataset.save_view` to learn more about saving views.

        Args:
            id (str): id of required view.

        Returns:
            ViewEntry

        Raises:
            KeyError: If no such view exists.
        """
        queries = self._read_queries_json()
        for q in queries:
            if q["id"] == id:
                return ViewEntry(q, self)
        raise KeyError(f"No view with id {id} found in the dataset.")

    def load_view(
        self,
        id: str,
        optimize: Optional[bool] = False,
        tensors: Optional[List[str]] = None,
        num_workers: int = 0,
        scheduler: str = "threaded",
        progressbar: Optional[bool] = True,
    ):
        """Loads the view and returns the :class:`~deeplake.core.dataset.dataset.Dataset` by id. Equivalent to ds.get_view(id).load().

        Args:
            id (str): id of the view to be loaded.
            optimize (bool): If ``True``, the dataset view is optimized by copying and rechunking the required data before loading. This is
                necessary to achieve fast streaming speeds when training models using the dataset view. The optimization process will
                take some time, depending on the size of the data.
            tensors (Optional, List[str]): Tensors to be copied if `optimize` is True. By default all tensors are copied.
            num_workers (int): Number of workers to be used for the optimization process. Only applicable if `optimize=True`. Defaults to 0.
            scheduler (str): The scheduler to be used for optimization. Supported values include: 'serial', 'threaded', 'processed' and 'ray'.
                Only applicable if `optimize=True`. Defaults to 'threaded'.
            progressbar (bool): Whether to use progressbar for optimization. Only applicable if `optimize=True`. Defaults to True.

        Returns:
            Dataset: The loaded view.

        Raises:
            KeyError: if view with given id does not exist.
        """
        deeplake_reporter.feature_report(
            feature_name="load_view",
            parameters={
                "id": id,
                "optimize": optimize,
                "tensors": tensors,
                "num_workers": num_workers,
                "scheduler": scheduler,
            },
        )

        view = self.get_view(id)
        if optimize:
            return view.optimize(
                tensors=tensors,
                num_workers=num_workers,
                scheduler=scheduler,
                progressbar=progressbar,
            ).load()
        return view.load()

    def delete_view(self, id: str):
        """Deletes the view with given view id.

        Args:
            id (str): Id of the view to delete.

        Raises:
            KeyError: if view with given id does not exist.
        """

        deeplake_reporter.feature_report(
            feature_name="delete_view",
            parameters={"id": id},
        )

        try:
            with self._lock_queries_json():
                qjson = self._read_queries_json()
                for i, q in enumerate(qjson):
                    if q["id"] == id:
                        qjson.pop(i)
                        self.base_storage.subdir(
                            ".queries/" + (q.get("path") or q["id"])
                        ).clear()
                        self._write_queries_json(qjson)
                        return
        # not enough permissions to acquire lock
        except TokenPermissionError:
            pass

        raise KeyError(f"No view with id {id} found in the dataset.")

    def _sub_ds(
        self,
        path,
        empty=False,
        memory_cache_size: int = DEFAULT_MEMORY_CACHE_SIZE,
        local_cache_size: int = DEFAULT_LOCAL_CACHE_SIZE,
        read_only=None,
        lock=True,
        verbose=True,
        token=None,
    ):
        """Loads a nested dataset. Internal.

        Args:
            path (str): Path to sub directory
            empty (bool): If ``True``, all contents of the sub directory is cleared before initializing the sub dataset.
            memory_cache_size (int): Memory cache size for the sub dataset.
            local_cache_size (int): Local storage cache size for the sub dataset.
            read_only (bool): Loads the sub dataset in read only mode if ``True``. Default ``False``.
            lock (bool): Whether the dataset should be locked for writing. Only applicable for S3, Deep Lake and GCS datasets. No effect if ``read_only=True``.
            verbose (bool): If ``True``, logs will be printed. Defaults to ``True``.
            token (Optional[str]): Token of source dataset.

        Returns:
            Sub dataset

        Note:
            Virtual datasets are returned as such, they are not converted to views.
        """
        sub_storage = self.base_storage.subdir(path, read_only=read_only)

        if empty:
            sub_storage.clear()

        if self.path.startswith("hub://"):
            path = posixpath.join(self.path, path)
            cls = deeplake.core.dataset.DeepLakeCloudDataset
        else:
            path = sub_storage.root
            cls = deeplake.core.dataset.Dataset

        ret = cls(
            generate_chain(
                sub_storage,
                memory_cache_size * MB,
                local_cache_size * MB,
            ),
            path=path,
            token=token,
            read_only=read_only,
            lock=lock,
            verbose=verbose,
        )
        ret._parent_dataset = self
        return ret

    def _link_tensors(
        self,
        src: str,
        dest: str,
        extend_f: str,
        update_f: Optional[str] = None,
        flatten_sequence: Optional[bool] = None,
    ):
        """Internal. Links a source tensor to a destination tensor. Appends / updates made to the source tensor will be reflected in the destination tensor.

        Args:
            src (str): Name of the source tensor.
            dest (str): Name of the destination tensor.
            extend_f (str): Name of the linked tensor transform to be used for extending the destination tensor. This transform should be defined in `deeplake.core.tensor_link` module.
            update_f (str): Name of the linked tensor transform to be used for updating items in the destination tensor. This transform should be defined in `deeplake.core.tensor_link` module.
            flatten_sequence (bool, Optional): Whether appends and updates should be done per item or per sequence if the source tensor is a sequence tensor.

        Raises:
            TensorDoesNotExistError: If source or destination tensors do not exist in this dataset.
            ValueError: If source tensor is a sequence tensor and `flatten_sequence` argument is not specified.
        """
        assert self._is_root()
        tensors = self._tensors()
        if src not in tensors:
            raise TensorDoesNotExistError(src)
        if dest not in tensors:
            raise TensorDoesNotExistError(dest)
        src_tensor = self[src]
        dest_key = self.version_state["tensor_names"][dest]
        if flatten_sequence is None:
            if src_tensor.is_sequence:
                raise ValueError(
                    "`flatten_sequence` arg must be specified when linking a sequence tensor."
                )
            flatten_sequence = False
        src_tensor.meta.add_link(dest_key, extend_f, update_f, flatten_sequence)
        self.storage.maybe_flush()

    def _resolve_tensor_list(self, keys: List[str], root: bool = False) -> List[str]:
        ret = []
        for k in keys:
            fullpath = k if root else posixpath.join(self.group_index, k)
            if (
                self.version_state["tensor_names"].get(fullpath)
                in self.version_state["full_tensors"]
            ):
                ret.append(k)
            else:
                enabled_tensors = self.enabled_tensors
                if fullpath[-1] != "/":
                    fullpath = fullpath + "/"
                hidden = self.meta.hidden_tensors
                ret += filter(
                    lambda t: t.startswith(fullpath)
                    and t not in hidden
                    and (enabled_tensors is None or t in enabled_tensors),
                    self.version_state["tensor_names"],
                )
        return ret

    def _copy(
        self,
        dest: Union[str, pathlib.Path],
        runtime: Optional[Dict] = None,
        tensors: Optional[List[str]] = None,
        overwrite: bool = False,
        creds=None,
        token=None,
        num_workers: int = 0,
        scheduler="threaded",
        progressbar=True,
        public: bool = False,
        unlink: bool = False,
        create_vds_index_tensor: bool = False,
        ignore_errors: bool = False,
        verbose: bool = True,
    ):
        if isinstance(dest, str):
            path = dest
        else:
            path = dest.path

        dest_ds = deeplake.api.dataset.dataset._like(
            dest,
            self,
            runtime=runtime,
            tensors=tensors,
            creds=creds,
            token=token,
            overwrite=overwrite,
            public=public,
            unlink=[
                t
                for t in self.tensors
                if (
                    self.tensors[t].base_htype != "video"
                    or deeplake.constants._UNLINK_VIDEOS
                )
            ]
            if unlink
            else False,
            verbose=verbose,
        )

        # dest_ds needs link creds of source dataset for copying linked tensors
        dest_ds.link_creds = LinkCreds()
        dest_ds.link_creds.__setstate__(self.link_creds.__getstate__())
        save_link_creds(dest_ds.link_creds, dest_ds.storage)

        def _is_unlink_tensor(tensor):
            if (
                unlink
                and tensor.is_link
                and (tensor.base_htype != "video" or deeplake.constants._UNLINK_VIDEOS)
            ):
                return True

        # If we have to unlink any tensor, we will use sample-by-sample append implementation (_copy_tensor_append)
        # Otherwise, we will use extend-by-whole-slice implementation (_copy_tensor_extend)
        extend_only = not any(
            _is_unlink_tensor(self[tensor_name]) for tensor_name in dest_ds.tensors
        )

        def _copy_tensor_extend(sample_in, sample_out):
            for tensor_name in dest_ds.tensors:
                sample_out[tensor_name].extend(sample_in[tensor_name])

        def _copy_tensor_append(sample_in, sample_out):
            for tensor_name in dest_ds.tensors:
                src = sample_in[tensor_name]
                if _is_unlink_tensor(src):
                    if len(sample_in.index) > 1:
                        sample_out[tensor_name].append(src)
                    else:
                        idx = sample_in.index.values[0].value
                        sample_out[tensor_name].append(
                            src.chunk_engine.get_deeplake_read_sample(idx)
                        )
                else:
                    sample_out[tensor_name].append(src)

        if not self.index.subscriptable_at(0):
            old_first_index = self.index.values[0]
            new_first_index = IndexEntry(
                slice(old_first_index.value, old_first_index.value + 1)
            )
            self.index.values[0] = new_first_index
            reset_index = True
        else:
            reset_index = False
        try:
            deeplake.compute(
                _copy_tensor_extend if extend_only else _copy_tensor_append,
                name="copy transform",
            )().eval(
                self,
                dest_ds,
                num_workers=num_workers,
                scheduler=scheduler,
                progressbar=progressbar,
                skip_ok=True,
                check_lengths=False,
                ignore_errors=ignore_errors,
                disable_label_sync=True,
                extend_only=extend_only,
            )

            dest_ds.flush()
            if create_vds_index_tensor:
                with dest_ds:
                    try:
                        dest_ds._allow_view_updates = True
                        dest_ds.create_tensor(
                            "VDS_INDEX",
                            dtype=np.uint64,
                            hidden=True,
                            create_shape_tensor=False,
                            create_id_tensor=False,
                            create_sample_info_tensor=False,
                        )
                        dest_ds.VDS_INDEX.extend(list(self.sample_indices))
                    finally:
                        delattr(dest_ds, "_allow_view_updates")
        finally:
            if reset_index:
                dest_ds.meta.default_index = Index([IndexEntry(0)]).to_json()
                dest_ds.meta.is_dirty = True
                dest_ds.flush()
                dest_ds = dest_ds[0]
                self.index.values[0] = old_first_index

            # Actual credentials should be removed from dest_ds after copy
            dest_ds.link_creds = None
            dest_ds._load_link_creds()
        return dest_ds

    def copy(
        self,
        dest: Union[str, pathlib.Path],
        runtime: Optional[dict] = None,
        tensors: Optional[List[str]] = None,
        overwrite: bool = False,
        creds=None,
        token=None,
        num_workers: int = 0,
        scheduler="threaded",
        progressbar=True,
        public: bool = False,
    ):
        """Copies this dataset or dataset view to ``dest``. Version control history is not included.

        Args:
            dest (str, pathlib.Path): Destination dataset or path to copy to. If a Dataset instance is provided, it is expected to be empty.
            tensors (List[str], optional): Names of tensors (and groups) to be copied. If not specified all tensors are copied.
            runtime (dict): Parameters for Activeloop DB Engine. Only applicable for hub:// paths.
            overwrite (bool): If ``True`` and a dataset exists at `destination`, it will be overwritten. Defaults to False.
            creds (dict, Optional): creds required to create / overwrite datasets at `dest`.
            token (str, Optional): token used to for fetching credentials to `dest`.
            num_workers (int): The number of workers to use for copying. Defaults to 0. When set to 0, it will always use serial processing, irrespective of the scheduler.
            scheduler (str): The scheduler to be used for copying. Supported values include: 'serial', 'threaded', 'processed' and 'ray'.
                Defaults to 'threaded'.
            progressbar (bool): Displays a progress bar If ``True`` (default).
            public (bool): Defines if the dataset will have public access. Applicable only if Deep Lake cloud storage is used and a new Dataset is being created. Defaults to False.

        Returns:
            Dataset: New dataset object.

        Raises:
            DatasetHandlerError: If a dataset already exists at destination path and overwrite is False.
        """

        deeplake_reporter.feature_report(
            feature_name="copy",
            parameters={
                "tensors": tensors,
                "overwrite": overwrite,
                "num_workers": num_workers,
                "scheduler": scheduler,
                "progressbar": progressbar,
                "public": public,
            },
        )

        return self._copy(
            dest,
            runtime,
            tensors,
            overwrite,
            creds,
            token,
            num_workers,
            scheduler,
            progressbar,
            public,
        )

    @invalid_view_op
    @spinner
    def reset(self, force: bool = False):
        """Resets the uncommitted changes present in the branch.

        Note:
            The uncommitted data is deleted from underlying storage, this is not a reversible operation.
        """

        deeplake_reporter.feature_report(
            feature_name="reset",
            parameters={"force": force},
        )

        storage, version_state = self.storage, self.version_state
        if version_state["commit_node"].children:
            print("You are not at the head node of the branch, cannot reset.")
            return
        if not self.has_head_changes and not force:
            print("There are no uncommitted changes on this branch.")
            return

        if self.commit_id is None:
            storage.clear()
            self._populate_meta()
            load_meta(self)
        else:
            parent_commit_id = self.commit_id
            reset_commit_id = self.pending_commit_id

            # checkout to get list of tensors in previous commit, needed for copying metas and create_commit_chunk_set
            self.checkout(parent_commit_id)

            new_commit_id = replace_head(storage, version_state, reset_commit_id)

            self.checkout(new_commit_id)

    def fix_vc(self):
        """Rebuilds version control info. To be used when the version control info is corrupted."""
        version_info = rebuild_version_info(self.storage)
        self.version_state["commit_node_map"] = version_info["commit_node_map"]
        self.version_state["branch_commit_map"] = version_info["branch_commit_map"]

    def connect(
        self,
        creds_key: str,
        dest_path: Optional[str] = None,
        org_id: Optional[str] = None,
        ds_name: Optional[str] = None,
        token: Optional[str] = None,
    ):
        """Connect a Deep Lake cloud dataset through a deeplake path.

        Examples:
            >>> # create/load an s3 dataset
            >>> s3_ds = deeplake.dataset("s3://bucket/dataset")
            >>> ds = s3_ds.connect(dest_path="hub://my_org/dataset", creds_key="my_managed_credentials_key", token="my_activeloop_token)
            >>> # or
            >>> ds = s3_ds.connect(org_id="my_org", creds_key="my_managed_credentials_key", token="my_activeloop_token")

        Args:
            creds_key (str): The managed credentials to be used for accessing the source path.
            dest_path (str, optional): The full path to where the connected Deep Lake dataset will reside. Can be:
                a Deep Lake path like ``hub://organization/dataset``
            org_id (str, optional): The organization to where the connected Deep Lake dataset will be added.
            ds_name (str, optional): The name of the connected Deep Lake dataset. Will be infered from ``dest_path`` or ``src_path`` if not provided.
            token (str, optional): Activeloop token used to fetch the managed credentials.

        Raises:
            InvalidSourcePathError: If the dataset's path is not a valid s3, gcs or azure path.
            InvalidDestinationPathError: If ``dest_path``, or ``org_id`` and ``ds_name`` do not form a valid Deep Lake path.
            TokenPermissionError: If the user does not have permission to create a dataset in the specified organization.
        """
        try:
            path = connect_dataset_entry(
                src_path=self.path,
                dest_path=dest_path,
                org_id=org_id,
                ds_name=ds_name,
                creds_key=creds_key,
                token=token,
            )
        except BadRequestException:
            check_param = "organization id" if org_id else "dataset path"
            raise TokenPermissionError(
                "You do not have permission to create a dataset in the specified "
                + check_param
                + "."
                + " Please check the "
                + check_param
                + " and make sure"
                + "that you have sufficient permissions to the organization."
            )
        self.__class__ = (
            deeplake.core.dataset.deeplake_cloud_dataset.DeepLakeCloudDataset
        )
        self._token = token
        self.path = path
        self.public = False
        self._load_link_creds()
        self._first_load_init(verbose=False)

        base_storage = get_base_storage(self.storage)
        if base_storage is not None and isinstance(base_storage, S3Provider):
            base_storage.creds_used = "PLATFORM"

    def add_creds_key(self, creds_key: str, managed: bool = False):
        """Adds a new creds key to the dataset. These keys are used for tensors that are linked to external data.

        Examples:

            >>> # create/load a dataset
            >>> ds = deeplake.empty("path/to/dataset")
            >>> # add a new creds key
            >>> ds.add_creds_key("my_s3_key")

        Args:
            creds_key (str): The key to be added.
            managed (bool):
                - If ``True``, the creds corresponding to the key will be fetched from Activeloop platform.
                - Defaults to ``False``.

        Raises:
            ValueError: If the dataset is not connected to Activeloop platform and ``managed`` is ``True``.

        Note:
            ``managed`` parameter is applicable only for datasets that are connected to `Activeloop platform <https://app.activeloop.ai>`_.
        """
        if managed:
            raise ValueError(
                "Managed creds are not supported for datasets that are not connected to activeloop platform."
            )
        self.link_creds.add_creds_key(creds_key)
        save_link_creds(self.link_creds, self.storage)

    def populate_creds(
        self,
        creds_key: str,
        creds: Optional[dict] = None,
        from_environment: bool = False,
    ):
        """Populates the creds key added in add_creds_key with the given creds. These creds are used to fetch the external data.
        This needs to be done everytime the dataset is reloaded for datasets that contain links to external data.

        Examples:

            >>> # create/load a dataset
            >>> ds = deeplake.dataset("path/to/dataset")
            >>> # add a new creds key
            >>> ds.add_creds_key("my_s3_key")
            >>> # populate the creds
            >>> ds.populate_creds("my_s3_key", {"aws_access_key_id": "my_access_key", "aws_secret_access_key": "my_secret_key"})
            >>> # or
            >>> ds.populate_creds("my_s3_key", from_environment=True)

        """
        if creds and from_environment:
            raise ValueError(
                "Only one of creds or from_environment can be provided. Both cannot be provided at the same time."
            )
        if from_environment:
            creds = {}
        self.link_creds.populate_creds(creds_key, creds)

    def update_creds_key(
        self,
        creds_key: str,
        new_creds_key: Optional[str] = None,
        managed: Optional[bool] = None,
    ):
        """Updates the name and/or management status of a creds key.

        Args:
            creds_key (str): The key whose name and/or management status is to be changed.
            new_creds_key (str, optional): The new key to replace the old key. If not provided, the old key will be used.
            managed (bool): The target management status. If ``True``, the creds corresponding to the key will be fetched from activeloop platform.

        Raises:
            ValueError: If the dataset is not connected to activeloop platform.
            ValueError: If both ``new_creds_key`` and ``managed`` are ``None``.
            KeyError: If the creds key is not present in the dataset.

        Examples:

            >>> # create/load a dataset
            >>> ds = deeplake.dataset("path/to/dataset")
            >>> # add a new creds key
            >>> ds.add_creds_key("my_s3_key")
            >>> # Populate the name added with creds dictionary
            >>> # These creds are only present temporarily and will have to be repopulated on every reload
            >>> ds.populate_creds("my_s3_key", {})
            >>> # Rename the key and change the management status of the key to True. Before doing this, ensure that the creds have been created on activeloop platform
            >>> # Now, this key will no longer use the credentials populated in the previous step but will instead fetch them from activeloop platform
            >>> # These creds don't have to be populated again on every reload and will be fetched every time the dataset is loaded
            >>> ds.update_creds_key("my_s3_key", "my_managed_key", True)

        """
        if new_creds_key is None and managed is None:
            raise ValueError(
                "Atleast one of new_creds_key or managed must be provided."
            )
        if managed:
            raise ValueError(
                "Managed creds are not supported for datasets that are not connected to activeloop platform."
            )
        replaced_indices = self.link_creds.replace_creds(creds_key, new_creds_key)
        save_link_creds(
            self.link_creds, self.storage, replaced_indices=replaced_indices
        )

    def get_creds_keys(self) -> Set[str]:
        """Returns the set of creds keys added to the dataset. These are used to fetch external data in linked tensors"""
        return set(self.link_creds.creds_keys)

    def get_managed_creds_keys(self) -> List[str]:
        """Returns the list of creds keys added to the dataset that are managed by Activeloop platform. These are used to fetch external data in linked tensors."""
        raise ValueError(
            "Managed creds are not supported for datasets that are not connected to activeloop platform."
        )

    def visualize(
        self, width: Union[int, str, None] = None, height: Union[int, str, None] = None
    ):
        """
        Visualizes the dataset in the Jupyter notebook.

        Args:
            width: Union[int, str, None] Optional width of the visualizer canvas.
            height: Union[int, str, None] Optional height of the visualizer canvas.

        Raises:
            Exception: If the dataset is not a Deep Lake cloud dataset and the visualization is attempted in colab.
        """
        from deeplake.visualizer import visualize

        deeplake_reporter.feature_report(
            feature_name="visualize", parameters={"width": width, "height": height}
        )

        if is_colab():
            provider = self.storage.next_storage
            if isinstance(provider, S3Provider):
                creds = {
                    "aws_access_key_id": provider.aws_access_key_id,
                    "aws_secret_access_key": provider.aws_secret_access_key,
                    "aws_session_token": provider.aws_session_token,
                    "aws_region": provider.aws_region,
                    "endpoint_url": provider.endpoint_url,
                }
                visualize(
                    provider.path,
                    link_creds=self.link_creds,
                    token=self.token,
                    creds=creds,
                )
            else:
                raise Exception(
                    "Cannot visualize non Deep Lake cloud dataset in Colab."
                )
        else:
            visualize(
                self.storage, link_creds=self.link_creds, width=width, height=height
            )

    def __contains__(self, tensor: str):
        return tensor in self.tensors

    def _optimize_saved_view(
        self,
        id: str,
        tensors: Optional[List[str]] = None,
        external=False,
        unlink=True,
        num_workers=0,
        scheduler="threaded",
        progressbar=True,
    ):
        try:
            with self._temp_write_access():
                with self._lock_queries_json():
                    qjson = self._read_queries_json()
                    idx = -1
                    for i in range(len(qjson)):
                        if qjson[i]["id"] == id:
                            idx = i
                            break
                    if idx == -1:
                        raise KeyError(f"View with id {id} not found.")
                    info = qjson[i]
                    if not info["virtual-datasource"]:
                        # Already optimized
                        return info
                    path = info.get("path", info["id"])
                    vds = self._sub_ds(".queries/" + path, verbose=False)
                    view = vds._get_view(not external)
                    new_path = path + "_OPTIMIZED"
                    optimized = self._sub_ds(
                        ".queries/" + new_path, empty=True, verbose=False
                    )
                    view._copy(
                        optimized,
                        tensors=tensors,
                        overwrite=True,
                        unlink=unlink,
                        create_vds_index_tensor=True,
                        num_workers=num_workers,
                        scheduler=scheduler,
                        progressbar=progressbar,
                    )
                    optimized.info.update(vds.info.__getstate__())
                    optimized.info["virtual-datasource"] = False
                    optimized.info["path"] = new_path
                    optimized.flush()
                    info["virtual-datasource"] = False
                    info["path"] = new_path
                    self._write_queries_json(qjson)
                vds.base_storage.disable_readonly()
                try:
                    vds.base_storage.clear()
                except Exception as e:
                    warnings.warn(
                        f"Error while deleting old view after writing optimized version: {e}"
                    )
                return info
        except ReadOnlyModeError as e:
            raise ReadOnlyModeError(
                f"You do not have permission to materialize views in this dataset ({self.path})."
            ) from e

    def _sample_indices(self, maxlen: int):
        vds_index = self._tensors(include_hidden=True).get("VDS_INDEX")
        if vds_index:
            return vds_index.numpy().reshape(-1).tolist()
        return self.index.values[0].indices(maxlen)

    @property
    def sample_indices(self):
        """Returns all the indices pointed to by this dataset view."""
        return self._sample_indices(min(t.num_samples for t in self.tensors.values()))

    def _enable_padding(self):
        self._pad_tensors = True

    def _disable_padding(self):
        self._pad_tensors = False

<<<<<<< HEAD
    def __pop(self, index: List[int]):
        """Removes elements at the given indices. ``index`` must be sorted in descending order."""
=======
    def _pop(self, index: Optional[int] = None):
>>>>>>> 54379437
        max_len = self.max_len
        if max_len == 0:
            raise IndexError("Can't pop from empty dataset.")

        if index is None:
            index = max_len - 1

        if index < 0:
            raise IndexError("Pop doesn't support negative indices.")
        elif index >= max_len:
            raise IndexError(
                f"Index {index} is out of range. The longest tensor has {max_len} samples."
            )

        with self:
            for tensor in self.tensors.values():
                if tensor.num_samples > index:
                    tensor._check_for_pop(index)
            for tensor in self.tensors.values():
                if tensor.num_samples > index:
                    tensor._pop(index)

    @invalid_view_op
    def pop(self, index: Optional[int] = None):
        """
        Removes a sample from all the tensors of the dataset.
        For any tensor if the index >= len(tensor), the sample won't be popped from it.

        Args:
            index (int, Optional): The index of the sample to be removed. If it is ``None``, the index becomes the ``length of the longest tensor - 1``.

        Raises:
            IndexError: If the index is out of range.
        """
<<<<<<< HEAD
        if index is None:
            index = [self.max_len - 1]

        if not isinstance(index, list):
            index = [index]

        if not index:
            return

        index = sorted(index, reverse=True)

        self.__pop(index)
        row_ids = index[:]

=======
        self._pop(index)
        row_ids = [index if index is not None else self.max_len - 1]
>>>>>>> 54379437
        index_maintenance.index_operation_dataset(
            self,
            dml_type=_INDEX_OPERATION_MAPPING["REMOVE"],
            rowids=row_ids,
        )

    @invalid_view_op
    def pop_multiple(self, index: List[int], progressbar=False):
        rev_index = sorted(index, reverse=True)
        if progressbar:
            rev_index = tqdm(rev_index)
        with self:
            for i in rev_index:
                self._pop(i)

        index_maintenance.index_operation_dataset(
            self,
            dml_type=_INDEX_OPERATION_MAPPING["REMOVE"],
            rowids=index,
        )

    @property
    def is_view(self) -> bool:
        """Returns ``True`` if this dataset is a view and ``False`` otherwise."""
        return (
            not self.index.is_trivial()
            or hasattr(self, "_vds")
            or hasattr(self, "_view_entry")
        )

    @property
    def is_optimized(self) -> bool:
        return not getattr(getattr(self, "_view_entry", None), "virtual", True)

    @property
    def min_view(self):
        """Returns a view of the dataset in which all tensors are sliced to have the same length as
        the shortest tensor.

        Example:

            Creating a dataset with 5 images and 4 labels. ``ds.min_view`` will return a view in which tensors are
            sliced to have 4 samples.

            >>> import deeplake
            >>> ds = deeplake.dataset("../test/test_ds", overwrite=True)
            >>> ds.create_tensor("images", htype="link[image]", sample_compression="jpg")
            >>> ds.create_tensor("labels", htype="class_label")
            >>> ds.images.extend([deeplake.link("https://picsum.photos/20/20") for _ in range(5)])
            >>> ds.labels.extend([0, 1, 2, 1])
            >>> len(ds.images)
            5
            >>> len(ds.labels)
            4
            >>> for i, sample in enumerate(ds.max_view):
            ...     print(sample["images"].shape, sample["labels"].numpy())
            ...
            (20, 20, 3) [0]
            (20, 20, 3) [1]
            (20, 20, 3) [2]
            (20, 20, 3) [1]

        """
        min_length = min(map(len, self.tensors.values()))
        return self[:min_length]

    @property
    def max_view(self):
        """Returns a view of the dataset in which shorter tensors are padded with ``None`` s to have the same length as
        the longest tensor.

        Example:

            Creating a dataset with 5 images and 4 labels. ``ds.max_view`` will return a view with ``labels`` tensor
            padded to have 5 samples.

            >>> import deeplake
            >>> ds = deeplake.dataset("../test/test_ds", overwrite=True)
            >>> ds.create_tensor("images", htype="link[image]", sample_compression="jpg")
            >>> ds.create_tensor("labels", htype="class_label")
            >>> ds.images.extend([deeplake.link("https://picsum.photos/20/20") for _ in range(5)])
            >>> ds.labels.extend([0, 1, 2, 1])
            >>> len(ds.images)
            5
            >>> len(ds.labels)
            4
            >>> for i, sample in enumerate(ds.max_view):
            ...     print(sample["images"].shape, sample["labels"].numpy())
            ...
            (20, 20, 3) [0]
            (20, 20, 3) [1]
            (20, 20, 3) [2]
            (20, 20, 3) [1]
            (20, 20, 3) [None]
        """
        return self.__class__(
            storage=self.storage,
            index=self.index,
            group_index=self.group_index,
            read_only=self.read_only,
            token=self._token,
            verbose=False,
            version_state=self.version_state,
            path=self.path,
            link_creds=self.link_creds,
            pad_tensors=True,
            enabled_tensors=self.enabled_tensors,
            libdeeplake_dataset=self.libdeeplake_dataset,
        )

    def random_split(self, lengths: Sequence[Union[int, float]]):
        """Splits the dataset into non-overlapping :class:`~deeplake.core.dataset.Dataset` objects of given lengths.
        If a list of fractions that sum up to 1 is given, the lengths will be computed automatically as floor(frac * len(dataset)) for each fraction provided.

        After computing the lengths, if there are any remainders, 1 count will be distributed in round-robin fashion to the lengths until there are no remainders left.

        Example:

            >>> import deeplake
            >>> ds = deeplake.dataset("../test/test_ds", overwrite=True)
            >>> ds.create_tensor("labels", htype="class_label")
            >>> ds.labels.extend([0, 1, 2, 1, 3])
            >>> len(ds)
            5
            >>> train_ds, val_ds = ds.random_split([0.8, 0.2])
            >>> len(train_ds)
            4
            >>> len(val_ds)
            1
            >>> train_ds, val_ds = ds.random_split([3, 2])
            >>> len(train_ds)
            3
            >>> len(val_ds)
            2
            >> train_loader = train_ds.pytorch(batch_size=2, shuffle=True)
            >> val_loader = val_ds.pytorch(batch_size=2, shuffle=False)

        Args:
            lengths (Sequence[Union[int, float]]): lengths or fractions of splits to be produced.

        Returns:
            Tuple[Dataset, ...]: a tuple of datasets of the given lengths.

        Raises:
            ValueError: If the sum of the lengths is not equal to the length of the dataset.
            ValueError: If the dataset has variable length tensors.
            ValueError: If lengths are floats and one or more of them are not between 0 and 1.

        """
        if self.max_len != self.min_len:
            raise ValueError(
                "Random_split is not supported for datasets with variable length tensors."
            )
        return create_random_split_views(self, lengths)

    def _temp_write_access(self):
        # Defined in DeepLakeCloudDataset
        return memoryview(b"")  # No-op context manager

    def _get_storage_repository(self) -> Optional[str]:
        return getattr(self.base_storage, "repository", None)<|MERGE_RESOLUTION|>--- conflicted
+++ resolved
@@ -4633,12 +4633,8 @@
     def _disable_padding(self):
         self._pad_tensors = False
 
-<<<<<<< HEAD
     def __pop(self, index: List[int]):
         """Removes elements at the given indices. ``index`` must be sorted in descending order."""
-=======
-    def _pop(self, index: Optional[int] = None):
->>>>>>> 54379437
         max_len = self.max_len
         if max_len == 0:
             raise IndexError("Can't pop from empty dataset.")
@@ -4673,7 +4669,6 @@
         Raises:
             IndexError: If the index is out of range.
         """
-<<<<<<< HEAD
         if index is None:
             index = [self.max_len - 1]
 
@@ -4688,10 +4683,6 @@
         self.__pop(index)
         row_ids = index[:]
 
-=======
-        self._pop(index)
-        row_ids = [index if index is not None else self.max_len - 1]
->>>>>>> 54379437
         index_maintenance.index_operation_dataset(
             self,
             dml_type=_INDEX_OPERATION_MAPPING["REMOVE"],
