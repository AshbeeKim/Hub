# type: ignore
import os
import uuid
import json
import posixpath
from logging import warning
from typing import Any, Callable, Dict, List, Optional, Sequence, Tuple, Union, Set
from functools import partial

import pathlib
import numpy as np
from time import time, sleep
from tqdm import tqdm  # type: ignore

import deeplake
from deeplake.core.index.index import IndexEntry
from deeplake.core.link_creds import LinkCreds
from deeplake.core.sample import Sample
from deeplake.core.linked_sample import LinkedSample
from deeplake.util.connect_dataset import connect_dataset_entry
from deeplake.util.downsample import validate_downsampling
from deeplake.util.version_control import (
    save_version_info,
    integrity_check,
    save_commit_info,
    rebuild_version_info,
    _squash_main,
)
from deeplake.util.invalid_view_op import invalid_view_op
from deeplake.util.spinner import spinner
from deeplake.util.iteration_warning import (
    suppress_iteration_warning,
    check_if_iteration,
)
from deeplake.util.tensor_db import parse_runtime_parameters
from deeplake.api.info import load_info
from deeplake.client.log import logger
from deeplake.client.utils import get_user_name
from deeplake.client.client import DeepLakeBackendClient
from deeplake.constants import (
    FIRST_COMMIT_ID,
    DEFAULT_MEMORY_CACHE_SIZE,
    DEFAULT_LOCAL_CACHE_SIZE,
    MB,
    SAMPLE_INFO_TENSOR_MAX_CHUNK_SIZE,
    DEFAULT_READONLY,
    ENV_HUB_DEV_USERNAME,
)
from deeplake.core.fast_forwarding import ffw_dataset_meta
from deeplake.core.index import Index
from deeplake.core.lock import lock_dataset, unlock_dataset, Lock
from deeplake.core.meta.dataset_meta import DatasetMeta
from deeplake.core.storage import (
    LRUCache,
    S3Provider,
    GCSProvider,
    MemoryProvider,
    LocalProvider,
    AzureProvider,
)
from deeplake.core.tensor import Tensor, create_tensor, delete_tensor
from deeplake.core.version_control.commit_node import CommitNode  # type: ignore
from deeplake.core.version_control.dataset_diff import load_dataset_diff
from deeplake.htype import (
    HTYPE_CONFIGURATIONS,
    UNSPECIFIED,
    verify_htype_key_value,
)
from deeplake.integrations import dataset_to_tensorflow
from deeplake.util.bugout_reporter import deeplake_reporter, feature_report_path
from deeplake.util.dataset import try_flushing
from deeplake.util.cache_chain import generate_chain
from deeplake.util.hash import hash_inputs
from deeplake.util.htype import parse_complex_htype
from deeplake.util.link import save_link_creds
from deeplake.util.merge import merge
from deeplake.util.notebook import is_colab
from deeplake.util.path import (
    convert_pathlib_to_string_if_needed,
)
from deeplake.util.scheduling import create_random_split_views
from deeplake.util.logging import log_visualizer_link
from deeplake.util.warnings import always_warn
from deeplake.util.exceptions import (
    CouldNotCreateNewDatasetException,
    InvalidKeyTypeError,
    MemoryDatasetCanNotBePickledError,
    PathNotEmptyException,
    TensorAlreadyExistsError,
    TensorDoesNotExistError,
    TensorGroupDoesNotExistError,
    InvalidTensorNameError,
    InvalidTensorGroupNameError,
    LockedException,
    TensorGroupAlreadyExistsError,
    ReadOnlyModeError,
    RenameError,
    EmptyCommitError,
    DatasetViewSavingError,
    SampleAppendingError,
    DatasetTooLargeToDelete,
    TensorTooLargeToDelete,
    GroupInfoNotSupportedError,
    TokenPermissionError,
    CheckoutError,
    DatasetCorruptError,
    BadRequestException,
)
from deeplake.util.keys import (
    dataset_exists,
    get_dataset_info_key,
    get_dataset_meta_key,
    tensor_exists,
    get_queries_key,
    get_queries_lock_key,
    get_sample_id_tensor_key,
    get_sample_info_tensor_key,
    get_sample_shape_tensor_key,
    get_downsampled_tensor_key,
    filter_name,
    get_dataset_linked_creds_key,
)

from deeplake.util.path import get_path_from_storage
from deeplake.util.remove_cache import get_base_storage
from deeplake.util.diff import get_all_changes_string, get_changes_and_messages
from deeplake.util.version_control import (
    auto_checkout,
    checkout,
    delete_branch,
    commit,
    current_commit_has_change,
    load_meta,
    warn_node_checkout,
    load_version_info,
    save_version_info,
    replace_head,
    reset_and_checkout,
)
from deeplake.util.pretty_print import summary_dataset
from deeplake.core.dataset.view_entry import ViewEntry
from deeplake.core.dataset.invalid_view import InvalidView
from deeplake.hooks import dataset_read
from collections import defaultdict
from itertools import chain
import warnings
import jwt


_LOCKABLE_STORAGES = {S3Provider, GCSProvider, AzureProvider, LocalProvider}


class Dataset:
    def __init__(
        self,
        storage: LRUCache,
        index: Optional[Index] = None,
        group_index: str = "",
        read_only: Optional[bool] = None,
        public: Optional[bool] = False,
        token: Optional[str] = None,
        org_id: Optional[str] = None,
        verbose: bool = True,
        version_state: Optional[Dict[str, Any]] = None,
        path: Optional[Union[str, pathlib.Path]] = None,
        address: Optional[str] = None,
        is_iteration: bool = False,
        link_creds=None,
        pad_tensors: bool = False,
        lock_enabled: bool = True,
        lock_timeout: Optional[int] = 0,
        enabled_tensors: Optional[List[str]] = None,
        view_base: Optional["Dataset"] = None,
        libdeeplake_dataset=None,
        **kwargs,
    ):
        """Initializes a new or existing dataset.

        Args:
            storage (LRUCache): The storage provider used to access the dataset.
            index (Index, Optional): The Index object restricting the view of this dataset's tensors.
            group_index (str): Name of the group this dataset instance represents.
            read_only (bool, Optional): Opens dataset in read only mode if this is passed as True. Defaults to False.
                Datasets stored on Deep Lake cloud that your account does not have write access to will automatically open in read mode.
            public (bool, Optional): Applied only if storage is Deep Lake cloud storage and a new Dataset is being created. Defines if the dataset will have public access.
            token (str, Optional): Activeloop token, used for fetching credentials for Deep Lake datasets. This is Optional, tokens are normally autogenerated.
            org_id (str, Optional): Organization id to be used for enabling enterprise features. Only applicable for local datasets.
            verbose (bool): If ``True``, logs will be printed. Defaults to True.
            version_state (Dict[str, Any], Optional): The version state of the dataset, includes commit_id, commit_node, branch, branch_commit_map and commit_node_map.
            path (str, pathlib.Path): The path to the dataset.
            address (Optional[str]): The version address of the dataset.
            is_iteration (bool): If this Dataset is being used as an iterator.
            link_creds (LinkCreds, Optional): The LinkCreds object used to access tensors that have external data linked to them.
            pad_tensors (bool): If ``True``, shorter tensors will be padded to the length of the longest tensor.
            **kwargs: Passing subclass variables through without errors.
            lock_enabled (bool): Whether the dataset should be locked for writing. Only applicable for S3, Deep Lake storage and GCS datasets. No effect if read_only=True.
            lock_timeout (int): How many seconds to wait for a lock before throwing an exception. If None, wait indefinitely
            enabled_tensors (List[str], Optional): List of tensors that are enabled in this view. By default all tensors are enabled.
            view_base (Optional["Dataset"]): Base dataset of this view.
            libdeeplake_dataset : The libdeeplake dataset object corresponding to this dataset.

        Raises:
            ValueError: If an existing local path is given, it must be a directory.
            ImproperDatasetInitialization: Exactly one argument out of 'path' and 'storage' needs to be specified.
                This is raised if none of them are specified or more than one are specifed.
            InvalidHubPathException: If a Deep Lake cloud path (path starting with `hub://`) is specified and it isn't of the form `hub://username/datasetname`.
            AuthorizationException: If a Deep Lake cloud path (path starting with `hub://`) is specified and the user doesn't have access to the dataset.
            PathNotEmptyException: If the path to the dataset doesn't contain a Deep Lake dataset and is also not empty.
            LockedException: If read_only is False but the dataset is locked for writing by another machine.
            ReadOnlyModeError: If read_only is False but write access is not available.
        """
        d: Dict[str, Any] = {}
        d["_client"] = d["ds_name"] = None
        # uniquely identifies dataset
        d["path"] = convert_pathlib_to_string_if_needed(path) or get_path_from_storage(
            storage
        )
        d["storage"] = storage
        d["_read_only_error"] = read_only is False
        d["base_storage"] = get_base_storage(storage)
        d["_read_only"] = d["base_storage"].read_only
        d["_locked_out"] = False  # User requested write access but was denied
        d["is_iteration"] = is_iteration
        d["is_first_load"] = version_state is None
        d["_is_filtered_view"] = False
        d["index"] = index or Index()
        d["group_index"] = group_index
        d["_token"] = token
        d["org_id"] = org_id
        d["public"] = public
        d["verbose"] = verbose
        d["version_state"] = version_state or {}
        d["link_creds"] = link_creds
        d["libdeeplake_dataset"] = libdeeplake_dataset
        d["_info"] = None
        d["_ds_diff"] = None
        d["_view_id"] = str(uuid.uuid4())
        d["_view_base"] = view_base
        d["_view_use_parent_commit"] = False
        d["_update_hooks"] = {}
        d["_commit_hooks"] = {}
        d["_checkout_hooks"] = {}
        d["_parent_dataset"] = None
        d["_pad_tensors"] = pad_tensors
        d["_locking_enabled"] = lock_enabled
        d["_lock_timeout"] = lock_timeout
        d["_temp_tensors"] = []
        d["_vc_info_updated"] = True
        dct = self.__dict__
        dct.update(d)

        try:
            self._set_derived_attributes(address=address)
        except LockedException:
            raise LockedException(
                "This dataset cannot be open for writing as it is locked by another machine. Try loading the dataset with `read_only=True`."
            )
        except ReadOnlyModeError as e:
            raise ReadOnlyModeError(
                "This dataset cannot be open for writing as you don't have permissions. Try loading the dataset with `read_only=True."
            )
        dct["enabled_tensors"] = (
            set(self._resolve_tensor_list(enabled_tensors, root=True))
            if enabled_tensors
            else None
        )
        self._first_load_init()
        self._initial_autoflush: List[
            bool
        ] = []  # This is a stack to support nested with contexts
        self._indexing_history: List[int] = []

        if not self.read_only:
            for temp_tensor in self._temp_tensors:
                self._delete_tensor(temp_tensor, large_ok=True)
            self._temp_tensors = []

    def _lock_lost_handler(self):
        """This is called when lock is acquired but lost later on due to slow update."""
        self.read_only = True
        if self.verbose:
            always_warn(
                "Unable to update dataset lock as another machine has locked it for writing or deleted / overwriten it. Switching to read only mode."
            )
        self._locked_out = True

    def __enter__(self):
        self._initial_autoflush.append(self.storage.autoflush)
        self.storage.autoflush = False
        return self

    def __exit__(self, exc_type, exc_val, exc_tb):
        autoflush = self._initial_autoflush.pop()
        if not self._read_only and autoflush:
            if self._vc_info_updated:
                self._flush_vc_info()
            spinner(self.storage.flush)()
        self.storage.autoflush = autoflush

    def maybe_flush(self):
        if not self._read_only:
            if self.storage.autoflush:
                if self._vc_info_updated:
                    self._flush_vc_info()
                self.storage.flush()

    @property
    def num_samples(self) -> int:
        """Returns the length of the smallest tensor.
        Ignores any applied indexing and returns the total length.
        """
        return min(
            map(
                len,
                filter(
                    lambda t: t.key not in self.meta.hidden_tensors,
                    self.version_state["full_tensors"].values(),
                ),
            ),
            default=0,
        )

    @property
    def meta(self) -> DatasetMeta:
        """Returns the metadata of the dataset."""
        return self.version_state["meta"]

    @property
    def client(self):
        """Returns the client of the dataset."""
        return self._client

    def __len__(self, warn: bool = True):
        """Returns the length of the smallest tensor."""
        tensor_lengths = [len(tensor) for tensor in self.tensors.values()]
        pad_tensors = self._pad_tensors
        if (
            warn
            and not pad_tensors
            and min(tensor_lengths, default=0) != max(tensor_lengths, default=0)
        ):
            warning(
                "The length of tensors in the dataset is different. The len(ds) returns the length of the "
                "smallest tensor in the dataset. If you want the length of the longest tensor in the dataset use "
                "ds.max_len."
            )
        length_fn = max if pad_tensors else min
        return length_fn(tensor_lengths, default=0)

    @property
    def max_len(self):
        """Return the maximum length of the tensor."""
        return max([len(tensor) for tensor in self.tensors.values()])

    @property
    def min_len(self):
        """Return the minimum length of the tensor."""
        return min([len(tensor) for tensor in self.tensors.values()])

    def __getstate__(self) -> Dict[str, Any]:
        """Returns a dict that can be pickled and used to restore this dataset.

        Note:
            Pickling a dataset does not copy the dataset, it only saves attributes that can be used to restore the dataset.
            If you pickle a local dataset and try to access it on a machine that does not have the data present, the dataset will not work.
        """
        if self.path.startswith("mem://"):
            raise MemoryDatasetCanNotBePickledError
        keys = [
            "path",
            "_read_only",
            "index",
            "group_index",
            "public",
            "storage",
            "_token",
            "verbose",
            "version_state",
            "org_id",
            "ds_name",
            "_is_filtered_view",
            "_view_id",
            "_view_use_parent_commit",
            "_parent_dataset",
            "_pad_tensors",
            "_locking_enabled",
            "_lock_timeout",
            "enabled_tensors",
            "is_iteration",
        ]
        state = {k: getattr(self, k) for k in keys}
        state["link_creds"] = self.link_creds
        return state

    def __setstate__(self, state: Dict[str, Any]):
        """Restores dataset from a pickled state.

        Args:
            state (dict): The pickled state used to restore the dataset.
        """
        state["is_first_load"] = True
        state["_info"] = None
        state["_read_only_error"] = False
        state["_initial_autoflush"] = []
        state["_ds_diff"] = None
        state["_view_base"] = None
        state["_update_hooks"] = {}
        state["_commit_hooks"] = {}
        state["_checkout_hooks"] = {}
        state["_client"] = state["org_id"] = state["ds_name"] = None
        state["_temp_tensors"] = []
        state["libdeeplake_dataset"] = None
        state["_vc_info_updated"] = False
        state["_locked_out"] = False
        self.__dict__.update(state)
        self.__dict__["base_storage"] = get_base_storage(self.storage)
        # clear cache while restoring
        self.storage.clear_cache_without_flush()
        self._set_derived_attributes(verbose=False)
        self._indexing_history = []

    def _reload_version_state(self):
        version_state = self.version_state
        # share version state if at HEAD
        if (
            not self._view_use_parent_commit
            and self._view_base
            and version_state["commit_node"].is_head_node
        ):
            uid = self._view_id

            def commit_hook():
                del self._view_base._commit_hooks[uid]
                del self._view_base._checkout_hooks[uid]
                del self._view_base._update_hooks[uid]
                self._view_use_parent_commit = True
                self._reload_version_state()

            def checkout_hook():
                del self._view_base._commit_hooks[uid]
                del self._view_base._checkout_hooks[uid]
                del self._view_base._update_hooks[uid]
                self.__class__ = InvalidView
                self.__init__(reason="checkout")

            def update_hook():
                del self._view_base._commit_hooks[uid]
                del self._view_base._checkout_hooks[uid]
                del self._view_base._update_hooks[uid]
                self.__class__ = InvalidView
                self.__init__(reason="update")

            self._view_base._commit_hooks[uid] = commit_hook
            self._view_base._checkout_hooks[uid] = checkout_hook
            self._view_base._update_hooks[uid] = update_hook
            return version_state
        vs_copy = {}
        vs_copy["branch"] = version_state["branch"]
        # share branch_commit_map and commit_node_map
        vs_copy["branch_commit_map"] = version_state["branch_commit_map"]
        vs_copy["commit_node_map"] = version_state["commit_node_map"]
        commit_node = version_state["commit_node"]
        if self._view_use_parent_commit:
            vs_copy["commit_node"] = commit_node.parent
        else:
            vs_copy["commit_node"] = commit_node
        vs_copy["commit_id"] = vs_copy["commit_node"].commit_id
        vs_copy["tensor_names"] = version_state["tensor_names"].copy()
        vs_copy["meta"] = DatasetMeta()
        vs_copy["meta"].__setstate__(version_state["meta"].__getstate__())
        self.version_state = vs_copy
        vs_copy["full_tensors"] = {
            key: Tensor(key, self) for key in version_state["full_tensors"]
        }
        self._view_base = None

    def __getitem__(
        self,
        item: Union[
            str, int, slice, List[int], Tuple[Union[int, slice, Tuple[int]]], Index
        ],
        is_iteration: bool = False,
    ):
        is_iteration = is_iteration or self.is_iteration
        if isinstance(item, str):
            fullpath = posixpath.join(self.group_index, item)
            enabled_tensors = self.enabled_tensors
            if enabled_tensors is None or fullpath in enabled_tensors:
                tensor = self._get_tensor_from_root(fullpath)
                if tensor is not None:
                    index = self.index
                    if index.is_trivial() and is_iteration == tensor.is_iteration:
                        return tensor
                    return tensor.__getitem__(index, is_iteration=is_iteration)
            if self._has_group_in_root(fullpath):
                ret = self.__class__(
                    storage=self.storage,
                    index=self.index,
                    group_index=posixpath.join(self.group_index, item),
                    read_only=self.read_only,
                    token=self._token,
                    verbose=False,
                    version_state=self.version_state,
                    path=self.path,
                    is_iteration=is_iteration,
                    link_creds=self.link_creds,
                    pad_tensors=self._pad_tensors,
                    enabled_tensors=self.enabled_tensors,
                    view_base=self._view_base or self,
                    libdeeplake_dataset=self.libdeeplake_dataset,
                )
            elif "/" in item:
                splt = posixpath.split(item)
                ret = self[splt[0]][splt[1]]
            else:
                raise TensorDoesNotExistError(item)
        elif isinstance(item, (int, slice, list, tuple, Index, type(Ellipsis))):
            if (
                isinstance(item, list)
                and len(item)
                and (
                    isinstance(item[0], str)
                    or (
                        isinstance(item[0], (list, tuple))
                        and len(item[0])
                        and isinstance(item[0][0], str)
                    )
                )
            ):
                group_index = self.group_index
                enabled_tensors = [
                    posixpath.join(
                        group_index, (x if isinstance(x, str) else "/".join(x))
                    )
                    for x in item
                ]
                for x in enabled_tensors:
                    enabled_tensors.extend(
                        self[posixpath.relpath(x, self.group_index)].meta.links.keys()
                    )

                ret = self.__class__(
                    storage=self.storage,
                    index=self.index,
                    group_index=self.group_index,
                    read_only=self._read_only,
                    token=self._token,
                    verbose=False,
                    version_state=self.version_state,
                    path=self.path,
                    is_iteration=is_iteration,
                    link_creds=self.link_creds,
                    pad_tensors=self._pad_tensors,
                    enabled_tensors=enabled_tensors,
                    view_base=self._view_base or self,
                    libdeeplake_dataset=self.libdeeplake_dataset,
                )
            elif isinstance(item, tuple) and len(item) and isinstance(item[0], str):
                ret = self
                for x in item:
                    ret = self[x]
                return ret
            else:
                if not is_iteration and isinstance(item, int):
                    is_iteration = check_if_iteration(self._indexing_history, item)
                    if is_iteration and deeplake.constants.SHOW_ITERATION_WARNING:
                        warnings.warn(
                            "Indexing by integer in a for loop, like `for i in range(len(ds)): ... ds[i]` can be quite slow. Use `for i, sample in enumerate(ds)` instead."
                        )

                ret = self.__class__(
                    storage=self.storage,
                    index=self.index[item],
                    group_index=self.group_index,
                    read_only=self._read_only,
                    token=self._token,
                    verbose=False,
                    version_state=self.version_state,
                    path=self.path,
                    is_iteration=is_iteration,
                    link_creds=self.link_creds,
                    pad_tensors=self._pad_tensors,
                    enabled_tensors=self.enabled_tensors,
                    view_base=self._view_base or self,
                    libdeeplake_dataset=self.libdeeplake_dataset,
                )
        else:
            raise InvalidKeyTypeError(item)
        if hasattr(self, "_view_entry"):
            ret._view_entry = self._view_entry
        return ret

    def __setitem__(self, item: str, value: Any):
        if not isinstance(item, str):
            raise TypeError("Datasets do not support item assignment")
        tensor = self[item]
        tensor.index = Index()
        tensor[self.index] = value

    @invalid_view_op
    def create_tensor(
        self,
        name: str,
        htype: str = UNSPECIFIED,
        dtype: Union[str, np.dtype] = UNSPECIFIED,
        sample_compression: str = UNSPECIFIED,
        chunk_compression: str = UNSPECIFIED,
        hidden: bool = False,
        create_sample_info_tensor: bool = True,
        create_shape_tensor: bool = True,
        create_id_tensor: bool = True,
        verify: bool = True,
        exist_ok: bool = False,
        verbose: bool = True,
        downsampling: Optional[Tuple[int, int]] = None,
        tiling_threshold: Optional[int] = None,
        **kwargs,
    ):
        """Creates a new tensor in the dataset.

        Examples:
            >>> # create dataset
            >>> ds = deeplake.dataset("path/to/dataset")

            >>> # create tensors
            >>> ds.create_tensor("images", htype="image", sample_compression="jpg")
            >>> ds.create_tensor("videos", htype="video", sample_compression="mp4")
            >>> ds.create_tensor("data")
            >>> ds.create_tensor("point_clouds", htype="point_cloud")

            >>> # append data
            >>> ds.images.append(np.ones((400, 400, 3), dtype='uint8'))
            >>> ds.videos.append(deeplake.read("videos/sample_video.mp4"))
            >>> ds.data.append(np.zeros((100, 100, 2)))

        Args:
            name (str): The name of the tensor to be created.
            htype (str):
                - The class of data for the tensor.
                - The defaults for other parameters are determined in terms of this value.
                - For example, ``htype="image"`` would have ``dtype`` default to ``uint8``.
                - These defaults can be overridden by explicitly passing any of the other parameters to this function.
                - May also modify the defaults for other parameters.
            dtype (str): Optionally override this tensor's ``dtype``. All subsequent samples are required to have this ``dtype``.
            sample_compression (str): All samples will be compressed in the provided format. If ``None``, samples are uncompressed. For ``link[]`` tensors, ``sample_compression`` is used only for optimizing dataset views.
            chunk_compression (str): All chunks will be compressed in the provided format. If ``None``, chunks are uncompressed. For ``link[]`` tensors, ``chunk_compression`` is used only for optimizing dataset views.
            hidden (bool): If ``True``, the tensor will be hidden from ds.tensors but can still be accessed via ``ds[tensor_name]``.
            create_sample_info_tensor (bool): If ``True``, meta data of individual samples will be saved in a hidden tensor. This data can be accessed via :attr:`tensor[i].sample_info <deeplake.core.tensor.Tensor.sample_info>`.
            create_shape_tensor (bool): If ``True``, an associated tensor containing shapes of each sample will be created.
            create_id_tensor (bool): If ``True``, an associated tensor containing unique ids for each sample will be created. This is useful for merge operations.
            verify (bool): Valid only for link htypes. If ``True``, all links will be verified before they are added to the tensor.
                If ``False``, links will be added without verification but note that ``create_shape_tensor`` and ``create_sample_info_tensor`` will be set to ``False``.
            exist_ok (bool): If ``True``, the group is created if it does not exist. if ``False``, an error is raised if the group already exists.
            verbose (bool): Shows warnings if ``True``.
            downsampling (tuple[int, int]): If not ``None``, the tensor will be downsampled by the provided factors. For example, ``(2, 5)`` will downsample the tensor by a factor of 2 in both dimensions and create 5 layers of downsampled tensors.
                Only support for image and mask htypes.
            tiling_threshold (Optional, int): In bytes. Tiles large images if their size exceeds this threshold. Set to -1 to disable tiling.
            **kwargs:
                - ``htype`` defaults can be overridden by passing any of the compatible parameters.
                - To see all htypes and their correspondent arguments, check out :ref:`Htypes`.

        Returns:
            Tensor: The new tensor, which can be accessed by ``dataset[name]`` or ``dataset.name``.

        Raises:
            TensorAlreadyExistsError: If the tensor already exists and ``exist_ok`` is ``False``.
            TensorGroupAlreadyExistsError: Duplicate tensor groups are not allowed.
            InvalidTensorNameError: If ``name`` is in dataset attributes.
            NotImplementedError: If trying to override ``chunk_compression``.
            TensorMetaInvalidHtype: If invalid htype is specified.
            ValueError: If an illegal argument is specified.
        """

        deeplake_reporter.feature_report(
            feature_name="create_tensor",
            parameters={
                "name": name,
                "htype": htype,
                "dtype": dtype,
                "sample_compression": sample_compression,
                "chunk_compression": chunk_compression,
            },
        )

        return self._create_tensor(
            name,
            htype,
            dtype,
            sample_compression,
            chunk_compression,
            hidden,
            create_sample_info_tensor,
            create_shape_tensor,
            create_id_tensor,
            verify,
            exist_ok,
            verbose,
            downsampling,
            tiling_threshold=tiling_threshold,
            **kwargs,
        )

    @invalid_view_op
    def _create_tensor(
        self,
        name: str,
        htype: str = UNSPECIFIED,
        dtype: Union[str, np.dtype] = UNSPECIFIED,
        sample_compression: str = UNSPECIFIED,
        chunk_compression: str = UNSPECIFIED,
        hidden: bool = False,
        create_sample_info_tensor: bool = True,
        create_shape_tensor: bool = True,
        create_id_tensor: bool = True,
        verify: bool = True,
        exist_ok: bool = False,
        verbose: bool = True,
        downsampling: Optional[Tuple[int, int]] = None,
        **kwargs,
    ):
        # if not the head node, checkout to an auto branch that is newly created
        auto_checkout(self)

        name = filter_name(name, self.group_index)
        key = self.version_state["tensor_names"].get(name)
        is_sequence, is_link, htype = parse_complex_htype(htype)
        if key:
            if not exist_ok:
                raise TensorAlreadyExistsError(name)
            tensor = self.root[key]
            current_config = tensor._config
            new_config = {
                "htype": htype,
                "dtype": dtype,
                "sample_compression": sample_compression,
                "chunk_compression": chunk_compression,
                "hidden": hidden,
                "is_link": is_link,
                "is_sequence": is_sequence,
            }
            if current_config != new_config:
                raise ValueError(
                    f"Tensor {name} already exists with different configuration. "
                    f"Current config: {current_config}. "
                    f"New config: {new_config}"
                )
            return tensor
        elif name in self.version_state["full_tensors"]:
            key = f"{name}_{uuid.uuid4().hex[:4]}"
        else:
            key = name

        if name in self._groups:
            raise TensorGroupAlreadyExistsError(name)

        tensor_name = posixpath.split(name)[1]
        if not tensor_name or tensor_name in dir(self):
            raise InvalidTensorNameError(tensor_name)

        downsampling_factor, number_of_layers = validate_downsampling(downsampling)
        kwargs["is_sequence"] = kwargs.get("is_sequence") or is_sequence
        kwargs["is_link"] = kwargs.get("is_link") or is_link
        kwargs["verify"] = verify
        if kwargs["is_link"] and not kwargs["verify"]:
            create_shape_tensor = False
            create_sample_info_tensor = False

        if not self._is_root():
            return self.root._create_tensor(
                name=key,
                htype=htype,
                dtype=dtype,
                sample_compression=sample_compression,
                chunk_compression=chunk_compression,
                hidden=hidden,
                create_sample_info_tensor=create_sample_info_tensor,
                create_shape_tensor=create_shape_tensor,
                create_id_tensor=create_id_tensor,
                exist_ok=exist_ok,
                downsampling=downsampling,
                **kwargs,
            )

        if "/" in name:
            self._create_group(posixpath.split(name)[0])

        # Seperate meta and info

        htype_config = HTYPE_CONFIGURATIONS.get(htype, {}).copy()
        info_keys = htype_config.pop("_info", [])
        info_kwargs = {}
        meta_kwargs = {}
        for k, v in kwargs.items():
            if k in info_keys:
                verify_htype_key_value(htype, k, v)
                info_kwargs[k] = v
            else:
                meta_kwargs[k] = v

        # Set defaults
        for k in info_keys:
            if k not in info_kwargs:
                if k == "class_names":
                    info_kwargs[k] = htype_config[k].copy()
                else:
                    info_kwargs[k] = htype_config[k]

        create_tensor(
            key,
            self.storage,
            htype=htype,
            dtype=dtype,
            sample_compression=sample_compression,
            chunk_compression=chunk_compression,
            version_state=self.version_state,
            hidden=hidden,
            overwrite=True,
            **meta_kwargs,
        )
        meta: DatasetMeta = self.meta
        ffw_dataset_meta(meta)
        meta.add_tensor(name, key, hidden=hidden)
        tensor = Tensor(key, self)  # type: ignore
        tensor.meta.name = name
        self.version_state["full_tensors"][key] = tensor
        self.version_state["tensor_names"][name] = key
        if info_kwargs:
            tensor.info.update(info_kwargs)
        self.storage.maybe_flush()
        if create_sample_info_tensor and htype in (
            "image",
            "audio",
            "video",
            "dicom",
            "point_cloud",
            "mesh",
            "nifti",
        ):
            self._create_sample_info_tensor(name)
        if create_shape_tensor and htype not in ("text", "json"):
            self._create_sample_shape_tensor(name, htype=htype)
        if create_id_tensor:
            self._create_sample_id_tensor(name)
        if downsampling:
            downsampling_htypes = {
                "image",
                "image.rgb",
                "image.gray",
                "binary_mask",
                "segment_mask",
            }
            if htype not in downsampling_htypes:
                warnings.warn(
                    f"Downsampling is only supported for tensor with htypes {downsampling_htypes}, got {htype}. Skipping downsampling."
                )
            else:
                self._create_downsampled_tensor(
                    name,
                    htype,
                    dtype,
                    sample_compression,
                    chunk_compression,
                    meta_kwargs,
                    downsampling_factor,
                    number_of_layers,
                )
        return tensor

    def _create_sample_shape_tensor(self, tensor: str, htype: str):
        shape_tensor = get_sample_shape_tensor_key(tensor)
        self._create_tensor(
            shape_tensor,
            dtype="int64",
            hidden=True,
            create_id_tensor=False,
            create_sample_info_tensor=False,
            create_shape_tensor=False,
            max_chunk_size=SAMPLE_INFO_TENSOR_MAX_CHUNK_SIZE,
        )
        if htype == "list":
            extend_f = "extend_len"
            update_f = "update_len"
        else:
            extend_f = "extend_shape"
            update_f = "update_shape"
        self._link_tensors(
            tensor,
            shape_tensor,
            extend_f=extend_f,
            update_f=update_f,
            flatten_sequence=True,
        )

    def _create_sample_id_tensor(self, tensor: str):
        id_tensor = get_sample_id_tensor_key(tensor)
        self._create_tensor(
            id_tensor,
            hidden=True,
            create_id_tensor=False,
            create_sample_info_tensor=False,
            create_shape_tensor=False,
        )
        self._link_tensors(
            tensor,
            id_tensor,
            extend_f="extend_id",
            flatten_sequence=False,
        )

    def _create_sample_info_tensor(self, tensor: str):
        sample_info_tensor = get_sample_info_tensor_key(tensor)
        self._create_tensor(
            sample_info_tensor,
            htype="json",
            max_chunk_size=SAMPLE_INFO_TENSOR_MAX_CHUNK_SIZE,
            hidden=True,
            create_id_tensor=False,
            create_sample_info_tensor=False,
            create_shape_tensor=False,
        )
        self._link_tensors(
            tensor,
            sample_info_tensor,
            "extend_info",
            "update_info",
            flatten_sequence=True,
        )

    def _create_downsampled_tensor(
        self,
        tensor: str,
        htype: str,
        dtype: Union[str, np.dtype],
        sample_compression: str,
        chunk_compression: str,
        meta_kwargs: Dict[str, Any],
        downsampling_factor: int,
        number_of_layers: int,
    ):
        downsampled_tensor = get_downsampled_tensor_key(tensor, downsampling_factor)
        if number_of_layers == 1:
            downsampling = None
        else:
            downsampling = (downsampling_factor, number_of_layers - 1)
        meta_kwargs = meta_kwargs.copy()
        meta_kwargs.pop("is_link", None)
        new_tensor = self._create_tensor(
            downsampled_tensor,
            htype=htype,
            dtype=dtype,
            sample_compression=sample_compression,
            chunk_compression=chunk_compression,
            hidden=True,
            create_id_tensor=False,
            create_sample_info_tensor=False,
            create_shape_tensor=False,
            downsampling=downsampling,
            **meta_kwargs,
        )
        new_tensor.info.downsampling_factor = downsampling_factor
        self._link_tensors(
            tensor,
            downsampled_tensor,
            extend_f=f"extend_downsample",
            update_f=f"update_downsample",
            flatten_sequence=True,
        )

    def _hide_tensor(self, tensor: str):
        self._tensors()[tensor].meta.set_hidden(True)
        self.meta._hide_tensor(tensor)
        self.storage.maybe_flush()

    @invalid_view_op
    def delete_tensor(self, name: str, large_ok: bool = False):
        """Delete a tensor from the dataset.

        Examples:

            >>> ds.delete_tensor("images/cats")

        Args:
            name (str): The name of tensor to be deleted.
            large_ok (bool): Delete tensors larger than 1 GB. Disabled by default.

        Returns:
            None

        Raises:
            TensorDoesNotExistError: If tensor of name ``name`` does not exist in the dataset.
            TensorTooLargeToDelete: If the tensor is larger than 1 GB and ``large_ok`` is ``False``.
        """

        deeplake_reporter.feature_report(
            feature_name="delete_tensor",
            parameters={"name": name, "large_ok": large_ok},
        )

        return self._delete_tensor(name, large_ok)

    @invalid_view_op
    def _delete_tensor(self, name: str, large_ok: bool = False):
        auto_checkout(self)

        name = filter_name(name, self.group_index)
        key = self.version_state["tensor_names"].get(name)

        if not key:
            raise TensorDoesNotExistError(name)

        if not tensor_exists(key, self.storage, self.version_state["commit_id"]):
            raise TensorDoesNotExistError(name)

        if not self._is_root():
            return self.root._delete_tensor(name, large_ok)

        if not large_ok:
            chunk_engine = self.version_state["full_tensors"][key].chunk_engine
            size_approx = chunk_engine.num_samples * chunk_engine.min_chunk_size
            if size_approx > deeplake.constants.DELETE_SAFETY_SIZE:
                raise TensorTooLargeToDelete(name)

        with self:
            meta = self.meta
            key = self.version_state["tensor_names"].pop(name)
            if key not in meta.hidden_tensors:
                tensor_diff = Tensor(key, self).chunk_engine.commit_diff
                # if tensor was created in this commit, there's no diff for deleting it.
                if not tensor_diff.created:
                    self._dataset_diff.tensor_deleted(name)
            delete_tensor(key, self)
            self.version_state["full_tensors"].pop(key)
            ffw_dataset_meta(meta)
            meta.delete_tensor(name)

        for t_name in [
            func(name)
            for func in (
                get_sample_id_tensor_key,
                get_sample_info_tensor_key,
                get_sample_shape_tensor_key,
            )
        ]:
            t_key = self.meta.tensor_names.get(t_name)
            if t_key and tensor_exists(
                t_key, self.storage, self.version_state["commit_id"]
            ):
                self._delete_tensor(t_name, large_ok=True)

        self.storage.flush()

    @invalid_view_op
    def delete_group(self, name: str, large_ok: bool = False):
        """Delete a tensor group from the dataset.

        Examples:
            >>> ds.delete_group("images/dogs")

        Args:
            name (str): The name of tensor group to be deleted.
            large_ok (bool): Delete tensor groups larger than 1 GB. Disabled by default.

        Returns:
            None

        Raises:
            TensorGroupDoesNotExistError: If tensor group of name ``name`` does not exist in the dataset.
        """

        deeplake_reporter.feature_report(
            feature_name="delete_group",
            parameters={"name": name, "large_ok": large_ok},
        )

        return self._delete_group(name, large_ok)

    @invalid_view_op
    def _delete_group(self, name: str, large_ok: bool = False):
        auto_checkout(self)

        full_path = filter_name(name, self.group_index)

        if full_path not in self._groups:
            raise TensorGroupDoesNotExistError(name)

        if not self._is_root():
            return self.root._delete_group(full_path, large_ok)

        if not large_ok:
            size_approx = self[name].size_approx()
            if size_approx > deeplake.constants.DELETE_SAFETY_SIZE:
                logger.info(
                    f"Group {name} was too large to delete. Try again with large_ok=True."
                )
                return

        with self:
            meta = self.meta
            ffw_dataset_meta(meta)
            tensors = [
                posixpath.join(name, tensor)
                for tensor in self[name]._all_tensors_filtered(include_hidden=True)
            ]
            meta.delete_group(name)
            for tensor in tensors:
                key = self.version_state["tensor_names"].pop(tensor)
                if key not in meta.hidden_tensors:
                    tensor_diff = Tensor(key, self).chunk_engine.commit_diff
                    # if tensor was created in this commit, there's no diff for deleting it.
                    if not tensor_diff.created:
                        self._dataset_diff.tensor_deleted(name)
                delete_tensor(key, self)
                self.version_state["full_tensors"].pop(key)

        self.storage.maybe_flush()

    @invalid_view_op
    def create_tensor_like(
        self, name: str, source: "Tensor", unlink: bool = False
    ) -> "Tensor":
        """Copies the ``source`` tensor's meta information and creates a new tensor with it. No samples are copied, only the meta/info for the tensor is.

        Examples:
            >>> ds.create_tensor_like("cats", ds["images"])

        Args:
            name (str): Name for the new tensor.
            source (Tensor): Tensor who's meta/info will be copied. May or may not be contained in the same dataset.
            unlink (bool): Whether to unlink linked tensors.

        Returns:
            Tensor: New Tensor object.
        """

        deeplake_reporter.feature_report(
            feature_name="create_tensor_like",
            parameters={"name": name, "unlink": unlink},
        )

        info = source.info.__getstate__().copy()
        meta = source.meta.__getstate__().copy()
        if unlink:
            meta["is_link"] = False
        del meta["min_shape"]
        del meta["max_shape"]
        del meta["length"]
        del meta["version"]
        del meta["name"]
        del meta["links"]
        meta["dtype"] = np.dtype(meta["typestr"]) if meta["typestr"] else meta["dtype"]

        destination_tensor = self._create_tensor(
            name,
            verbose=False,
            create_id_tensor=bool(source._sample_id_tensor),
            create_shape_tensor=bool(source._sample_shape_tensor),
            create_sample_info_tensor=bool(source._sample_info_tensor),
            **meta,
        )
        destination_tensor.info.update(info)
        return destination_tensor

    def _rename_tensor(self, name, new_name):
        tensor = self[name]
        tensor.meta.name = new_name
        tensor.meta.is_dirty = True
        key = self.version_state["tensor_names"].pop(name)
        meta = self.meta
        if key not in meta.hidden_tensors:
            tensor_diff = tensor.chunk_engine.commit_diff
            # if tensor was created in this commit, tensor name has to be updated without adding it to diff.
            if not tensor_diff.created:
                self._dataset_diff.tensor_renamed(name, new_name)
        self.version_state["tensor_names"][new_name] = key
        ffw_dataset_meta(meta)
        meta.rename_tensor(name, new_name)

        for func in (
            get_sample_id_tensor_key,
            get_sample_info_tensor_key,
            get_sample_shape_tensor_key,
        ):
            t_old, t_new = map(func, (name, new_name))
            t_key = self.meta.tensor_names.get(t_old)
            if t_key and tensor_exists(
                t_key, self.storage, self.version_state["commit_id"]
            ):
                self._rename_tensor(t_old, t_new)

        return tensor

    def rename_tensor(self, name: str, new_name: str) -> "Tensor":
        """Renames tensor with name ``name`` to ``new_name``

        Args:
            name (str): Name of tensor to be renamed.
            new_name (str): New name of tensor.

        Returns:
            Tensor: Renamed tensor.

        Raises:
            TensorDoesNotExistError: If tensor of name ``name`` does not exist in the dataset.
            TensorAlreadyExistsError: Duplicate tensors are not allowed.
            TensorGroupAlreadyExistsError: Duplicate tensor groups are not allowed.
            InvalidTensorNameError: If ``new_name`` is in dataset attributes.
            RenameError: If ``new_name`` points to a group different from ``name``.
        """
        deeplake_reporter.feature_report(
            feature_name="rename_tensor",
            parameters={"name": name, "new_name": new_name},
        )

        auto_checkout(self)

        if name not in self._tensors():
            raise TensorDoesNotExistError(name)

        name = filter_name(name, self.group_index)
        new_name = filter_name(new_name, self.group_index)

        if posixpath.split(name)[0] != posixpath.split(new_name)[0]:
            raise RenameError("New name of tensor cannot point to a different group")

        if new_name in self.version_state["tensor_names"]:
            raise TensorAlreadyExistsError(new_name)

        if new_name in self._groups:
            raise TensorGroupAlreadyExistsError(new_name)

        new_tensor_name = posixpath.split(new_name)[1]
        if not new_tensor_name or new_tensor_name in dir(self):
            raise InvalidTensorNameError(new_name)

        tensor = self.root._rename_tensor(name, new_name)

        self.storage.maybe_flush()
        return tensor

    def rename_group(self, name: str, new_name: str) -> None:
        """Renames group with name ``name`` to ``new_name``

        Args:
            name (str): Name of group to be renamed.
            new_name (str): New name of group.

        Raises:
            TensorGroupDoesNotExistError: If tensor group of name ``name`` does not exist in the dataset.
            TensorAlreadyExistsError: Duplicate tensors are not allowed.
            TensorGroupAlreadyExistsError: Duplicate tensor groups are not allowed.
            InvalidTensorGroupNameError: If ``name`` is in dataset attributes.
            RenameError: If ``new_name`` points to a group different from ``name``.
        """

        deeplake_reporter.feature_report(
            feature_name="rename_group",
            parameters={"name": name, "new_name": new_name},
        )
        auto_checkout(self)

        name = filter_name(name, self.group_index)
        new_name = filter_name(new_name, self.group_index)

        if name not in self._groups:
            raise TensorGroupDoesNotExistError(name)

        if posixpath.split(name)[0] != posixpath.split(new_name)[0]:
            raise RenameError("Names does not match.")

        if new_name in self.version_state["tensor_names"]:
            raise TensorAlreadyExistsError(new_name)

        if new_name in self._groups:
            raise TensorGroupAlreadyExistsError(new_name)

        new_tensor_name = posixpath.split(new_name)[1]
        if not new_tensor_name or new_tensor_name in dir(self):
            raise InvalidTensorGroupNameError(new_name)

        meta = self.meta
        meta.rename_group(name, new_name)

        root = self.root
        for tensor in filter(
            lambda x: x.startswith(name),
            map(lambda y: y.meta.name or y.key, self.tensors.values()),
        ):
            root._rename_tensor(
                tensor,
                posixpath.join(new_name, posixpath.relpath(tensor, name)),
            )

        self.storage.maybe_flush()

    def __getattr__(self, key):
        try:
            return self.__getitem__(key)
        except TensorDoesNotExistError as ke:
            raise AttributeError(
                f"'{self.__class__}' object has no attribute '{key}'"
            ) from ke

    def __setattr__(self, name: str, value):
        if isinstance(value, (np.ndarray, np.generic)):
            raise TypeError(
                "Setting tensor attributes directly is not supported. To add a tensor, use the `create_tensor` method."
                + "To add data to a tensor, use the `append` and `extend` methods."
            )
        else:
            return super().__setattr__(name, value)

    def __iter__(self):
        dataset_read(self)
        for i in range(len(self)):
            yield self.__getitem__(
                i, is_iteration=not isinstance(self.index.values[0], list)
            )

    def _get_commit_id_for_address(self, address, version_state):
        if address in version_state["branch_commit_map"]:
            branch = address
            commit_id = version_state["branch_commit_map"][branch]
        elif address in version_state["commit_node_map"]:
            commit_id = address
        else:
            raise CheckoutError(
                f"Address {address} not found. Ensure the commit id / branch name is correct."
            )
        return commit_id

    def _load_version_info(self, address=None):
        """Loads data from version_control_file otherwise assume it doesn't exist and load all empty"""
        if self.version_state:
            return

        if address is None:
            address = "main"

        version_state = {}
        try:
            try:
                version_info = load_version_info(self.storage)
            except Exception as e:
                version_info = rebuild_version_info(self.storage)
                if version_info is None:
                    raise e
            version_state["branch_commit_map"] = version_info["branch_commit_map"]
            version_state["commit_node_map"] = version_info["commit_node_map"]

            commit_id = self._get_commit_id_for_address(address, version_state)

            version_state["commit_id"] = commit_id
            version_state["commit_node"] = version_state["commit_node_map"][commit_id]
            version_state["branch"] = version_state["commit_node"].branch
        except Exception as e:
            if isinstance(e, CheckoutError):
                raise e from None
            if address != "main":
                raise CheckoutError(
                    f"Address {address} not found. Ensure the commit id / branch name is correct."
                )
            branch = "main"
            version_state["branch"] = branch
            version_state["branch_commit_map"] = {}
            version_state["commit_node_map"] = {}
            # used to identify that this is the first commit so its data will not be in similar directory structure to the rest
            commit_id = FIRST_COMMIT_ID
            commit_node = CommitNode(branch, commit_id)
            version_state["commit_id"] = commit_id
            version_state["commit_node"] = commit_node
            version_state["branch_commit_map"][branch] = commit_id
            version_state["commit_node_map"][commit_id] = commit_node
        # keeps track of the full unindexed tensors
        version_state["full_tensors"] = {}
        version_state["tensor_names"] = {}
        self.__dict__["version_state"] = version_state

    def _load_link_creds(self):
        if self.link_creds is not None:
            return

        link_creds_key = get_dataset_linked_creds_key()
        try:
            data_bytes = self.storage[link_creds_key]
        except KeyError:
            data_bytes = None
        if data_bytes is None:
            link_creds = LinkCreds()
        else:
            link_creds = LinkCreds.frombuffer(data_bytes)
        self.link_creds = link_creds

    def regenerate_vdb_indexes(self):
        tensors = self.tensors

        for _, tensor in tensors.items():
            is_embedding = tensor.htype == "embedding"
            has_vdb_indexes = hasattr(tensor.meta, "vdb_indexes")
            try:
                vdb_index_ids_present = len(tensor.meta.vdb_indexes) > 0
            except AttributeError:
                vdb_index_ids_present = False

            if is_embedding and has_vdb_indexes and vdb_index_ids_present:
                tensor._regenerate_vdb_indexes()

    def _lock(self, err=False, verbose=True):
        if not self.is_head_node or not self._locking_enabled:
            return True
        storage = self.base_storage
        if storage.read_only and not self._locked_out:
            if err:
                raise ReadOnlyModeError()
            return False

        if isinstance(storage, tuple(_LOCKABLE_STORAGES)) and (
            not self.read_only or self._locked_out
        ):
            if not deeplake.constants.LOCK_LOCAL_DATASETS and isinstance(
                storage, LocalProvider
            ):
                return True
            try:
                # temporarily disable read only on base storage, to try to acquire lock, if exception, it will be again made readonly
                storage.disable_readonly()
                lock_dataset(
                    self,
                    lock_lost_callback=self._lock_lost_handler,
                )
            except LockedException as e:
                self._set_read_only(True, False)
                self.__dict__["_locked_out"] = True
                if err:
                    raise e
                if verbose and self.verbose:
                    always_warn(
                        "Checking out dataset in read only mode as another machine has locked this version for writing."
                    )
                return False
        return True

    def _unlock(self):
        unlock_dataset(self)

    def __del__(self):
        if self._view_base:
            view_id = self._view_id
            try:
                del self._view_base._commit_hooks[view_id]
            except KeyError:
                pass

            try:
                del self._view_base._checkout_hooks[view_id]
            except KeyError:
                pass

            try:
                del self._view_base._update_hooks[view_id]
            except KeyError:
                pass
        try:
            self._unlock()
        except Exception:  # python shutting down
            pass

    @spinner
    @invalid_view_op
    def commit(self, message: Optional[str] = None, allow_empty=False) -> str:
        """Stores a snapshot of the current state of the dataset.

        Args:
            message (str, Optional): Used to describe the commit.
            allow_empty (bool): If ``True``, commit even if there are no changes.

        Returns:
            str: the commit id of the saved commit that can be used to access the snapshot.

        Raises:
            Exception: If dataset is a filtered view.
            EmptyCommitError: if there are no changes and user does not forced to commit unchanged data.

        Note:
            - Commiting from a non-head node in any branch, will lead to an automatic checkout to a new branch.
            - This same behaviour will happen if new samples are added or existing samples are updated from a non-head node.
        """

        # do not store commit message
        deeplake_reporter.feature_report(
            feature_name="commit", parameters={"allow_empty": allow_empty}
        )

        if not allow_empty and not self.has_head_changes:
            raise EmptyCommitError(
                "There are no changes, commit is not done. Try again with allow_empty=True."
            )

        return self._commit(message, None, False)

    @spinner
    @invalid_view_op
    @suppress_iteration_warning
    def merge(
        self,
        target_id: str,
        conflict_resolution: Optional[str] = None,
        delete_removed_tensors: bool = False,
        force: bool = False,
    ):
        """Merges the target_id into the current dataset.

        Args:
            target_id (str): The commit_id or branch to merge.
            conflict_resolution (str, Optional):
                - The strategy to use to resolve merge conflicts.
                - Conflicts are scenarios where both the current dataset and the target id have made changes to the same sample/s since their common ancestor.
                - Must be one of the following
                    - None - this is the default value, will raise an exception if there are conflicts.
                    - "ours" - during conflicts, values from the current dataset will be used.
                    - "theirs" - during conflicts, values from target id will be used.
            delete_removed_tensors (bool): If ``True``, deleted tensors will be deleted from the dataset.
            force (bool):
                - Forces merge.
                - ``force=True`` will have these effects in the following cases of merge conflicts:
                    - If tensor is renamed on target but is missing from HEAD, renamed tensor will be registered as a new tensor on current branch.
                    - If tensor is renamed on both target and current branch, tensor on target will be registered as a new tensor on current branch.
                    - If tensor is renamed on target and a new tensor of the new name was created on the current branch, they will be merged.

        Raises:
            Exception: if dataset is a filtered view.
            ValueError: if the conflict resolution strategy is not one of the None, "ours", or "theirs".
        """

        deeplake_reporter.feature_report(
            feature_name="merge",
            parameters={
                "target_id": target_id,
                "conflict_resolution": conflict_resolution,
                "delete_removed_tensors": delete_removed_tensors,
                "force": force,
            },
        )

        if self._is_filtered_view:
            raise Exception(
                "Cannot perform version control operations on a filtered dataset view."
            )

        if conflict_resolution not in [None, "ours", "theirs"]:
            raise ValueError(
                f"conflict_resolution must be one of None, 'ours', or 'theirs'. Got {conflict_resolution}"
            )

        try_flushing(self)

        target_commit = target_id
        try:
            target_commit = self.version_state["branch_commit_map"][target_id]
        except KeyError:
            pass
        if isinstance(self.base_storage, tuple(_LOCKABLE_STORAGES)) and not (
            isinstance(self.base_storage, LocalProvider)
            and not deeplake.constants.LOCK_LOCAL_DATASETS
        ):
            lock_dataset(self, version=target_commit)
            locked = True
        else:
            locked = False
        self._initial_autoflush.append(self.storage.autoflush)
        self.storage.autoflush = False
        try:
            merge(self, target_id, conflict_resolution, delete_removed_tensors, force)
        finally:
            if locked:
                unlock_dataset(self, version=target_commit)
            self.storage.autoflush = self._initial_autoflush.pop()
            self.storage.maybe_flush()

    def _commit(
        self,
        message: Optional[str] = None,
        hash: Optional[str] = None,
        flush_version_control_info: bool = True,
        *,
        is_checkpoint: bool = False,
        total_samples_processed: int = 0,
    ) -> str:
        if self._is_filtered_view:
            raise Exception(
                "Cannot perform version control operations on a filtered dataset view."
            )

        try_flushing(self)

        self._initial_autoflush.append(self.storage.autoflush)
        self.storage.autoflush = False
        try:
            self._unlock()
            commit(
                self,
                message,
                hash,
                flush_version_control_info,
                is_checkpoint=is_checkpoint,
                total_samples_processed=total_samples_processed,
            )
            if not flush_version_control_info:
                self.__dict__["_vc_info_updated"] = True
            self._lock()
        finally:
            self.storage.autoflush = self._initial_autoflush.pop()
        self._info = None
        self._ds_diff = None
        [f() for f in list(self._commit_hooks.values())]
        self.maybe_flush()
        return self.commit_id  # type: ignore

    @invalid_view_op
    def checkout(
        self, address: str, create: bool = False, reset: bool = False
    ) -> Optional[str]:
        """Checks out to a specific commit_id or branch. If ``create = True``, creates a new branch with name ``address``.

        Args:
            address (str): The commit_id or branch to checkout to.
            create (bool): If ``True``, creates a new branch with name as address.
            reset (bool): If checkout fails due to a corrupted HEAD state of the branch, setting ``reset=True`` will
                          reset HEAD changes and attempt the checkout again.

        Returns:
            Optional[str]: The commit_id of the dataset after checkout.

        Raises:
            CheckoutError: If ``address`` could not be found.
            ReadOnlyModeError: If branch creation or reset is attempted in read-only mode.
            DatasetCorruptError: If checkout failed due to dataset corruption and ``reset`` is not ``True``.
            Exception: If the dataset is a filtered view.

        Examples:

            >>> ds = deeplake.empty("../test/test_ds")
            >>> ds.create_tensor("abc")
            Tensor(key='abc')
            >>> ds.abc.append([1, 2, 3])
            >>> first_commit = ds.commit()
            >>> ds.checkout("alt", create=True)
            'firstdbf9474d461a19e9333c2fd19b46115348f'
            >>> ds.abc.append([4, 5, 6])
            >>> ds.abc.numpy()
            array([[1, 2, 3],
                   [4, 5, 6]])
            >>> ds.checkout(first_commit)
            'firstdbf9474d461a19e9333c2fd19b46115348f'
            >>> ds.abc.numpy()
            array([[1, 2, 3]])

        Note:
            Checkout from a head node in any branch that contains uncommitted data will lead to an automatic commit before the checkout.
        """

        # do not store address
        deeplake_reporter.feature_report(
            feature_name="checkout",
            parameters={"create": create, "reset": reset},
        )

        try:
            ret = self._checkout(address, create, None, False)
            integrity_check(self)
            return ret
        except (ReadOnlyModeError, CheckoutError) as e:
            raise e from None
        except Exception as e:
            if create:
                raise e
            if not reset:
                if isinstance(e, DatasetCorruptError):
                    raise DatasetCorruptError(
                        message=e.message,
                        action="Try using `reset=True` to reset HEAD changes and load the previous commit.",
                        cause=e.__cause__,
                    )
                raise DatasetCorruptError(
                    "Exception occured (see Traceback). The branch you are checking out to maybe corrupted."
                    "Try using `reset=True` to reset HEAD changes and load the previous commit."
                    "This will delete all uncommitted changes on the branch you are trying to load."
                ) from e
            if self.read_only:
                raise ReadOnlyModeError("Cannot reset HEAD in read-only mode.")
            return reset_and_checkout(self, address, e)

    def _checkout(
        self,
        address: str,
        create: bool = False,
        hash: Optional[str] = None,
        verbose: bool = True,
        flush_version_control_info: bool = False,
    ) -> Optional[str]:
        if self._is_filtered_view:
            raise Exception(
                "Cannot perform version control operations on a filtered dataset view."
            )
        read_only = self._read_only
        if read_only and create:
            raise ReadOnlyModeError()
        try_flushing(self)
        self._initial_autoflush.append(self.storage.autoflush)
        self.storage.autoflush = False
        try:
            self._unlock()
            checkout(self, address, create, hash, flush_version_control_info)
            if not flush_version_control_info and create:
                self.__dict__["_vc_info_updated"] = True
        finally:
            self._set_read_only(read_only, err=True)
            self.storage.autoflush = self._initial_autoflush.pop()
        self._info = None
        self._ds_diff = None

        [f() for f in list(self._checkout_hooks.values())]

        commit_node = self.version_state["commit_node"]
        if self.verbose:
            warn_node_checkout(commit_node, create)
        if create:
            self.maybe_flush()
        return self.commit_id

    @invalid_view_op
    def delete_branch(self, name: str) -> None:
        """Deletes a specific branch. You cannot delete the branch currently checked out.

        Args:
            name (str): The branch to delete.

        Raises:
            CommitError: If ``branch`` could not be found.
            ReadOnlyModeError: If branch deletion is attempted in read-only mode.
            Exception: If you have the given branch currently checked out.

        Examples:

            >>> ds = deeplake.empty("../test/test_ds")
            >>> ds.create_tensor("abc")
            Tensor(key='abc')
            >>> ds.abc.append([1, 2, 3])
            >>> first_commit = ds.commit()
            >>> ds.checkout("alt", create=True)
            'firstdbf9474d461a19e9333c2fd19b46115348f'
            >>> ds.abc.append([4, 5, 6])
            >>> ds.abc.numpy()
            array([[1, 2, 3],
                   [4, 5, 6]])
            >>> ds.checkout(first_commit)
            'firstdbf9474d461a19e9333c2fd19b46115348f'
            >>> ds.delete_branch("alt")
        """
        deeplake_reporter.feature_report(
            feature_name="branch_delete",
            parameters={},
        )

        self._delete_branch(name)
        integrity_check(self)

    def _delete_branch(self, name: str) -> None:
        if self._is_filtered_view:
            raise Exception(
                "Cannot perform version control operations on a filtered dataset view."
            )
        read_only = self._read_only
        if read_only:
            raise ReadOnlyModeError()
        try_flushing(self)
        self._initial_autoflush.append(self.storage.autoflush)
        self.storage.autoflush = False
        try:
            self._unlock()
            delete_branch(self, name)
        finally:
            self._set_read_only(read_only, err=True)
            self.storage.autoflush = self._initial_autoflush.pop()

    @invalid_view_op
    def _squash_main(self) -> None:
        """
        DEPRECATED: This method is deprecated and will be removed in a future release.

        Squashes all commits in current branch into one commit.
        NOTE: This cannot be run if there are any branches besides ``main``

        Raises:
            ReadOnlyModeError: If branch deletion is attempted in read-only mode.
            VersionControlError: If the branch cannot be squashed.
        """
        if self._is_filtered_view:
            raise Exception(
                "Cannot perform version control operations on a filtered dataset view."
            )
        read_only = self._read_only
        if read_only:
            raise ReadOnlyModeError()

        try_flushing(self)

        self._initial_autoflush.append(self.storage.autoflush)
        self.storage.autoflush = False
        try:
            self._unlock()
            _squash_main(self)
        finally:
            self._set_read_only(read_only, err=True)
            self.libdeeplake_dataset = None
            self.storage.autoflush = self._initial_autoflush.pop()

    def log(self):
        """Displays the details of all the past commits."""

        deeplake_reporter.feature_report(feature_name="log", parameters={})

        commit_node = self.version_state["commit_node"]
        print("---------------\nDeep Lake Version Log\n---------------\n")
        print(f"Current Branch: {self.version_state['branch']}")
        if self.has_head_changes:
            print("** There are uncommitted changes on this branch.")
        print()
        while commit_node:
            if not commit_node.is_head_node:
                print(f"{commit_node}\n")
            commit_node = commit_node.parent

    def diff(
        self, id_1: Optional[str] = None, id_2: Optional[str] = None, as_dict=False
    ) -> Optional[Dict]:
        """Returns/displays the differences between commits/branches.

        For each tensor this contains information about the sample indexes that were added/modified as well as whether the tensor was created.

        Args:
            id_1 (str, Optional): The first commit_id or branch name.
            id_2 (str, Optional): The second commit_id or branch name.
            as_dict (bool, Optional): If ``True``, returns the diff as lists of commit wise dictionaries.

        Returns:
            Optional[Dict]

        Raises:
            ValueError: If ``id_1`` is None and ``id_2`` is not None.

        Note:
            - If both ``id_1`` and ``id_2`` are None, the differences between the current state and the previous commit will be calculated. If you're at the head of the branch, this will show the uncommitted changes, if any.
            - If only ``id_1`` is provided, the differences between the current state and id_1 will be calculated. If you're at the head of the branch, this will take into account the uncommitted changes, if any.
            - If only ``id_2`` is provided, a ValueError will be raised.
            - If both ``id_1`` and ``id_2`` are provided, the differences between ``id_1`` and ``id_2`` will be calculated.

        Note:
            A dictionary of the differences between the commits/branches is returned if ``as_dict`` is ``True``.
            The dictionary will always have 2 keys, "dataset" and "tensors". The values corresponding to these keys are detailed below:

                - If ``id_1`` and ``id_2`` are None, both the keys will have a single list as their value. This list will contain a dictionary describing changes compared to the previous commit.
                - If only ``id_1`` is provided, both keys will have a tuple of 2 lists as their value. The lists will contain dictionaries describing commitwise differences between commits. The 2 lists will range from current state and ``id_1`` to most recent common ancestor the commits respectively.
                - If only ``id_2`` is provided, a ValueError will be raised.
                - If both ``id_1`` and ``id_2`` are provided, both keys will have a tuple of 2 lists as their value. The lists will contain dictionaries describing commitwise differences between commits. The 2 lists will range from ``id_1`` and ``id_2`` to most recent common ancestor the commits respectively.

            ``None`` is returned if ``as_dict`` is ``False``.
        """

        deeplake_reporter.feature_report(
            feature_name="diff", parameters={"as_dict": str(as_dict)}
        )

        version_state, storage = self.version_state, self.storage
        res = get_changes_and_messages(version_state, storage, id_1, id_2)
        if as_dict:
            dataset_changes_1 = res[0]
            dataset_changes_2 = res[1]
            tensor_changes_1 = res[2]
            tensor_changes_2 = res[3]
            changes = {}
            if id_1 is None and id_2 is None:
                changes["dataset"] = dataset_changes_1
                changes["tensor"] = tensor_changes_1
                return changes
            changes["dataset"] = dataset_changes_1, dataset_changes_2
            changes["tensor"] = tensor_changes_1, tensor_changes_2
            return changes
        all_changes = get_all_changes_string(*res)
        print(all_changes)
        return None

    def _populate_meta(self, address: Optional[str] = None, verbose=True):
        """Populates the meta information for the dataset."""
        if address is None:
            commit_id = self._get_commit_id_for_address("main", self.version_state)
        else:
            commit_id = self._get_commit_id_for_address(address, self.version_state)

        if dataset_exists(self.storage, commit_id):
            load_meta(self)

        elif not self.storage.empty():
            # dataset does not exist, but the path was not empty
            raise PathNotEmptyException

        else:
            if self.read_only:
                # cannot create a new dataset when in read_only mode.
                raise CouldNotCreateNewDatasetException(self.path)
            meta = DatasetMeta()
            key = get_dataset_meta_key(self.version_state["commit_id"])
            self.version_state["meta"] = meta
            self.storage.register_deeplake_object(key, meta)
            self._register_dataset()
            self.flush()

    def _register_dataset(self):
        if not self.__dict__["org_id"]:
            self.org_id = os.environ.get(ENV_HUB_DEV_USERNAME)

    def _send_query_progress(self, *args, **kwargs):
        """overridden in DeepLakeCloudDataset"""

    def _send_compute_progress(self, *args, **kwargs):
        """overridden in DeepLakeCloudDataset"""

    def _send_pytorch_progress(self, *args, **kwargs):
        """overridden in DeepLakeCloudDataset"""

    def _send_filter_progress(self, *args, **kwargs):
        """overridden in DeepLakeCloudDataset"""

    def _send_commit_event(self, *args, **kwargs):
        """overridden in DeepLakeCloudDataset"""

    def _send_dataset_creation_event(self, *args, **kwargs):
        """overridden in DeepLakeCloudDataset"""

    def _send_branch_creation_event(self, *args, **kwargs):
        """overridden in DeepLakeCloudDataset"""

    def _send_branch_deletion_event(self, *args, **kwargs):
        """overridden in DeepLakeCloudDataset"""

    def _first_load_init(self):
        """overridden in DeepLakeCloudDataset"""

    @property
    def read_only(self):
        """Returns True if dataset is in read-only mode and False otherwise."""
        return self._read_only

    @property
    def is_head_node(self):
        """Returns True if the current commit is the head node of the branch and False otherwise."""
        commit_node = self.version_state["commit_node"]
        return not commit_node.children

    @property
    def has_head_changes(self):
        """Returns True if currently at head node and uncommitted changes are present."""
        return self.is_head_node and current_commit_has_change(
            self.version_state, self.storage
        )

    def _set_read_only(self, value: bool, err: bool):
        storage = self.storage
        self.__dict__["_read_only"] = value

        if value:
            storage.enable_readonly()
            if isinstance(storage, LRUCache) and storage.next_storage is not None:
                storage.next_storage.enable_readonly()
            self._unlock()
        else:
            try:
                locked = self._lock(err=err)
                if locked:
                    self.storage.disable_readonly()
                    if (
                        isinstance(storage, LRUCache)
                        and storage.next_storage is not None
                    ):
                        storage.next_storage.disable_readonly()
                else:
                    self.__dict__["_read_only"] = True
            except LockedException as e:
                self.__dict__["_read_only"] = True
                if err:
                    raise e

    @read_only.setter
    @invalid_view_op
    def read_only(self, value: bool):
        self._set_read_only(value, True)

    def pytorch(
        self,
        transform: Optional[Callable] = None,
        tensors: Optional[Sequence[str]] = None,
        num_workers: int = 1,
        batch_size: int = 1,
        drop_last: bool = False,
        collate_fn: Optional[Callable] = None,
        pin_memory: bool = False,
        shuffle: bool = False,
        buffer_size: int = 2048,
        use_local_cache: bool = False,
        progressbar: bool = False,
        return_index: bool = True,
        pad_tensors: bool = False,
        transform_kwargs: Optional[Dict[str, Any]] = None,
        decode_method: Optional[Dict[str, str]] = None,
        cache_size: int = 32 * MB,
        *args,
        **kwargs,
    ):
        """Converts the dataset into a pytorch Dataloader.

        Args:
            *args: Additional args to be passed to torch_dataset
            **kwargs: Additional kwargs to be passed to torch_dataset
            transform (Callable, Optional): Transformation function to be applied to each sample.
            tensors (List, Optional): Optionally provide a list of tensor names in the ordering that your training script expects. For example, if you have a dataset that has "image" and "label" tensors, if ``tensors=["image", "label"]``, your training script should expect each batch will be provided as a tuple of (image, label).
            num_workers (int): The number of workers to use for fetching data in parallel.
            batch_size (int): Number of samples per batch to load. Default value is 1.
            drop_last (bool): Set to True to drop the last incomplete batch, if the dataset size is not divisible by the batch size.
                if ``False`` and the size of dataset is not divisible by the batch size, then the last batch will be smaller. Default value is ``False``.
                Read torch.utils.data.DataLoader docs for more details.
            collate_fn (Callable, Optional): merges a list of samples to form a mini-batch of Tensor(s). Used when using batched loading from a map-style dataset.
                Read torch.utils.data.DataLoader docs for more details.
            pin_memory (bool): If ``True``, the data loader will copy Tensors into CUDA pinned memory before returning them. Default value is ``False``.
                Read torch.utils.data.DataLoader docs for more details.
            shuffle (bool): If ``True``, the data loader will shuffle the data indices. Default value is False. Details about how Deep Lake shuffles data can be found at `Shuffling in ds.pytorch() <https://docs.activeloop.ai/how-it-works/shuffling-in-ds.pytorch>`_
            buffer_size (int): The size of the buffer used to shuffle the data in MBs. Defaults to 2048 MB. Increasing the buffer_size will increase the extent of shuffling.
            use_local_cache (bool): If ``True``, the data loader will use a local cache to store data. The default cache location is ~/.activeloop/cache, but it can be changed by setting the ``LOCAL_CACHE_PREFIX`` environment variable. This is useful when the dataset can fit on the machine and we don't want to fetch the data multiple times for each iteration. Default value is ``False``
            progressbar (bool): If ``True``, tqdm will be wrapped around the returned dataloader. Default value is True.
            return_index (bool): If ``True``, the returned dataloader will have a key "index" that contains the index of the sample(s) in the original dataset. Default value is True.
            pad_tensors (bool): If ``True``, shorter tensors will be padded to the length of the longest tensor. Default value is False.
            transform_kwargs (optional, Dict[str, Any]): Additional kwargs to be passed to ``transform``.
            decode_method (Dict[str, str], Optional): A dictionary of decode methods for each tensor. Defaults to ``None``.

                - Supported decode methods are:

                    :'numpy': Default behaviour. Returns samples as numpy arrays.
                    :'tobytes': Returns raw bytes of the samples.
                    :'pil': Returns samples as PIL images. Especially useful when transformation use torchvision transforms, that
                            require PIL images as input. Only supported for tensors with ``sample_compression='jpeg'`` or ``'png'``.
            cache_size (int): The size of the cache per tensor in MBs. Defaults to max(maximum chunk size of tensor, 32 MB).

        ..
            # noqa: DAR101

        Returns:
            A torch.utils.data.DataLoader object.

        Raises:
            EmptyTensorError: If one or more tensors being passed to pytorch are empty.

        Note:
            Pytorch does not support uint16, uint32, uint64 dtypes. These are implicitly type casted to int32, int64 and int64 respectively.
            This spins up it's own workers to fetch data.
        """
        from deeplake.integrations import dataset_to_pytorch as to_pytorch

        deeplake_reporter.feature_report(
            feature_name="pytorch",
            parameters={
                "tensors": tensors,
                "num_workers": num_workers,
                "batch_size": batch_size,
                "drop_last": drop_last,
                "pin_memory": pin_memory,
                "shuffle": shuffle,
                "buffer_size": buffer_size,
                "use_local_cache": use_local_cache,
                "progressbar": progressbar,
                "return_index": return_index,
                "pad_tensors": pad_tensors,
                "decode_method": decode_method,
            },
        )

        if transform and transform_kwargs:
            transform = partial(transform, **transform_kwargs)

        dataloader = to_pytorch(
            self,
            *args,
            transform=transform,
            tensors=tensors,
            num_workers=num_workers,
            batch_size=batch_size,
            drop_last=drop_last,
            collate_fn=collate_fn,
            pin_memory=pin_memory,
            shuffle=shuffle,
            buffer_size=buffer_size,
            use_local_cache=use_local_cache,
            return_index=return_index,
            pad_tensors=pad_tensors,
            decode_method=decode_method,
            cache_size=cache_size,
            **kwargs,
        )

        if progressbar:
            dataloader = tqdm(dataloader, desc=self.path, total=len(self) // batch_size)
        dataset_read(self)
        return dataloader

    def dataloader(self, ignore_errors: bool = False):
        """Returns a :class:`~deeplake.enterprise.DeepLakeDataLoader` object. To use this, install deeplake with ``pip install deeplake[enterprise]``.

        Args:
            ignore_errors (bool): If ``True``, the data loader will ignore errors apperaing during dataloading otherwise it will collct the statistics and report appeard errors. Default value is ``False``

        Returns:
            ~deeplake.enterprise.DeepLakeDataLoader: A :class:`deeplake.enterprise.DeepLakeDataLoader` object.
        
        Examples:

            Creating a simple dataloader object which returns a batch of numpy arrays

            >>> import deeplake
            >>> ds_train = deeplake.load('hub://activeloop/fashion-mnist-train')
            >>> train_loader = ds_train.dataloader().numpy()
            >>> for i, data in enumerate(train_loader):
            ...     # custom logic on data
            ...     pass


            Creating dataloader with custom transformation and batch size

            >>> import deeplake
            >>> import torch
            >>> from torchvision import datasets, transforms, models
            >>> 
            >>> ds_train = deeplake.load('hub://activeloop/fashion-mnist-train')
            >>> tform = transforms.Compose([
            ...     transforms.ToPILImage(), # Must convert to PIL image for subsequent operations to run
            ...     transforms.RandomRotation(20), # Image augmentation
            ...     transforms.ToTensor(), # Must convert to pytorch tensor for subsequent operations to run
            ...     transforms.Normalize([0.5], [0.5]),
            ... ])
            ...
            >>> batch_size = 32
            >>> # create dataloader by chaining with transform function and batch size and returns batch of pytorch tensors
            >>> train_loader = ds_train.dataloader()\\
            ...     .transform({'images': tform, 'labels': None})\\
            ...     .batch(batch_size)\\
            ...     .shuffle()\\
            ...     .pytorch()
            ...
            >>> # loop over the elements
            >>> for i, data in enumerate(train_loader):
            ...     # custom logic on data
            ...     pass

            Creating dataloader and chaining with query

            >>> ds = deeplake.load('hub://activeloop/coco-train')
            >>> train_loader = ds_train.dataloader()\\
            ...     .query("(select * where contains(categories, 'car') limit 1000) union (select * where contains(categories, 'motorcycle') limit 1000)")\\
            ...     .pytorch()
            ...
            >>> # loop over the elements
            >>> for i, data in enumerate(train_loader):
            ...     # custom logic on data
            ...     pass

        """
        from deeplake.enterprise import dataloader

        deeplake_reporter.feature_report(feature_name="dataloader", parameters={})

        return dataloader(self, ignore_errors=ignore_errors)

    def filter(
        self,
        function: Union[Callable, str],
        num_workers: int = 0,
        scheduler: str = "threaded",
        progressbar: bool = True,
        save_result: bool = False,
        result_path: Optional[str] = None,
        result_ds_args: Optional[dict] = None,
    ):
        """Filters the dataset in accordance of filter function ``f(x: sample) -> bool``

        Args:
            function (Callable, str): Filter function that takes sample as argument and returns ``True`` / ``False``
                if sample should be included in result. Also supports simplified expression evaluations.
                See :class:`deeplake.core.query.query.DatasetQuery` for more details.
            num_workers (int): Level of parallelization of filter evaluations.
                0 indicates in-place for-loop evaluation, multiprocessing is used otherwise.
            scheduler (str): Scheduler to use for multiprocessing evaluation.
                "threaded" is default.
            progressbar (bool): Display progress bar while filtering. ``True`` is default.
            save_result (bool): If ``True``, result of the filter will be saved to a dataset asynchronously.
            result_path (Optional, str): Path to save the filter result. Only applicable if ``save_result`` is True.
            result_ds_args (Optional, dict): Additional args for result dataset. Only applicable if ``save_result`` is True.

        Returns:
            View of Dataset with elements that satisfy filter function.


        Example:
            Following filters are identical and return dataset view where all the samples have label equals to 2.

            >>> dataset.filter(lambda sample: sample.labels.numpy() == 2)
            >>> dataset.filter('labels == 2')
        """
        from deeplake.core.query import filter_dataset, query_dataset

        deeplake_reporter.feature_report(
            feature_name="filter",
            parameters={
                "num_workers": num_workers,
                "scheduler": scheduler,
                "progressbar": progressbar,
                "save_result": save_result,
            },
        )

        fn = query_dataset if isinstance(function, str) else filter_dataset
        ret = fn(
            self,
            function,
            num_workers=num_workers,
            scheduler=scheduler,
            progressbar=progressbar,
            save_result=save_result,
            result_path=result_path,
            result_ds_args=result_ds_args,
        )
        dataset_read(self)
        return ret

    def query(
        self,
        query_string: str,
        runtime: Optional[Dict] = None,
        return_data: bool = False,
    ):
        """Returns a sliced :class:`~deeplake.core.dataset.Dataset` with given query results. To use this, install deeplake with ``pip install deeplake[enterprise]``.

        It allows to run SQL like queries on dataset and extract results. See supported keywords and the Tensor Query Language documentation
        :ref:`here <tql>`.


        Args:
            query_string (str): An SQL string adjusted with new functionalities to run on the given :class:`~deeplake.core.dataset.Dataset` object
            runtime (Optional[Dict]): Runtime parameters for query execution. Supported keys: {"tensor_db": True or False}.
            return_data (bool): Defaults to ``False``. Whether to return raw data along with the view.

        Raises:
            ValueError: if ``return_data`` is True and runtime is not {"tensor_db": true}

        Returns:
            Dataset: A :class:`~deeplake.core.dataset.Dataset` object.

        Examples:

            Query from dataset all the samples with lables other than ``5``

            >>> import deeplake
            >>> ds = deeplake.load('hub://activeloop/fashion-mnist-train')
            >>> query_ds = ds.query("select * where labels != 5")

            Query from dataset first appeard ``1000`` samples where the ``categories`` is ``car`` and ``1000`` samples where the ``categories`` is ``motorcycle``

            >>> ds_train = deeplake.load('hub://activeloop/coco-train')
            >>> query_ds_train = ds_train.query("(select * where contains(categories, 'car') limit 1000) union (select * where contains(categories, 'motorcycle') limit 1000)")

        """

        deeplake_reporter.feature_report(
            feature_name="query",
            parameters={
                "query_string": query_string[0:100],
                "runtime": runtime,
            },
        )

        runtime = parse_runtime_parameters(self.path, runtime)
        if runtime["tensor_db"]:
            client = DeepLakeBackendClient(token=self._token)
            org_id, ds_name = self.path[6:].split("/")
            response = client.remote_query(org_id, ds_name, query_string)
            indices = response["indices"]
            view = self[indices]

            if return_data:
                data = response["data"]
                return view, data

            return view

        if return_data:
            raise ValueError(
                "`return_data` is only applicable when running queries using the Managed Tensor Database. Please specify `runtime = {'tensor_db': True}`"
            )

        from deeplake.enterprise import query

        return query(self, query_string)

    def sample_by(
        self,
        weights: Union[str, list, tuple],
        replace: Optional[bool] = True,
        size: Optional[int] = None,
    ):
        """Returns a sliced :class:`~deeplake.core.dataset.Dataset` with given weighted sampler applied.
        To use this, install deeplake with ``pip install deeplake[enterprise]``.

        Args:
            weights: (Union[str, list, tuple]): If it's string then tql will be run to calculate the weights based on the expression. list and tuple will be treated as the list of the weights per sample.
            replace: Optional[bool] If true the samples can be repeated in the result view. Defaults to ``True``
            size: Optional[int] The length of the result view. Defaults to length of the dataset.


        Returns:
            Dataset: A deeplake.Dataset object.

        Examples:

            Sample the dataset with ``labels == 5`` twice more than ``labels == 6``

            >>> from deeplake.experimental import query
            >>> ds = deeplake.load('hub://activeloop/fashion-mnist-train')
            >>> sampled_ds = ds.sample_by("max_weight(labels == 5: 10, labels == 6: 5)")

            Sample the dataset treating `labels` tensor as weights.

            >>> import deeplake
            >>> ds = deeplake.load('hub://activeloop/fashion-mnist-train')
            >>> sampled_ds = ds.sample_by("max_weight(labels == 5: 10, labels == 6: 5"))

            Sample the dataset with the given weights;

            >>> ds = deeplake.load('hub://activeloop/coco-train')
            >>> weights = list()
            >>> for i in range(len(ds)):
            ...     weights.append(i % 5)
            ...
            >>> sampled_ds = ds.sample_by(weights, replace=False)

        """
        from deeplake.enterprise import sample_by

        deeplake_reporter.feature_report(
            feature_name="sample_by",
            parameters={
                "replace": replace,
                "size": size,
            },
        )

        return sample_by(self, weights, replace, size)

    def _get_total_meta(self):
        """Returns tensor metas all together"""
        return {
            tensor_key: tensor_value.meta
            for tensor_key, tensor_value in self.version_state["full_tensors"].items()
        }

    def _set_derived_attributes(
        self, verbose: bool = True, address: Optional[str] = None
    ):
        """Sets derived attributes during init and unpickling."""
        if self.is_first_load:
            self.storage.autoflush = True
            self._load_version_info(address)
            self._load_link_creds()
            self._set_read_only(
                self._read_only, err=self._read_only_error
            )  # TODO: weird fix for dataset unpickling
            self._populate_meta(
                address, verbose
            )  # TODO: use the same scheme as `load_info`
            if self.index.is_trivial():
                self.index = Index.from_json(self.meta.default_index)
        elif not self._read_only:
            self._lock(verbose=verbose)  # for ref counting

        if not self.is_first_load and not self.group_index:
            self._reload_version_state()

        if not self.is_iteration:
            group_index = self.group_index
            group_filter = (
                lambda t: (not group_index or t.key.startswith(group_index + "/"))
                and t.key not in self.meta.hidden_tensors
            )
            group_tensors = filter(
                group_filter, self.version_state["full_tensors"].values()
            )
            max_tensor_length = max(map(len, group_tensors), default=0)
            self.index.validate(max_tensor_length)

    @property
    def info(self):
        """Returns the information about the dataset."""
        if self.group_index:
            raise GroupInfoNotSupportedError
        if self._info is None:
            path = get_dataset_info_key(self.version_state["commit_id"])
            self.__dict__["_info"] = load_info(path, self)  # type: ignore
        return self._info

    @info.setter
    def info(self, value):
        if isinstance(value, dict):
            info = self.info
            info.replace_with(value)
        else:
            raise TypeError("Info must be set with type Dict")

    @property
    def _dataset_diff(self):
        if self._ds_diff is None:
            self.__dict__["_ds_diff"] = load_dataset_diff(self)
        return self._ds_diff

    def tensorflow(
        self,
        tensors: Optional[Sequence[str]] = None,
        tobytes: Union[bool, Sequence[str]] = False,
        fetch_chunks: bool = True,
    ):
        """Converts the dataset into a tensorflow compatible format.

        See https://www.tensorflow.org/api_docs/python/tf/data/Dataset

        Args:
            tensors (List, Optional): Optionally provide a list of tensor names in the ordering that your training script expects. For example, if you have a dataset that has "image" and "label" tensors, if ``tensors=["image", "label"]``, your training script should expect each batch will be provided as a tuple of (image, label).
            tobytes (bool): If ``True``, samples will not be decompressed and their raw bytes will be returned instead of numpy arrays. Can also be a list of tensors, in which case those tensors alone will not be decompressed.
            fetch_chunks: See fetch_chunks argument in deeplake.core.tensor.Tensor.numpy()

        Returns:
            tf.data.Dataset object that can be used for tensorflow training.
        """
        deeplake_reporter.feature_report(
            feature_name="tensorflow",
            parameters={
                "tensors": tensors,
                "tobytes": tobytes,
                "fetch_chunks": fetch_chunks,
            },
        )

        dataset_read(self)
        return dataset_to_tensorflow(
            self, tensors=tensors, tobytes=tobytes, fetch_chunks=fetch_chunks
        )

    @spinner
    def flush(self):
        """Necessary operation after writes if caches are being used.
        Writes all the dirty data from the cache layers (if any) to the underlying storage.
        Here dirty data corresponds to data that has been changed/assigned and but hasn't yet been sent to the
        underlying storage.
        """
        self._flush_vc_info()
        self.storage.flush()

    def _flush_vc_info(self):
        if self._vc_info_updated:
            save_version_info(self.version_state, self.storage)
            for node in self.version_state["commit_node_map"].values():
                if node._info_updated:
                    save_commit_info(node, self.storage)
            self.__dict__["_vc_info_updated"] = False

    def clear_cache(self):
        """
        - Flushes (see :func:`Dataset.flush`) the contents of the cache layers (if any) and then deletes contents of all the layers of it.
        - This doesn't delete data from the actual storage.
        - This is useful if you have multiple datasets with memory caches open, taking up too much RAM.
        - Also useful when local cache is no longer needed for certain datasets and is taking up storage space.
        """
        if hasattr(self.storage, "clear_cache"):
            self.storage.clear_cache()

    def size_approx(self):
        """Estimates the size in bytes of the dataset.
        Includes only content, so will generally return an under-estimate.
        """
        tensors = self.version_state["full_tensors"].values()
        chunk_engines = [tensor.chunk_engine for tensor in tensors]
        size = sum(c.num_chunks * c.min_chunk_size for c in chunk_engines)
        for group in self._groups_filtered:
            size += self[group].size_approx()
        return size

    @invalid_view_op
    def rename(self, path: Union[str, pathlib.Path]):
        """Renames the dataset to `path`.

        Example:

            >>> ds = deeplake.load("hub://username/dataset")
            >>> ds.rename("hub://username/renamed_dataset")

        Args:
            path (str, pathlib.Path): New path to the dataset.

        Raises:
            RenameError: If ``path`` points to a different directory.
        """

        deeplake_reporter.feature_report(feature_name="rename", parameters={})

        path = convert_pathlib_to_string_if_needed(path)
        path = path.rstrip("/")
        if posixpath.split(path)[0] != posixpath.split(self.path)[0]:
            raise RenameError
        self.base_storage.rename(path)
        self.path = path

    @invalid_view_op
    def delete(self, large_ok=False):
        """Deletes the entire dataset from the cache layers (if any) and the underlying storage.
        This is an **IRREVERSIBLE** operation. Data once deleted can not be recovered.

        Args:
            large_ok (bool): Delete datasets larger than 1 GB. Defaults to ``False``.

        Raises:
            DatasetTooLargeToDelete: If the dataset is larger than 1 GB and ``large_ok`` is ``False``.
        """

        deeplake_reporter.feature_report(
            feature_name="delete", parameters={"large_ok": large_ok}
        )

        if hasattr(self, "_view_entry"):
            self._view_entry.delete()
            return
        if hasattr(self, "_vds"):
            self._vds.delete(large_ok=large_ok)
            return
        if not large_ok:
            size = self.size_approx()
            if size > deeplake.constants.DELETE_SAFETY_SIZE:
                raise DatasetTooLargeToDelete(self.path)

        self._unlock()

        # Clear out the associated index.
        tensor_dict = self.tensors
        for key, tensor in tensor_dict.items():
            if tensor.htype == "embedding" and hasattr(tensor.meta, "vdb_indexes"):
                indexes = tensor.meta.get_vdb_index_ids()
                for id in indexes:
                    tensor.delete_vdb_index(id)

        self.storage.clear()

    def summary(self, force: bool = False):
        """Prints a summary of the dataset.

        Args:
            force (bool): Dataset views with more than 10000 samples might take a long time to summarize. If `force=True`,
                the summary will be printed regardless. An error will be raised otherwise.

        Raises:
            ValueError: If the dataset view might take a long time to summarize and `force=False`
        """

        deeplake_reporter.feature_report(feature_name="summary", parameters={})

        if (
            not self.index.is_trivial()
            and self.max_len >= deeplake.constants.VIEW_SUMMARY_SAFE_LIMIT
            and not force
        ):
            raise ValueError(
                "Dataset views with more than 10000 samples might take a long time to summarize. Use `force=True` to override."
            )

        pretty_print = summary_dataset(self)

        print(self)
        print(pretty_print)

    def __str__(self):
        path_str = ""
        if self.path:
            path_str = f"path='{self.path}', "

        mode_str = ""
        if self.read_only:
            mode_str = f"read_only=True, "

        index_str = f"index={self.index}, "
        if self.index.is_trivial():
            index_str = ""

        group_index_str = (
            f"group_index='{self.group_index}', " if self.group_index else ""
        )

        return f"Dataset({path_str}{mode_str}{index_str}{group_index_str}tensors={self._all_tensors_filtered(include_hidden=False, include_disabled=False)})"

    __repr__ = __str__

    def _get_tensor_from_root(self, name: str) -> Optional[Tensor]:
        """Gets a tensor from the root dataset.
        Acesses storage only for the first call.
        """
        key = self.version_state["tensor_names"].get(name)
        return self.version_state["full_tensors"].get(key)

    def _has_group_in_root(self, name: str) -> bool:
        """Checks if a group exists in the root dataset.
        This is faster than checking ``if group in self._groups:``
        """
        return name in self.version_state["meta"].groups

    @property
    def token(self):
        """Get attached token of the dataset"""
        return self._token

    @property
    def _ungrouped_tensors(self) -> Dict[str, Tensor]:
        """Top level tensors in this group that do not belong to any sub groups"""
        return {
            posixpath.basename(k): self.version_state["full_tensors"][v]
            for k, v in self.version_state["tensor_names"].items()
            if posixpath.dirname(k) == self.group_index
        }

    def _all_tensors_filtered(
        self, include_hidden: bool = True, include_disabled=True
    ) -> List[str]:
        """Names of all tensors belonging to this group, including those within sub groups"""
        hidden_tensors = self.meta.hidden_tensors
        tensor_names = self.version_state["tensor_names"]
        enabled_tensors = self.enabled_tensors
        return [
            posixpath.relpath(t, self.group_index)
            for t in tensor_names
            if (not self.group_index or t.startswith(self.group_index + "/"))
            and (include_hidden or tensor_names[t] not in hidden_tensors)
            and (include_disabled or enabled_tensors is None or t in enabled_tensors)
        ]

    def _tensors(
        self, include_hidden: bool = True, include_disabled=True
    ) -> Dict[str, Tensor]:
        """All tensors belonging to this group, including those within sub groups. Always returns the sliced tensors."""
        version_state = self.version_state
        index = self.index
        group_index = self.group_index
        all_tensors = self._all_tensors_filtered(include_hidden, include_disabled)
        return {
            t: version_state["full_tensors"][
                version_state["tensor_names"][posixpath.join(group_index, t)]
            ][index]
            for t in all_tensors
        }

    @property
    def tensors(self) -> Dict[str, Tensor]:
        """All tensors belonging to this group, including those within sub groups. Always returns the sliced tensors."""
        return self._tensors(include_hidden=False, include_disabled=False)

    @property
    def branches(self):
        """Lists all the branches of the dataset.

        Returns:
            List of branches.
        """
        return list(self.version_state["branch_commit_map"])

    @property
    def commits(self) -> List[Dict]:
        """Lists all the commits leading to the current dataset state.

        Returns:
            List of dictionaries containing commit information.
        """
        commits = []
        commit_node = self.version_state["commit_node"]
        while commit_node:
            if not commit_node.is_head_node:
                commit_info = {
                    "commit": commit_node.commit_id,
                    "author": commit_node.commit_user_name,
                    "time": str(commit_node.commit_time)[:-7],
                    "message": commit_node.commit_message,
                }
                commits.append(commit_info)
            commit_node = commit_node.parent
        return commits

    def get_commit_details(self, commit_id) -> Dict:
        """Get details of a particular commit.

        Args:
            commit_id (str): commit id of the commit.

        Returns:
            Dict: Dictionary of details with keys - ``commit``, ``author``, ``time``, ``message``.

        Raises:
            KeyError: If given ``commit_id`` is was not found in the dataset.
        """
        commit_node: CommitNode = self.version_state["commit_node_map"].get(commit_id)
        if commit_node is None:
            raise KeyError(f"Commit {commit_id} not found in dataset.")

        time = str(commit_node.commit_time)[:-7] if commit_node.commit_time else None
        return {
            "commit": commit_node.commit_id,
            "author": commit_node.commit_user_name,
            "time": time,
            "message": commit_node.commit_message,
        }

    @property
    def _groups(self) -> List[str]:
        """Names of all groups in the root dataset"""
        return self.meta.groups  # type: ignore

    @property
    def _groups_filtered(self) -> List[str]:
        """Names of all sub groups in this group"""
        groups_filtered = []
        for g in self._groups:
            dirname, basename = posixpath.split(g)
            if dirname == self.group_index:
                groups_filtered.append(basename)
        return groups_filtered

    @property
    def groups(self) -> Dict[str, "Dataset"]:
        """All sub groups in this group"""
        return {g: self[g] for g in self._groups_filtered}

    @property
    def commit_id(self) -> Optional[str]:
        """The lasted committed commit id of the dataset. If there are no commits, this returns ``None``."""
        commit_node = self.version_state["commit_node"]
        if not commit_node.is_head_node:
            return commit_node.commit_id

        parent = commit_node.parent

        if parent is None:
            return None
        else:
            return parent.commit_id

    @property
    def pending_commit_id(self) -> str:
        """The commit_id of the next commit that will be made to the dataset.
        If you're not at the head of the current branch, this will be the same as the commit_id.
        """
        return self.version_state["commit_id"]

    @property
    def branch(self) -> str:
        """The current branch of the dataset"""
        return self.version_state["branch"]

    def _is_root(self) -> bool:
        return not self.group_index

    @property
    def parent(self):
        """Returns the parent of this group. Returns None if this is the root dataset."""
        if self._is_root():
            return None
        autoflush = self.storage.autoflush
        ds = self.__class__(
            storage=self.storage,
            index=self.index,
            group_index=posixpath.dirname(self.group_index),
            read_only=self.read_only,
            public=self.public,
            token=self._token,
            verbose=self.verbose,
            version_state=self.version_state,
            path=self.path,
            link_creds=self.link_creds,
            libdeeplake_dataset=self.libdeeplake_dataset,
        )
        self.storage.autoflush = autoflush
        return ds

    @property
    def root(self):
        """Returns the root dataset of a group."""
        if self._is_root():
            return self
        autoflush = self.storage.autoflush
        ds = self.__class__(
            storage=self.storage,
            index=self.index,
            group_index="",
            read_only=self.read_only,
            public=self.public,
            token=self._token,
            verbose=self.verbose,
            version_state=self.version_state,
            path=self.path,
            link_creds=self.link_creds,
            view_base=self._view_base,
            libdeeplake_dataset=self.libdeeplake_dataset,
        )
        self.storage.autoflush = autoflush
        return ds

    @property
    def no_view_dataset(self):
        """Returns the same dataset without slicing."""
        if self.index is None or self.index.is_trivial():
            return self
        return self.__class__(
            storage=self.storage,
            index=None,
            group_index=self.group_index,
            read_only=self.read_only,
            public=self.public,
            token=self._token,
            verbose=False,
            version_state=self.version_state,
            path=self.path,
            link_creds=self.link_creds,
            pad_tensors=self._pad_tensors,
            enabled_tensors=self.enabled_tensors,
            libdeeplake_dataset=self.libdeeplake_dataset,
        )

    def _create_group(self, name: str) -> "Dataset":
        """Internal method used by `create_group` and `create_tensor`."""
        meta: DatasetMeta = self.version_state["meta"]
        if not name or name in dir(self):
            raise InvalidTensorGroupNameError(name)
        fullname = name
        while name:
            if name in self.version_state["full_tensors"]:
                raise TensorAlreadyExistsError(name)
            meta.add_group(name)
            name, _ = posixpath.split(name)
        return self[fullname]

    def create_group(self, name: str, exist_ok=False) -> "Dataset":
        """Creates a tensor group. Intermediate groups in the path are also created.

        Args:
            name: The name of the group to create.
            exist_ok: If ``True``, the group is created if it does not exist. If ``False``, an error is raised if the group already exists.
                Defaults to ``False``.

        Returns:
            The created group.

        Raises:
            TensorGroupAlreadyExistsError: If the group already exists and ``exist_ok`` is False.

        Examples:

            >>> ds.create_group("images")
            >>> ds['images'].create_tensor("cats")

            >>> ds.create_groups("images/jpg/cats")
            >>> ds["images"].create_tensor("png")
            >>> ds["images/jpg"].create_group("dogs")
        """

        deeplake_reporter.feature_report(
            feature_name="create_group",
            parameters={
                "name": name,
                "exist_ok": exist_ok,
            },
        )

        full_name = filter_name(name, self.group_index)
        if full_name in self._groups:
            if not exist_ok:
                raise TensorGroupAlreadyExistsError(name)
            return self[name]

        return self.root._create_group(full_name)

    def rechunk(
        self,
        tensors: Optional[Union[str, List[str]]] = None,
        num_workers: int = 0,
        scheduler: str = "threaded",
        progressbar: bool = True,
    ):
        """Rewrites the underlying chunks to make their sizes optimal.
        This is usually needed in cases where a lot of updates have been made to the data.

        Args:
            tensors (str, List[str], Optional): Name/names of the tensors to rechunk.
                If None, all tensors in the dataset are rechunked.
            num_workers (int): The number of workers to use for rechunking. Defaults to 0. When set to 0, it will always use serial processing, irrespective of the scheduler.
            scheduler (str): The scheduler to be used for rechunking. Supported values include: 'serial', 'threaded', 'processed' and 'ray'.
                Defaults to 'threaded'.
            progressbar (bool): Displays a progress bar If ``True`` (default).
        """

        if tensors is None:
            tensors = list(self.tensors)
        elif isinstance(tensors, str):
            tensors = [tensors]

        # identity function that rechunks
        @deeplake.compute
        def rechunking(sample_in, samples_out):
            for tensor in tensors:
                samples_out[tensor].extend(sample_in[tensor])

        rechunking().eval(
            self,
            num_workers=num_workers,
            scheduler=scheduler,
            progressbar=progressbar,
            skip_ok=True,
            extend_only=True,
            disable_label_sync=True,
            disable_rechunk=True,
        )

    # the below methods are used by cloudpickle dumps
    def __origin__(self):
        return None

    def __values__(self):
        return None

    def __type__(self):
        return None

    def __union_params__(self):
        return None

    def __tuple_params__(self):
        return None

    def __result__(self):
        return None

    def __args__(self):
        return None

    def __bool__(self):
        return True

    def _append_or_extend(
        self,
        sample: Dict[str, Any],
        extend: bool = False,
        skip_ok: bool = False,
        append_empty: bool = False,
        index_regeneration: bool = True,
    ):
        """Append or extend samples to mutliple tensors at once. This method expects all tensors being updated to be of the same length.

        Args:
            extend (bool): Extends if True. Appends if False.
            sample (dict): Dictionary with tensor names as keys and samples as values.
            skip_ok (bool): Skip tensors not in ``sample`` if set to ``True``.
            append_empty (bool): Append empty samples to tensors not specified in ``sample`` if set to ``True``. If True, ``skip_ok`` is ignored.
            index_regeneration (bool): VDB Index regeneration will occur by default.

        Raises:
            KeyError: If any tensor in the dataset is not a key in ``sample`` and ``skip_ok`` is ``False``.
            TensorDoesNotExistError: If tensor in ``sample`` does not exist.
            ValueError: If all tensors being updated are not of the same length.
            NotImplementedError: If an error occurs while writing tiles.
            Exception: Error while attempting to rollback appends.
            SampleAppendingError: Error that occurs when someone tries to append a tensor value directly to the dataset without specifying tensor name.

        Examples:

            >>> ds = deeplake.empty("../test/test_ds")
            >>> ds.create_tensor('data')
            Tensor(key='data')
            >>> ds.create_tensor('labels')
            Tensor(key='labels')
            >>> ds.append({"data": [1, 2, 3, 4], "labels":[0, 1, 2, 3]})

        """
        tensors = self.tensors
        if isinstance(sample, Dataset):
            sample = sample.tensors
        if not isinstance(sample, dict):
            raise SampleAppendingError()

        skipped_tensors = [k for k in tensors if k not in sample]
        if skipped_tensors and not skip_ok and not append_empty:
            raise KeyError(
                f"Required tensors not provided: {skipped_tensors}. Pass either `skip_ok=True` to skip tensors or `append_empty=True` to append empty samples to unspecified tensors."
            )
        for k in sample:
            if k not in tensors:
                raise TensorDoesNotExistError(k)
        tensors_to_check_length = tensors if append_empty else sample
        if len(set(map(len, (tensors[k] for k in tensors_to_check_length)))) != 1:
            raise ValueError(
                "When appending using Dataset.append or Dataset.extend, all tensors being updated are expected to have the same length."
            )
        if extend:
            sample_lens = set(map(len, sample.values()))
            if sample_lens == {0}:
                return
            if len(sample_lens) > 1 and not append_empty:
                raise ValueError(
                    "All tensors have to be extended to the same length. Specify `append_empty=True` to pad tensors receiving fewer samples."
                )
            max_len = max(sample_lens)
        [f() for f in list(self._update_hooks.values())]
        tensors_appended = []
        with self:
            for k in tensors:
                extend_extra_nones = 0
                if k in sample:
                    v = sample[k]
                    if extend:
                        extend_extra_nones = max(max_len - len(v), 0)
                else:
                    if skip_ok:
                        continue
                    else:
                        if extend:
                            v = [None] * max_len
                        else:
                            v = None
                try:
                    tensor = tensors[k]
                    enc = tensor.chunk_engine.chunk_id_encoder
                    num_chunks = enc.num_chunks
                    if extend:
                        tensor.extend(v)
                        if extend_extra_nones:
                            tensor.extend([None] * extend_extra_nones)
                    else:
                        tensor.append(v)
                    tensors_appended.append(k)
                except Exception as e:
                    if extend:
                        raise NotImplementedError(
                            "Unable to recover from error while extending multiple tensors with numpy arrays."
                        )
                    new_num_chunks = enc.num_chunks
                    num_chunks_added = new_num_chunks - num_chunks
                    if num_chunks_added > 1:
                        # This is unlikely to happen, i.e the sample passed the validation
                        # steps and tiling but some error occured while writing tiles to chunks
                        raise NotImplementedError(
                            "Unable to recover from error while writing tiles."
                        ) from e
                    elif num_chunks_added == 1:
                        enc._encoded = enc._encoded[:-1]
                    for k in tensors_appended:
                        try:
                            self[k].pop()
                        except Exception as e2:
                            raise Exception(
                                "Error while attempting to rollback appends"
                            ) from e2
                    # Regenerate Index.
                    if index_regeneration:
                        self.regenerate_vdb_indexes()
                    raise e
            # Regenerate Index.
            if index_regeneration:
                self.regenerate_vdb_indexes()

    def extend(
        self,
        samples: Dict[str, Any],
        skip_ok: bool = False,
        append_empty: bool = False,
        ignore_errors: bool = False,
        progressbar: bool = False,
        index_regeneration = True,
    ):
        """Appends multiple rows of samples to mutliple tensors at once. This method expects all tensors being updated to be of the same length.

        Args:
            samples (Dict[str, Any]): Dictionary with tensor names as keys and samples as values.
            skip_ok (bool): Skip tensors not in ``samples`` if set to True.
            append_empty (bool): Append empty samples to tensors not specified in ``sample`` if set to ``True``. If True, ``skip_ok`` is ignored.
            ignore_errors (bool): Skip samples that cause errors while extending, if set to ``True``.
            progressbar (bool): Displays a progress bar if set to ``True``.
            index_regeneration (bool): Regenerate VDB indexes when base data is modified.

        Raises:
            KeyError: If any tensor in the dataset is not a key in ``samples`` and ``skip_ok`` is ``False``.
            TensorDoesNotExistError: If tensor in ``samples`` does not exist.
            ValueError: If all tensors being updated are not of the same length.
            NotImplementedError: If an error occurs while writing tiles.
            Exception: Error while attempting to rollback appends.
        """
        extend = False
        if isinstance(samples, Dataset):
            samples = samples.tensors
            extend = True
        elif set(map(type, samples.values())) == {np.ndarray}:
            extend = True
        if not samples:
            return
        n = len(samples[next(iter(samples.keys()))])
        for v in samples.values():
            if len(v) != n:
                sizes = {k: len(v) for (k, v) in samples.items()}
                raise ValueError(
                    f"Incoming samples are not of equal lengths. Incoming sample sizes: {sizes}"
                )
        [f() for f in list(self._update_hooks.values())]
        if extend:
            if ignore_errors:
                warnings.warn(
                    "`ignore_errors` argument will be ignored while extending with numpy arrays or tensors."
                )
            return self._append_or_extend(
                samples, extend=True, skip_ok=skip_ok, append_empty=append_empty, index_regeneration=index_regeneration,
            )
        with self:
            if progressbar:
                indices = tqdm(range(n))
            else:
                indices = range(n)
            for i in indices:
                try:
                    self.append(
                        {k: v[i] for k, v in samples.items()},
                        skip_ok=skip_ok,
                        append_empty=append_empty,
                        index_regeneration=index_regeneration,
                    )
                except Exception as e:
                    if ignore_errors:
                        continue
                    else:
                        raise e

    @invalid_view_op
    def append(
            self,
            sample: Dict[str, Any],
            skip_ok: bool = False,
            append_empty: bool = False,
            index_regeneration: bool = True,
    ):
        """Append samples to mutliple tensors at once. This method expects all tensors being updated to be of the same length.

        Args:
            sample (dict): Dictionary with tensor names as keys and samples as values.
            skip_ok (bool): Skip tensors not in ``sample`` if set to ``True``.
            append_empty (bool): Append empty samples to tensors not specified in ``sample`` if set to ``True``. If True, ``skip_ok`` is ignored.
            index_regeneration (bool): VDB Index regeneration will happen by default.

        Raises:
            KeyError: If any tensor in the dataset is not a key in ``sample`` and ``skip_ok`` is ``False``.
            TensorDoesNotExistError: If tensor in ``sample`` does not exist.
            ValueError: If all tensors being updated are not of the same length.
            NotImplementedError: If an error occurs while writing tiles.
            Exception: Error while attempting to rollback appends.
            SampleAppendingError: Error that occurs when someone tries to append a tensor value directly to the dataset without specifying tensor name.

        Examples:

            >>> ds = deeplake.empty("../test/test_ds")
            >>> ds.create_tensor('data')
            Tensor(key='data')
            >>> ds.create_tensor('labels')
            Tensor(key='labels')
            >>> ds.append({"data": [1, 2, 3, 4], "labels":[0, 1, 2, 3]})

        """
        self._append_or_extend(
            sample, extend=False, skip_ok=skip_ok, append_empty=append_empty, index_regeneration=index_regeneration,
        )

    def update(self, sample: Dict[str, Any]):
        """Update existing samples in the dataset with new values.

        Examples:

            >>> ds[0].update({"images": deeplake.read("new_image.png"), "labels": 1})

            >>> new_images = [deeplake.read(f"new_image_{i}.png") for i in range(3)]
            >>> ds[:3].update({"images": new_images, "labels": [1, 2, 3]})

        Args:
            sample (dict): Dictionary with tensor names as keys and samples as values.

        Raises:
            ValueError: If partial update of a sample is attempted.
            Exception: Error while attempting to rollback updates.
        """
        if len(self.index) > 1:
            raise ValueError(
                "Cannot make partial updates to samples using `ds.update`. Use `ds.tensor[index] = value` instead."
            )

        def get_sample_from_engine(
            engine, idx, is_link, compression, dtype, decompress
        ):
            # tiled data will always be decompressed
            decompress = decompress or engine._is_tiled_sample(idx)
            if is_link:
                creds_key = engine.creds_key(idx)
                item = engine.get_path(idx)
                return LinkedSample(item, creds_key)
            item = engine.get_single_sample(idx, self.index, decompress=decompress)
            shape = engine.read_shape_for_sample(idx)
            return engine._get_sample_object(
                item, shape, compression, dtype, decompress
            )

        # remove update hooks from view base so that the view is not invalidated
        if self._view_base:
            saved_update_hooks = self._view_base._update_hooks
            self._view_base._update_hooks = {}
        idx = self.index.values[0].value
        with self:
            saved = defaultdict(list)
            try:
                for k, v in sample.items():
                    tensor_meta = self[k].meta
                    dtype = tensor_meta.dtype
                    sample_compression = tensor_meta.sample_compression
                    chunk_compression = tensor_meta.chunk_compression

                    compression = sample_compression or chunk_compression

                    engine = self[k].chunk_engine

                    decompress = chunk_compression is not None or engine.is_text_like

                    for idx in self.index.values[0].indices(self[k].num_samples):
                        if tensor_meta.is_sequence:
                            old_sample = []
                            for i in range(*engine.sequence_encoder[idx]):
                                item = get_sample_from_engine(
                                    engine,
                                    i,
                                    tensor_meta.is_link,
                                    compression,
                                    dtype,
                                    decompress,
                                )
                                old_sample.append(item)
                        else:
                            old_sample = get_sample_from_engine(
                                engine,
                                idx,
                                tensor_meta.is_link,
                                compression,
                                dtype,
                                decompress,
                            )

                        saved[k].append(old_sample)
                    self[k] = v
                # Regenerate Index
                self.regenerate_vdb_indexes()

            except Exception as e:
                for k, v in saved.items():
                    # squeeze
                    if len(v) == 1:
                        v = v[0]
                    try:
                        self[k] = v
                    except Exception as e2:
                        raise Exception(
                            "Error while attempting to rollback updates"
                        ) from e2
                # in case of error, regenerate index again to avoid index corruption
                self.regenerate_vdb_indexes()
                raise e
            finally:
                # restore update hooks
                if self._view_base:
                    self._view_base._update_hooks = saved_update_hooks

    def _view_hash(self) -> str:
        """Generates a unique hash for a filtered dataset view."""
        return hash_inputs(
            self.path,
            *[e.value for e in self.index.values],
            self.pending_commit_id,
            getattr(self, "_query", None),
            getattr(self, "_tql_query", None),
        )

    def _get_view_info(
        self,
        id: Optional[str] = None,
        message: Optional[str] = None,
        copy: bool = False,
    ):
        if self.has_head_changes:
            raise DatasetViewSavingError(
                "HEAD node has uncommitted changes. Commit them before saving views."
            )
        commit_id = self.commit_id
        tm = getattr(self, "_created_at", time())
        id = self._view_hash() if id is None else id
        info = {
            "id": id,
            "virtual-datasource": not copy,
            "source-dataset": self.path,
            "source-dataset-version": commit_id,
            "created_at": tm,
        }
        if message is not None:
            info["message"] = message
        query = getattr(self, "_query", None)
        if query:
            info["query"] = query
            info["source-dataset-index"] = getattr(self, "_source_ds_idx", None)
        tql_query = getattr(self, "_tql_query", None)
        if tql_query:
            info["tql_query"] = tql_query
            info["source-dataset-index"] = getattr(self, "_source_ds_idx", None)
        return info

    def _lock_queries_json(self):
        class _LockQueriesJson:
            def __enter__(self2):
                storage = self.base_storage
                self2.storage_read_only = storage.read_only
                if self._locked_out:
                    # Ignore storage level lock since we have file level lock
                    storage.read_only = False
                lock = Lock(storage, get_queries_lock_key())
                lock.acquire(timeout=10)
                self2.lock = lock

            def __exit__(self2, *_, **__):
                self2.lock.release()
                self.base_storage.read_only = self2.storage_read_only

        return _LockQueriesJson()

    def _write_queries_json(self, data: dict):
        read_only = self.base_storage.read_only
        self.base_storage.disable_readonly()
        try:
            self.base_storage[get_queries_key()] = json.dumps(data).encode("utf-8")
        finally:
            if read_only:
                self.base_storage.enable_readonly()

    def _append_to_queries_json(self, info: dict):
        with self._lock_queries_json():
            qjson = self._read_queries_json()
            idx = None
            for i in range(len(qjson)):
                if qjson[i]["id"] == info["id"]:
                    idx = i
                    break
            if idx is None:
                qjson.append(info)
            else:
                qjson[idx] = info
            self._write_queries_json(qjson)

    def _read_queries_json(self) -> list:
        try:
            return json.loads(self.base_storage[get_queries_key()].decode("utf-8"))
        except KeyError:
            return []

    def _read_view_info(self, id: str):
        for info in self._read_queries_json():
            if info["id"] == id:
                return info
        raise KeyError(f"View with id {id} not found.")

    def _write_vds(
        self,
        vds,
        info: dict,
        copy: Optional[bool] = False,
        tensors: Optional[List[str]] = None,
        num_workers: Optional[int] = 0,
        scheduler: str = "threaded",
        ignore_errors: bool = False,
        unlink=True,
    ):
        """Writes the indices of this view to a vds."""
        vds._allow_view_updates = True
        try:
            with vds:
                if copy:
                    self._copy(
                        vds,
                        tensors=tensors,
                        num_workers=num_workers,
                        scheduler=scheduler,
                        unlink=unlink,
                        create_vds_index_tensor=True,
                        ignore_errors=ignore_errors,
                    )
                else:
                    vds.create_tensor(
                        "VDS_INDEX",
                        dtype="uint64",
                        create_shape_tensor=False,
                        create_id_tensor=False,
                        create_sample_info_tensor=False,
                    ).extend(
                        np.array(
                            tuple(self.index.values[0].indices(self.num_samples)),
                            dtype="uint64",
                        ),
                        progressbar=True,
                    )
                    info["first-index-subscriptable"] = self.index.subscriptable_at(0)
                    if len(self.index) > 1:
                        info["sub-sample-index"] = Index(
                            self.index.values[1:]
                        ).to_json()
                vds.info.update(info)
        finally:
            try:
                delattr(vds, "_allow_view_updates")
            except AttributeError:  # Attribute already deleted by _copy()
                pass

    def _save_view_in_subdir(
        self,
        id: Optional[str],
        message: Optional[str],
        copy: bool,
        tensors: Optional[List[str]],
        num_workers: int,
        scheduler: str,
        ignore_errors: bool,
    ):
        """Saves this view under ".queries" sub directory of same storage."""
        info = self._get_view_info(id, message, copy)
        hash = info["id"]
        path = f".queries/{hash}"
        vds = self._sub_ds(path, empty=True, verbose=False)
        self._write_vds(vds, info, copy, tensors, num_workers, scheduler, ignore_errors)
        self._append_to_queries_json(info)
        return vds

    def _save_view_in_path(
        self,
        path: str,
        id: Optional[str],
        message: Optional[str],
        copy: bool,
        tensors: Optional[List[str]],
        num_workers: int,
        scheduler: str,
        ignore_errors: bool,
        **ds_args,
    ):
        """Saves this view at a given dataset path"""
        if os.path.abspath(path) == os.path.abspath(self.path):
            raise DatasetViewSavingError("Rewriting parent dataset is not allowed.")
        try:
            vds = deeplake.empty(path, **ds_args)
        except Exception as e:
            raise DatasetViewSavingError from e
        info = self._get_view_info(id, message, copy)
        self._write_vds(vds, info, copy, tensors, num_workers, scheduler, ignore_errors)
        return vds

    def save_view(
        self,
        message: Optional[str] = None,
        path: Optional[Union[str, pathlib.Path]] = None,
        id: Optional[str] = None,
        optimize: bool = False,
        tensors: Optional[List[str]] = None,
        num_workers: int = 0,
        scheduler: str = "threaded",
        verbose: bool = True,
        ignore_errors: bool = False,
        **ds_args,
    ) -> str:
        """Saves a dataset view as a virtual dataset (VDS)

        Examples:

            >>> # Save to specified path
            >>> vds_path = ds[:10].save_view(path="views/first_10", id="first_10")
            >>> vds_path
            views/first_10

            >>> # Path unspecified
            >>> vds_path = ds[:100].save_view(id="first_100", message="first 100 samples")
            >>> # vds_path = path/to/dataset

            >>> # Random id
            >>> vds_path = ds[:100].save_view()
            >>> # vds_path = path/to/dataset/.queries/92f41922ed0471ec2d27690b7351fc96bea060e6c5ee22b14f7ffa5f291aa068

            See :func:`Dataset.get_view` to learn how to load views by id.
            These virtual datasets can also be loaded from their path like normal datasets.

        Args:
            message (Optional, str): Custom user message.
            path (Optional, str, pathlib.Path): - The VDS will be saved as a standalone dataset at the specified path.
                - If not specified, the VDS is saved under ``.queries`` subdirectory of the source dataset's storage.
            id (Optional, str): Unique id for this view. Random id will be generated if not specified.
            optimize (bool):
                - If ``True``, the dataset view will be optimized by copying and rechunking the required data. This is necessary to achieve fast streaming speeds when training models using the dataset view. The optimization process will take some time, depending on the size of the data.
                - You can also choose to optimize the saved view later by calling its :meth:`ViewEntry.optimize` method.
            tensors (List, optional): Names of tensors (and groups) to be copied. If not specified all tensors are copied.
            num_workers (int): Number of workers to be used for optimization process. Applicable only if ``optimize=True``. Defaults to 0.
            scheduler (str): The scheduler to be used for optimization. Supported values include: 'serial', 'threaded', 'processed' and 'ray'. Only applicable if ``optimize=True``. Defaults to 'threaded'.
            verbose (bool): If ``True``, logs will be printed. Defaults to ``True``.
            ignore_errors (bool): Skip samples that cause errors while saving views. Only applicable if ``optimize=True``. Defaults to ``False``.
            ds_args (dict): Additional args for creating VDS when path is specified. (See documentation for :func:`deeplake.dataset()`)

        Returns:
            str: Path to the saved VDS.

        Raises:
            ReadOnlyModeError: When attempting to save a view inplace and the user doesn't have write access.
            DatasetViewSavingError: If HEAD node has uncommitted changes.
            TypeError: If ``id`` is not of type ``str``.

        Note:
            Specifying ``path`` makes the view external. External views cannot be accessed using the parent dataset's :func:`Dataset.get_view`,
            :func:`Dataset.load_view`, :func:`Dataset.delete_view` methods. They have to be loaded using :func:`deeplake.load`.
        """

        deeplake_reporter.feature_report(
            feature_name="save_view",
            parameters={
                "id": id,
                "optimize": optimize,
                "tensors": tensors,
                "num_workers": num_workers,
                "scheduler": scheduler,
                "verbose": verbose,
            },
        )

        if id is not None and not isinstance(id, str):
            raise TypeError(f"id {id} is of type {type(id)}, expected `str`.")
        return self._save_view(
            path,
            id,
            message,
            optimize,
            tensors,
            num_workers,
            scheduler,
            verbose,
            False,
            ignore_errors,
            **ds_args,
        )

    def _save_view(
        self,
        path: Optional[Union[str, pathlib.Path]] = None,
        id: Optional[str] = None,
        message: Optional[str] = None,
        optimize: bool = False,
        tensors: Optional[List[str]] = None,
        num_workers: int = 0,
        scheduler: str = "threaded",
        verbose: bool = True,
        _ret_ds: bool = False,
        ignore_errors: bool = False,
        **ds_args,
    ) -> Union[str, Any]:
        """Saves a dataset view as a virtual dataset (VDS)

        Args:
            path (Optional, str, pathlib.Path): If specified, the VDS will saved as a standalone dataset at the specified path. If not,
                the VDS is saved under `.queries` subdirectory of the source dataset's storage.
            id (Optional, str): Unique id for this view.
            message (Optional, message): Custom user message.
            optimize (bool): Whether the view should be optimized by copying the required data. Default False.
            tensors (Optional, List[str]): Tensors to be copied if `optimize` is True. By default all tensors are copied.
            num_workers (int): Number of workers to be used if `optimize` is True.
            scheduler (str): The scheduler to be used for optimization. Supported values include: 'serial', 'threaded', 'processed' and 'ray'.
                Only applicable if ``optimize=True``. Defaults to 'threaded'.
            verbose (bool): If ``True``, logs will be printed. Defaults to ``True``.
            _ret_ds (bool): If ``True``, the VDS is retured as such without converting it to a view. If ``False``, the VDS path is returned.
                Default False.
            ignore_errors (bool): Skip samples that cause errors while saving views. Only applicable if ``optimize=True``. Defaults to ``False``.
            ds_args (dict): Additional args for creating VDS when path is specified. (See documentation for `deeplake.dataset()`)

        Returns:
            If ``_ret_ds`` is ``True``, the VDS is returned, else path to the VDS is returned.

        Raises:
            ReadOnlyModeError: When attempting to save a view inplace and the user doesn't have write access.
            NotImplementedError: When attempting to save in-memory datasets.
        """

        path = convert_pathlib_to_string_if_needed(path)
        ds_args["verbose"] = False
        vds = None
        if path is None and hasattr(self, "_vds"):
            vds = self._vds
            vds_id = vds.info["id"]
            if id is not None and vds_id != id:
                vds = None
                warnings.warn(
                    f"This view is already saved with id '{vds_id}'. A copy of this view will be created with the provided id '{id}'"
                )
        base = self._view_base or self
        if not base._read_only:
            base.flush()
        if vds is None:
            if path is None:
                if isinstance(self, MemoryProvider):
                    raise NotImplementedError(
                        "Saving views inplace is not supported for in-memory datasets."
                    )
                if self.read_only and not base._locked_out:
                    if isinstance(self, deeplake.core.dataset.DeepLakeCloudDataset):
                        try:
                            with self._temp_write_access():
                                vds = self._save_view_in_subdir(
                                    id,
                                    message,
                                    optimize,
                                    tensors,
                                    num_workers,
                                    scheduler,
                                    ignore_errors,
                                )
                        except ReadOnlyModeError as e:
                            raise ReadOnlyModeError(
                                "Cannot save a view in this dataset because you are not a member of its organization."
                                "Please specify a `path` in order to save the view at a custom location."
                            ) from e
                    else:
                        raise ReadOnlyModeError(
                            "Cannot save view in read only dataset. Speicify a path to save the view in a different location."
                        )
                else:
                    vds = self._save_view_in_subdir(
                        id,
                        message,
                        optimize,
                        tensors,
                        num_workers,
                        scheduler,
                        ignore_errors,
                    )
            else:
                vds = self._save_view_in_path(
                    path,
                    id,
                    message,
                    optimize,
                    tensors,
                    num_workers,
                    scheduler,
                    ignore_errors,
                    **ds_args,
                )
        if verbose and self.verbose:
            log_visualizer_link(vds.path, self.path)
        if _ret_ds:
            return vds
        return vds.path

    def _get_view(self, inherit_creds=True, creds: Optional[Dict] = None):
        """Returns a view for this VDS. Only works if this Dataset is a virtual dataset.

        Returns:
            A view of the source dataset based on the indices from VDS.

        Args:
            inherit_creds (bool): Whether to inherit creds from the parent dataset in which this vds is stored. Default True.
            creds (optional, Dict): Creds for the source dataset. Used only if inherit_creds is False.

        Raises:
            Exception: If this is not a VDS.
        """

        try:
            commit_id = self.info["source-dataset-version"]
        except KeyError:
            raise Exception("Dataset._get_view() works only for virtual datasets.")
        ds = (
            self._parent_dataset[Index()]
            if (inherit_creds and self._parent_dataset)
            else deeplake.load(
                self.info["source-dataset"],
                verbose=False,
                creds=creds,
                read_only=True,
                token=self._token,
            )
        )

        ds.index = Index()
        ds.version_state = ds.version_state.copy()
        ds._checkout(commit_id, verbose=False)
        first_index_subscriptable = self.info.get("first-index-subscriptable", True)
        if first_index_subscriptable:
            index_entries = [IndexEntry(self.VDS_INDEX.numpy().reshape(-1).tolist())]
        else:
            index_entries = [IndexEntry(int(self.VDS_INDEX.numpy()))]
        sub_sample_index = self.info.get("sub-sample-index")
        if sub_sample_index:
            index_entries += Index.from_json(sub_sample_index).values
        ret = ds[Index(index_entries)]
        ret._vds = self
        return ret

    def _get_empty_vds(
        self,
        vds_path: Optional[Union[str, pathlib.Path]] = None,
        query: Optional[str] = None,
        **vds_args,
    ):
        """Returns an empty VDS with this dataset as the source dataset. Internal.

        Args:
            vds_path (Optional, str, pathlib.Path): If specified, the vds will be sved at this path. Else the vds will be saved under `.queries` subdirectory.
            query (Optional, str): Query string associated with this view.
            vds_args (dict): Additional args for creating vds when path is specified.

        Returns:
            Empty VDS with this dataset as the source dataset.
        """
        view = self[:0]
        vds_path = convert_pathlib_to_string_if_needed(vds_path)
        if query:
            view._query = query
        return view._save_view(vds_path, _ret_ds=True, **vds_args)

    def get_views(self, commit_id: Optional[str] = None) -> List[ViewEntry]:
        """Returns list of views stored in this Dataset.

        Args:
            commit_id (str, optional): - Commit from which views should be returned.
                - If not specified, views from all commits are returned.

        Returns:
            List[ViewEntry]: List of :class:`ViewEntry` instances.
        """
        queries = self._read_queries_json()
        if commit_id is not None:
            queries = filter(
                lambda x: x["source-dataset-version"] == commit_id, queries
            )
        return list(map(partial(ViewEntry, dataset=self), queries))

    def get_view(self, id: str) -> ViewEntry:
        """Returns the dataset view corresponding to ``id``.

        Examples:
            >>> # save view
            >>> ds[:100].save_view(id="first_100")
            >>> # load view
            >>> first_100 = ds.get_view("first_100").load()
            >>> # 100
            >>> print(len(first_100))

            See :func:`Dataset.save_view` to learn more about saving views.

        Args:
            id (str): id of required view.

        Returns:
            ViewEntry

        Raises:
            KeyError: If no such view exists.
        """
        queries = self._read_queries_json()
        for q in queries:
            if q["id"] == id:
                return ViewEntry(q, self)
        raise KeyError(f"No view with id {id} found in the dataset.")

    def load_view(
        self,
        id: str,
        optimize: Optional[bool] = False,
        tensors: Optional[List[str]] = None,
        num_workers: int = 0,
        scheduler: str = "threaded",
        progressbar: Optional[bool] = True,
    ):
        """Loads the view and returns the :class:`~deeplake.core.dataset.dataset.Dataset` by id. Equivalent to ds.get_view(id).load().

        Args:
            id (str): id of the view to be loaded.
            optimize (bool): If ``True``, the dataset view is optimized by copying and rechunking the required data before loading. This is
                necessary to achieve fast streaming speeds when training models using the dataset view. The optimization process will
                take some time, depending on the size of the data.
            tensors (Optional, List[str]): Tensors to be copied if `optimize` is True. By default all tensors are copied.
            num_workers (int): Number of workers to be used for the optimization process. Only applicable if `optimize=True`. Defaults to 0.
            scheduler (str): The scheduler to be used for optimization. Supported values include: 'serial', 'threaded', 'processed' and 'ray'.
                Only applicable if `optimize=True`. Defaults to 'threaded'.
            progressbar (bool): Whether to use progressbar for optimization. Only applicable if `optimize=True`. Defaults to True.

        Returns:
            Dataset: The loaded view.

        Raises:
            KeyError: if view with given id does not exist.
        """
        deeplake_reporter.feature_report(
            feature_name="load_view",
            parameters={
                "id": id,
                "optimize": optimize,
                "tensors": tensors,
                "num_workers": num_workers,
                "scheduler": scheduler,
            },
        )

        view = self.get_view(id)
        if optimize:
            return view.optimize(
                tensors=tensors,
                num_workers=num_workers,
                scheduler=scheduler,
                progressbar=progressbar,
            ).load()
        return view.load()

    def delete_view(self, id: str):
        """Deletes the view with given view id.

        Args:
            id (str): Id of the view to delete.

        Raises:
            KeyError: if view with given id does not exist.
        """

        deeplake_reporter.feature_report(
            feature_name="delete_view",
            parameters={"id": id},
        )

        try:
            with self._lock_queries_json():
                qjson = self._read_queries_json()
                for i, q in enumerate(qjson):
                    if q["id"] == id:
                        qjson.pop(i)
                        self.base_storage.subdir(
                            ".queries/" + (q.get("path") or q["id"])
                        ).clear()
                        self._write_queries_json(qjson)
                        return
        # not enough permissions to acquire lock
        except TokenPermissionError:
            pass

        raise KeyError(f"No view with id {id} found in the dataset.")

    def _sub_ds(
        self,
        path,
        empty=False,
        memory_cache_size: int = DEFAULT_MEMORY_CACHE_SIZE,
        local_cache_size: int = DEFAULT_LOCAL_CACHE_SIZE,
        read_only=None,
        lock=True,
        verbose=True,
        token=None,
    ):
        """Loads a nested dataset. Internal.

        Args:
            path (str): Path to sub directory
            empty (bool): If ``True``, all contents of the sub directory is cleared before initializing the sub dataset.
            memory_cache_size (int): Memory cache size for the sub dataset.
            local_cache_size (int): Local storage cache size for the sub dataset.
            read_only (bool): Loads the sub dataset in read only mode if ``True``. Default ``False``.
            lock (bool): Whether the dataset should be locked for writing. Only applicable for S3, Deep Lake and GCS datasets. No effect if ``read_only=True``.
            verbose (bool): If ``True``, logs will be printed. Defaults to ``True``.
            token (Optional[str]): Token of source dataset.

        Returns:
            Sub dataset

        Note:
            Virtual datasets are returned as such, they are not converted to views.
        """
        sub_storage = self.base_storage.subdir(path, read_only=read_only)

        if empty:
            sub_storage.clear()

        if self.path.startswith("hub://"):
            path = posixpath.join(self.path, path)
            cls = deeplake.core.dataset.DeepLakeCloudDataset
        else:
            path = sub_storage.root
            cls = deeplake.core.dataset.Dataset

        ret = cls(
            generate_chain(
                sub_storage,
                memory_cache_size * MB,
                local_cache_size * MB,
            ),
            path=path,
            token=token,
            read_only=read_only,
            lock=lock,
            verbose=verbose,
        )
        ret._parent_dataset = self
        return ret

    def _link_tensors(
        self,
        src: str,
        dest: str,
        extend_f: str,
        update_f: Optional[str] = None,
        flatten_sequence: Optional[bool] = None,
    ):
        """Internal. Links a source tensor to a destination tensor. Appends / updates made to the source tensor will be reflected in the destination tensor.

        Args:
            src (str): Name of the source tensor.
            dest (str): Name of the destination tensor.
            extend_f (str): Name of the linked tensor transform to be used for extending the destination tensor. This transform should be defined in `deeplake.core.tensor_link` module.
            update_f (str): Name of the linked tensor transform to be used for updating items in the destination tensor. This transform should be defined in `deeplake.core.tensor_link` module.
            flatten_sequence (bool, Optional): Whether appends and updates should be done per item or per sequence if the source tensor is a sequence tensor.

        Raises:
            TensorDoesNotExistError: If source or destination tensors do not exist in this dataset.
            ValueError: If source tensor is a sequence tensor and `flatten_sequence` argument is not specified.
        """
        assert self._is_root()
        tensors = self._tensors()
        if src not in tensors:
            raise TensorDoesNotExistError(src)
        if dest not in tensors:
            raise TensorDoesNotExistError(dest)
        src_tensor = self[src]
        dest_key = self.version_state["tensor_names"][dest]
        if flatten_sequence is None:
            if src_tensor.is_sequence:
                raise ValueError(
                    "`flatten_sequence` arg must be specified when linking a sequence tensor."
                )
            flatten_sequence = False
        src_tensor.meta.add_link(dest_key, extend_f, update_f, flatten_sequence)
        self.storage.maybe_flush()

    def _resolve_tensor_list(self, keys: List[str], root: bool = False) -> List[str]:
        ret = []
        for k in keys:
            fullpath = k if root else posixpath.join(self.group_index, k)
            if (
                self.version_state["tensor_names"].get(fullpath)
                in self.version_state["full_tensors"]
            ):
                ret.append(k)
            else:
                enabled_tensors = self.enabled_tensors
                if fullpath[-1] != "/":
                    fullpath = fullpath + "/"
                hidden = self.meta.hidden_tensors
                ret += filter(
                    lambda t: t.startswith(fullpath)
                    and t not in hidden
                    and (enabled_tensors is None or t in enabled_tensors),
                    self.version_state["tensor_names"],
                )
        return ret

    def _copy(
        self,
        dest: Union[str, pathlib.Path],
        runtime: Optional[Dict] = None,
        tensors: Optional[List[str]] = None,
        overwrite: bool = False,
        creds=None,
        token=None,
        num_workers: int = 0,
        scheduler="threaded",
        progressbar=True,
        public: bool = False,
        unlink: bool = False,
        create_vds_index_tensor: bool = False,
        ignore_errors: bool = False,
        verbose: bool = True,
    ):
        if isinstance(dest, str):
            path = dest
        else:
            path = dest.path

        dest_ds = deeplake.api.dataset.dataset._like(
            dest,
            self,
            runtime=runtime,
            tensors=tensors,
            creds=creds,
            token=token,
            overwrite=overwrite,
            public=public,
            unlink=[
                t
                for t in self.tensors
                if (
                    self.tensors[t].base_htype != "video"
                    or deeplake.constants._UNLINK_VIDEOS
                )
            ]
            if unlink
            else False,
            verbose=verbose,
        )

        # dest_ds needs link creds of source dataset for copying linked tensors
        dest_ds.link_creds = LinkCreds()
        dest_ds.link_creds.__setstate__(self.link_creds.__getstate__())
        save_link_creds(dest_ds.link_creds, dest_ds.storage)

        def _is_unlink_tensor(tensor):
            if (
                unlink
                and tensor.is_link
                and (tensor.base_htype != "video" or deeplake.constants._UNLINK_VIDEOS)
            ):
                return True

        # If we have to unlink any tensor, we will use sample-by-sample append implementation (_copy_tensor_append)
        # Otherwise, we will use extend-by-whole-slice implementation (_copy_tensor_extend)
        extend_only = not any(
            _is_unlink_tensor(self[tensor_name]) for tensor_name in dest_ds.tensors
        )

        def _copy_tensor_extend(sample_in, sample_out):
            for tensor_name in dest_ds.tensors:
                sample_out[tensor_name].extend(sample_in[tensor_name])

        def _copy_tensor_append(sample_in, sample_out):
            for tensor_name in dest_ds.tensors:
                src = sample_in[tensor_name]
                if _is_unlink_tensor(src):
                    if len(sample_in.index) > 1:
                        sample_out[tensor_name].append(src)
                    else:
                        idx = sample_in.index.values[0].value
                        sample_out[tensor_name].append(
                            src.chunk_engine.get_deeplake_read_sample(idx)
                        )
                else:
                    sample_out[tensor_name].append(src)

        if not self.index.subscriptable_at(0):
            old_first_index = self.index.values[0]
            new_first_index = IndexEntry(
                slice(old_first_index.value, old_first_index.value + 1)
            )
            self.index.values[0] = new_first_index
            reset_index = True
        else:
            reset_index = False
        try:
            deeplake.compute(
                _copy_tensor_extend if extend_only else _copy_tensor_append,
                name="copy transform",
            )().eval(
                self,
                dest_ds,
                num_workers=num_workers,
                scheduler=scheduler,
                progressbar=progressbar,
                skip_ok=True,
                check_lengths=False,
                ignore_errors=ignore_errors,
                disable_label_sync=True,
                extend_only=extend_only,
            )

            dest_ds.flush()
            if create_vds_index_tensor:
                with dest_ds:
                    try:
                        dest_ds._allow_view_updates = True
                        dest_ds.create_tensor(
                            "VDS_INDEX",
                            dtype=np.uint64,
                            hidden=True,
                            create_shape_tensor=False,
                            create_id_tensor=False,
                            create_sample_info_tensor=False,
                        )
                        dest_ds.VDS_INDEX.extend(list(self.sample_indices))
                    finally:
                        delattr(dest_ds, "_allow_view_updates")
        finally:
            if reset_index:
                dest_ds.meta.default_index = Index([IndexEntry(0)]).to_json()
                dest_ds.meta.is_dirty = True
                dest_ds.flush()
                dest_ds = dest_ds[0]
                self.index.values[0] = old_first_index

            # Actual credentials should be removed from dest_ds after copy
            dest_ds.link_creds = None
            dest_ds._load_link_creds()
        return dest_ds

    def copy(
        self,
        dest: Union[str, pathlib.Path],
        runtime: Optional[dict] = None,
        tensors: Optional[List[str]] = None,
        overwrite: bool = False,
        creds=None,
        token=None,
        num_workers: int = 0,
        scheduler="threaded",
        progressbar=True,
        public: bool = False,
    ):
        """Copies this dataset or dataset view to ``dest``. Version control history is not included.

        Args:
            dest (str, pathlib.Path): Destination dataset or path to copy to. If a Dataset instance is provided, it is expected to be empty.
            tensors (List[str], optional): Names of tensors (and groups) to be copied. If not specified all tensors are copied.
            runtime (dict): Parameters for Activeloop DB Engine. Only applicable for hub:// paths.
            overwrite (bool): If ``True`` and a dataset exists at `destination`, it will be overwritten. Defaults to False.
            creds (dict, Optional): creds required to create / overwrite datasets at `dest`.
            token (str, Optional): token used to for fetching credentials to `dest`.
            num_workers (int): The number of workers to use for copying. Defaults to 0. When set to 0, it will always use serial processing, irrespective of the scheduler.
            scheduler (str): The scheduler to be used for copying. Supported values include: 'serial', 'threaded', 'processed' and 'ray'.
                Defaults to 'threaded'.
            progressbar (bool): Displays a progress bar If ``True`` (default).
            public (bool): Defines if the dataset will have public access. Applicable only if Deep Lake cloud storage is used and a new Dataset is being created. Defaults to False.

        Returns:
            Dataset: New dataset object.

        Raises:
            DatasetHandlerError: If a dataset already exists at destination path and overwrite is False.
        """

        deeplake_reporter.feature_report(
            feature_name="copy",
            parameters={
                "tensors": tensors,
                "overwrite": overwrite,
                "num_workers": num_workers,
                "scheduler": scheduler,
                "progressbar": progressbar,
                "public": public,
            },
        )

        return self._copy(
            dest,
            runtime,
            tensors,
            overwrite,
            creds,
            token,
            num_workers,
            scheduler,
            progressbar,
            public,
        )

    @invalid_view_op
    @spinner
    def reset(self, force: bool = False):
        """Resets the uncommitted changes present in the branch.

        Note:
            The uncommitted data is deleted from underlying storage, this is not a reversible operation.
        """

        deeplake_reporter.feature_report(
            feature_name="reset",
            parameters={"force": force},
        )

        storage, version_state = self.storage, self.version_state
        if version_state["commit_node"].children:
            print("You are not at the head node of the branch, cannot reset.")
            return
        if not self.has_head_changes and not force:
            print("There are no uncommitted changes on this branch.")
            return

        if self.commit_id is None:
            storage.clear()
            self._populate_meta()
            load_meta(self)
        else:
            parent_commit_id = self.commit_id
            reset_commit_id = self.pending_commit_id

            # checkout to get list of tensors in previous commit, needed for copying metas and create_commit_chunk_set
            self.checkout(parent_commit_id)

            new_commit_id = replace_head(storage, version_state, reset_commit_id)

            self.checkout(new_commit_id)

    def fix_vc(self):
        """Rebuilds version control info. To be used when the version control info is corrupted."""
        version_info = rebuild_version_info(self.storage)
        self.version_state["commit_node_map"] = version_info["commit_node_map"]
        self.version_state["branch_commit_map"] = version_info["branch_commit_map"]

    def connect(
        self,
        creds_key: str,
        dest_path: Optional[str] = None,
        org_id: Optional[str] = None,
        ds_name: Optional[str] = None,
        token: Optional[str] = None,
    ):
        """Connect a Deep Lake cloud dataset through a deeplake path.

        Examples:
            >>> # create/load an s3 dataset
            >>> s3_ds = deeplake.dataset("s3://bucket/dataset")
            >>> ds = s3_ds.connect(dest_path="hub://my_org/dataset", creds_key="my_managed_credentials_key", token="my_activeloop_token)
            >>> # or
            >>> ds = s3_ds.connect(org_id="my_org", creds_key="my_managed_credentials_key", token="my_activeloop_token")

        Args:
            creds_key (str): The managed credentials to be used for accessing the source path.
            dest_path (str, optional): The full path to where the connected Deep Lake dataset will reside. Can be:
                a Deep Lake path like ``hub://organization/dataset``
            org_id (str, optional): The organization to where the connected Deep Lake dataset will be added.
            ds_name (str, optional): The name of the connected Deep Lake dataset. Will be infered from ``dest_path`` or ``src_path`` if not provided.
            token (str, optional): Activeloop token used to fetch the managed credentials.

        Raises:
            InvalidSourcePathError: If the dataset's path is not a valid s3, gcs or azure path.
            InvalidDestinationPathError: If ``dest_path``, or ``org_id`` and ``ds_name`` do not form a valid Deep Lake path.
            TokenPermissionError: If the user does not have permission to create a dataset in the specified organization.
        """
        try:
            path = connect_dataset_entry(
                src_path=self.path,
                dest_path=dest_path,
                org_id=org_id,
                ds_name=ds_name,
                creds_key=creds_key,
                token=token,
            )
        except BadRequestException:
            check_param = "organization id" if org_id else "dataset path"
            raise TokenPermissionError(
                "You do not have permission to create a dataset in the specified "
                + check_param
                + "."
                + " Please check the "
                + check_param
                + " and make sure"
                + "that you have sufficient permissions to the organization."
            )
        self.__class__ = (
            deeplake.core.dataset.deeplake_cloud_dataset.DeepLakeCloudDataset
        )
        self._token = token
        self.path = path
        self.public = False
        self._load_link_creds()
        self._first_load_init(verbose=False)

        base_storage = get_base_storage(self.storage)
        if base_storage is not None and isinstance(base_storage, S3Provider):
            base_storage.creds_used = "PLATFORM"

    def add_creds_key(self, creds_key: str, managed: bool = False):
        """Adds a new creds key to the dataset. These keys are used for tensors that are linked to external data.

        Examples:

            >>> # create/load a dataset
            >>> ds = deeplake.empty("path/to/dataset")
            >>> # add a new creds key
            >>> ds.add_creds_key("my_s3_key")

        Args:
            creds_key (str): The key to be added.
            managed (bool):
                - If ``True``, the creds corresponding to the key will be fetched from Activeloop platform.
                - Defaults to ``False``.

        Raises:
            ValueError: If the dataset is not connected to Activeloop platform and ``managed`` is ``True``.

        Note:
            ``managed`` parameter is applicable only for datasets that are connected to `Activeloop platform <https://app.activeloop.ai>`_.
        """
        if managed:
            raise ValueError(
                "Managed creds are not supported for datasets that are not connected to activeloop platform."
            )
        self.link_creds.add_creds_key(creds_key)
        save_link_creds(self.link_creds, self.storage)

    def populate_creds(
        self,
        creds_key: str,
        creds: Optional[dict] = None,
        from_environment: bool = False,
    ):
        """Populates the creds key added in add_creds_key with the given creds. These creds are used to fetch the external data.
        This needs to be done everytime the dataset is reloaded for datasets that contain links to external data.

        Examples:

            >>> # create/load a dataset
            >>> ds = deeplake.dataset("path/to/dataset")
            >>> # add a new creds key
            >>> ds.add_creds_key("my_s3_key")
            >>> # populate the creds
            >>> ds.populate_creds("my_s3_key", {"aws_access_key_id": "my_access_key", "aws_secret_access_key": "my_secret_key"})
            >>> # or
            >>> ds.populate_creds("my_s3_key", from_environment=True)

        """
        if creds and from_environment:
            raise ValueError(
                "Only one of creds or from_environment can be provided. Both cannot be provided at the same time."
            )
        if from_environment:
            creds = {}
        self.link_creds.populate_creds(creds_key, creds)

    def update_creds_key(
        self,
        creds_key: str,
        new_creds_key: Optional[str] = None,
        managed: Optional[bool] = None,
    ):
        """Updates the name and/or management status of a creds key.

        Args:
            creds_key (str): The key whose name and/or management status is to be changed.
            new_creds_key (str, optional): The new key to replace the old key. If not provided, the old key will be used.
            managed (bool): The target management status. If ``True``, the creds corresponding to the key will be fetched from activeloop platform.

        Raises:
            ValueError: If the dataset is not connected to activeloop platform.
            ValueError: If both ``new_creds_key`` and ``managed`` are ``None``.
            KeyError: If the creds key is not present in the dataset.

        Examples:

            >>> # create/load a dataset
            >>> ds = deeplake.dataset("path/to/dataset")
            >>> # add a new creds key
            >>> ds.add_creds_key("my_s3_key")
            >>> # Populate the name added with creds dictionary
            >>> # These creds are only present temporarily and will have to be repopulated on every reload
            >>> ds.populate_creds("my_s3_key", {})
            >>> # Rename the key and change the management status of the key to True. Before doing this, ensure that the creds have been created on activeloop platform
            >>> # Now, this key will no longer use the credentials populated in the previous step but will instead fetch them from activeloop platform
            >>> # These creds don't have to be populated again on every reload and will be fetched every time the dataset is loaded
            >>> ds.update_creds_key("my_s3_key", "my_managed_key", True)

        """
        if new_creds_key is None and managed is None:
            raise ValueError(
                "Atleast one of new_creds_key or managed must be provided."
            )
        if managed:
            raise ValueError(
                "Managed creds are not supported for datasets that are not connected to activeloop platform."
            )
        replaced_indices = self.link_creds.replace_creds(creds_key, new_creds_key)
        save_link_creds(
            self.link_creds, self.storage, replaced_indices=replaced_indices
        )

    def get_creds_keys(self) -> Set[str]:
        """Returns the set of creds keys added to the dataset. These are used to fetch external data in linked tensors"""
        return set(self.link_creds.creds_keys)

    def get_managed_creds_keys(self) -> List[str]:
        """Returns the list of creds keys added to the dataset that are managed by Activeloop platform. These are used to fetch external data in linked tensors."""
        raise ValueError(
            "Managed creds are not supported for datasets that are not connected to activeloop platform."
        )

    def visualize(
        self, width: Union[int, str, None] = None, height: Union[int, str, None] = None
    ):
        """
        Visualizes the dataset in the Jupyter notebook.

        Args:
            width: Union[int, str, None] Optional width of the visualizer canvas.
            height: Union[int, str, None] Optional height of the visualizer canvas.

        Raises:
            Exception: If the dataset is not a Deep Lake cloud dataset and the visualization is attempted in colab.
        """
        from deeplake.visualizer import visualize

        deeplake_reporter.feature_report(
            feature_name="visualize", parameters={"width": width, "height": height}
        )

        if is_colab():
            provider = self.storage.next_storage
            if isinstance(provider, S3Provider):
                creds = {
                    "aws_access_key_id": provider.aws_access_key_id,
                    "aws_secret_access_key": provider.aws_secret_access_key,
                    "aws_session_token": provider.aws_session_token,
                    "aws_region": provider.aws_region,
                    "endpoint_url": provider.endpoint_url,
                }
                visualize(
                    provider.path,
                    link_creds=self.link_creds,
                    token=self.token,
                    creds=creds,
                )
            else:
                raise Exception(
                    "Cannot visualize non Deep Lake cloud dataset in Colab."
                )
        else:
            visualize(
                self.storage, link_creds=self.link_creds, width=width, height=height
            )

    def __contains__(self, tensor: str):
        return tensor in self.tensors

    def _optimize_saved_view(
        self,
        id: str,
        tensors: Optional[List[str]] = None,
        external=False,
        unlink=True,
        num_workers=0,
        scheduler="threaded",
        progressbar=True,
    ):
        try:
            with self._temp_write_access():
                with self._lock_queries_json():
                    qjson = self._read_queries_json()
                    idx = -1
                    for i in range(len(qjson)):
                        if qjson[i]["id"] == id:
                            idx = i
                            break
                    if idx == -1:
                        raise KeyError(f"View with id {id} not found.")
                    info = qjson[i]
                    if not info["virtual-datasource"]:
                        # Already optimized
                        return info
                    path = info.get("path", info["id"])
                    vds = self._sub_ds(".queries/" + path, verbose=False)
                    view = vds._get_view(not external)
                    new_path = path + "_OPTIMIZED"
                    optimized = self._sub_ds(
                        ".queries/" + new_path, empty=True, verbose=False
                    )
                    view._copy(
                        optimized,
                        tensors=tensors,
                        overwrite=True,
                        unlink=unlink,
                        create_vds_index_tensor=True,
                        num_workers=num_workers,
                        scheduler=scheduler,
                        progressbar=progressbar,
                    )
                    optimized.info.update(vds.info.__getstate__())
                    optimized.info["virtual-datasource"] = False
                    optimized.info["path"] = new_path
                    optimized.flush()
                    info["virtual-datasource"] = False
                    info["path"] = new_path
                    self._write_queries_json(qjson)
                vds.base_storage.disable_readonly()
                try:
                    vds.base_storage.clear()
                except Exception as e:
                    warnings.warn(
                        f"Error while deleting old view after writing optimized version: {e}"
                    )
                return info
        except ReadOnlyModeError as e:
            raise ReadOnlyModeError(
                f"You do not have permission to materialize views in this dataset ({self.path})."
            ) from e

    def _sample_indices(self, maxlen: int):
        vds_index = self._tensors(include_hidden=True).get("VDS_INDEX")
        if vds_index:
            return vds_index.numpy().reshape(-1).tolist()
        return self.index.values[0].indices(maxlen)

    @property
    def sample_indices(self):
        """Returns all the indices pointed to by this dataset view."""
        return self._sample_indices(min(t.num_samples for t in self.tensors.values()))

    def _enable_padding(self):
        self._pad_tensors = True

    def _disable_padding(self):
        self._pad_tensors = False

    @invalid_view_op
    def pop(self, index: Optional[int] = None):
        """
        Removes a sample from all the tensors of the dataset.
        For any tensor if the index >= len(tensor), the sample won't be popped from it.

        Args:
            index (int, Optional): The index of the sample to be removed. If it is ``None``, the index becomes the ``length of the longest tensor - 1``.

        Raises:
            IndexError: If the index is out of range.
        """
        max_len = max((t.num_samples for t in self.tensors.values()), default=0)
        if max_len == 0:
            raise IndexError("Can't pop from empty dataset.")

        if index is None:
            index = max_len - 1

        if index < 0:
            raise IndexError("Pop doesn't support negative indices.")
        elif index >= max_len:
            raise IndexError(
                f"Index {index} is out of range. The longest tensor has {max_len} samples."
            )

<<<<<<< HEAD
        for tensor in self.tensors.values():
            if tensor.num_samples > index:
                tensor.pop(index)

        # Regenerate vdb indexes.
        self.regenerate_vdb_indexes()
        self.storage.autoflush = self._initial_autoflush.pop()
=======
        with self:
            for tensor in self.tensors.values():
                if tensor.num_samples > index:
                    tensor.pop(index)
>>>>>>> a61717fb

    @property
    def is_view(self) -> bool:
        """Returns ``True`` if this dataset is a view and ``False`` otherwise."""
        return (
            not self.index.is_trivial()
            or hasattr(self, "_vds")
            or hasattr(self, "_view_entry")
        )

    @property
    def is_optimized(self) -> bool:
        return not getattr(getattr(self, "_view_entry", None), "virtual", True)

    @property
    def min_view(self):
        """Returns a view of the dataset in which all tensors are sliced to have the same length as
        the shortest tensor.

        Example:

            Creating a dataset with 5 images and 4 labels. ``ds.min_view`` will return a view in which tensors are
            sliced to have 4 samples.

            >>> import deeplake
            >>> ds = deeplake.dataset("../test/test_ds", overwrite=True)
            >>> ds.create_tensor("images", htype="link[image]", sample_compression="jpg")
            >>> ds.create_tensor("labels", htype="class_label")
            >>> ds.images.extend([deeplake.link("https://picsum.photos/20/20") for _ in range(5)])
            >>> ds.labels.extend([0, 1, 2, 1])
            >>> len(ds.images)
            5
            >>> len(ds.labels)
            4
            >>> for i, sample in enumerate(ds.max_view):
            ...     print(sample["images"].shape, sample["labels"].numpy())
            ...
            (20, 20, 3) [0]
            (20, 20, 3) [1]
            (20, 20, 3) [2]
            (20, 20, 3) [1]

        """
        min_length = min(map(len, self.tensors.values()))
        return self[:min_length]

    @property
    def max_view(self):
        """Returns a view of the dataset in which shorter tensors are padded with ``None`` s to have the same length as
        the longest tensor.

        Example:

            Creating a dataset with 5 images and 4 labels. ``ds.max_view`` will return a view with ``labels`` tensor
            padded to have 5 samples.

            >>> import deeplake
            >>> ds = deeplake.dataset("../test/test_ds", overwrite=True)
            >>> ds.create_tensor("images", htype="link[image]", sample_compression="jpg")
            >>> ds.create_tensor("labels", htype="class_label")
            >>> ds.images.extend([deeplake.link("https://picsum.photos/20/20") for _ in range(5)])
            >>> ds.labels.extend([0, 1, 2, 1])
            >>> len(ds.images)
            5
            >>> len(ds.labels)
            4
            >>> for i, sample in enumerate(ds.max_view):
            ...     print(sample["images"].shape, sample["labels"].numpy())
            ...
            (20, 20, 3) [0]
            (20, 20, 3) [1]
            (20, 20, 3) [2]
            (20, 20, 3) [1]
            (20, 20, 3) [None]
        """
        return self.__class__(
            storage=self.storage,
            index=self.index,
            group_index=self.group_index,
            read_only=self.read_only,
            token=self._token,
            verbose=False,
            version_state=self.version_state,
            path=self.path,
            link_creds=self.link_creds,
            pad_tensors=True,
            enabled_tensors=self.enabled_tensors,
            libdeeplake_dataset=self.libdeeplake_dataset,
        )

    def random_split(self, lengths: Sequence[Union[int, float]]):
        """Splits the dataset into non-overlapping :class:`~deeplake.core.dataset.Dataset` objects of given lengths.
        If a list of fractions that sum up to 1 is given, the lengths will be computed automatically as floor(frac * len(dataset)) for each fraction provided.
        The split generated is only performant with enterprise dataloader which can be installed with ``pip install deeplake[enterprise]``.

        After computing the lengths, if there are any remainders, 1 count will be distributed in round-robin fashion to the lengths until there are no remainders left.

        Example:

            >>> import deeplake
            >>> ds = deeplake.dataset("../test/test_ds", overwrite=True)
            >>> ds.create_tensor("labels", htype="class_label")
            >>> ds.labels.extend([0, 1, 2, 1, 3])
            >>> len(ds)
            5
            >>> train_ds, val_ds = ds.random_split([0.8, 0.2])
            >>> len(train_ds)
            4
            >>> len(val_ds)
            1
            >>> train_ds, val_ds = ds.random_split([3, 2])
            >>> len(train_ds)
            3
            >>> len(val_ds)
            2
            >> train_loader = train_ds.pytorch(batch_size=2, shuffle=True)
            >> val_loader = val_ds.pytorch(batch_size=2, shuffle=False)

        Args:
            lengths (Sequence[Union[int, float]]): lengths or fractions of splits to be produced.

        Returns:
            Tuple[Dataset, ...]: a tuple of datasets of the given lengths.

        Raises:
            ValueError: If the sum of the lengths is not equal to the length of the dataset.
            ValueError: If the dataset has variable length tensors.
            ValueError: If lengths are floats and one or more of them are not between 0 and 1.

        """
        if self.max_len != self.min_len:
            raise ValueError(
                "Random_split is not supported for datasets with variable length tensors."
            )
        return create_random_split_views(self, lengths)

    def _temp_write_access(self):
        # Defined in DeepLakeCloudDataset
        return memoryview(b"")  # No-op context manager

    def _get_storage_repository(self) -> Optional[str]:
        return getattr(self.base_storage, "repository", None)<|MERGE_RESOLUTION|>--- conflicted
+++ resolved
@@ -4554,20 +4554,12 @@
                 f"Index {index} is out of range. The longest tensor has {max_len} samples."
             )
 
-<<<<<<< HEAD
-        for tensor in self.tensors.values():
-            if tensor.num_samples > index:
-                tensor.pop(index)
-
-        # Regenerate vdb indexes.
-        self.regenerate_vdb_indexes()
-        self.storage.autoflush = self._initial_autoflush.pop()
-=======
         with self:
             for tensor in self.tensors.values():
                 if tensor.num_samples > index:
                     tensor.pop(index)
->>>>>>> a61717fb
+            # Regenerate vdb indexes.
+            self.regenerate_vdb_indexes()
 
     @property
     def is_view(self) -> bool:
