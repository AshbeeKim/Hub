from deeplake.core.distance_type import DistanceType
from deeplake.core.storage import azure, gcs, google_drive, local, lru_cache, memory
from deeplake.constants import _INDEX_OPERATION_MAPPING
from enum import Enum


METRIC_TO_INDEX_METRIC = {
    "L2": "l2_norm",
    "L1": "l1_norm",
    "COS": "cosine_similarity",
}


class INDEX_OP_TYPE(Enum):
    NOOP = 0
    CREATE_INDEX = 1
    REMOVE_INDEX = 2
    REGENERATE_INDEX = 3
    INCREMENTAL_INDEX = 4


def is_embedding_tensor(tensor):
    """Check if a tensor is an embedding tensor."""

    valid_names = ["embedding", "embeddings"]

    return (
        tensor.htype == "embedding"
        or tensor.meta.name in valid_names
        or tensor.key in valid_names
    )


def validate_embedding_tensor(tensor):
    """Check if a tensor is an embedding tensor."""

    valid_names = ["embedding", "embeddings"]

    return (
        tensor.htype == "embedding"
        or tensor.meta.name in valid_names
        or tensor.key in valid_names
    )


def fetch_embedding_tensor(dataset):
    tensors = dataset.tensors
    for _, tensor in tensors.items():
        if validate_embedding_tensor(tensor):
            return tensor
    return None


def index_exists(dataset):
    """Check if the Index already exists."""
    emb_tensor = fetch_embedding_tensor(dataset)
    if emb_tensor is not None:
        vdb_indexes = emb_tensor.get_vdb_indexes()
        if len(vdb_indexes) == 0:
            return False
        else:
            return True
    else:
        return False


def index_used(exec_option):
    """Check if the index is used for the exec_option"""
    return exec_option in ("tensor_db", "compute_engine")


def parse_index_distance_metric_from_params(
    logger, distance_metric_index, distance_metric
):
    if distance_metric and distance_metric != distance_metric_index:
        logger.warning(
            f"The specified `distance_metric': `{distance_metric}` does not match the distance metric in the index: `{distance_metric_index}`."
            f"The search will be performed linearly the using specifed `distance_metric` and it will not use the index for ANN search. This is significantly slower compared to ANN search for >100k samples."
            "We reccommend you to specify the same `distance_metric` for both the index and the search, or leave the `distance_metric` parameter unspecified."
        )

        return distance_metric

    for key in METRIC_TO_INDEX_METRIC:
        if METRIC_TO_INDEX_METRIC[key] == distance_metric_index:
            return key

    raise ValueError(
        f"Invalid distance metric in the index: {distance_metric_index}. "
        f"Valid options are: {', '.join([e for e in list(METRIC_TO_INDEX_METRIC.keys())])}"
    )


def check_index_params(self):
    current_params = self.index_params
    existing_params = fetch_embedding_tensor(self.dataset).get_vdb_indexes()[0]
    curr_distance_str = current_params.get("distance_metric", "COS")
    curr_distance = get_index_metric(curr_distance_str.upper())

    existing_distance = existing_params.get("distance", "COS")
    if curr_distance == existing_distance:
        current_additional_params_dict = current_params.get("additional_params", None)
        existing_additional_params_dict = existing_params.get("additional_params", None)
        if current_additional_params_dict == existing_additional_params_dict:
            return True

    return False


def check_incr_threshold(len_initial_data, len_changed_data):
    """
    Determine if the index should be regenerated or built incrementally.

    :param len_initial_data: int, length of the original data
    :param len_changed_data: int, length of the changed data
    :return: bool, True if the index should be regenerated, False otherwise
    """
    threshold = 0.7 * len_initial_data
    return len_changed_data < threshold


def index_operation_type_vectorstore(
    self, changed_data_len, index_regeneration, index_delete=False
):
    if not index_used(self.exec_option):
        return INDEX_OP_TYPE.NOOP

    if index_delete:
        return INDEX_OP_TYPE.REMOVE_INDEX

    if not index_exists(self.dataset):
        threshold = self.index_params.get("threshold", -1)
        below_threshold = threshold <= 0 or len(self.dataset) < threshold
        if not below_threshold:
            return INDEX_OP_TYPE.CREATE_INDEX
    else:
        if (
            not index_regeneration
            and check_index_params(self)
            and check_incr_threshold(len(self.dataset), changed_data_len)
        ):
            return INDEX_OP_TYPE.INCREMENTAL_INDEX
        else:
            return INDEX_OP_TYPE.REGENERATE_INDEX

    return INDEX_OP_TYPE.NOOP


def index_operation_type_dataset(
    self, changed_data_len, index_regeneration, index_delete=False
):
<<<<<<< HEAD
=======

    num_rows = self.embedding.chunk_engine.num_samples
>>>>>>> cdbc9d6d
    if not index_exists(self):
        if self.index_params is None:
            return INDEX_OP_TYPE.NOOP
        threshold = self.index_params.get("threshold", -1)
        below_threshold = threshold <= 0 or num_rows < threshold
        if not below_threshold:
            return INDEX_OP_TYPE.CREATE_INDEX

    if not check_vdb_indexes(self):
        return INDEX_OP_TYPE.NOOP

    if index_delete:
        return INDEX_OP_TYPE.REMOVE_INDEX

    if not index_regeneration and check_incr_threshold(num_rows, changed_data_len):
        return INDEX_OP_TYPE.INCREMENTAL_INDEX
    else:
        return INDEX_OP_TYPE.REGENERATE_INDEX


def get_index_metric(metric):
    if metric not in METRIC_TO_INDEX_METRIC:
        raise ValueError(
            f"Invalid distance metric: {metric} for index. "
            f"Valid options are: {', '.join([e for e in list(METRIC_TO_INDEX_METRIC.keys())])}"
        )
    return METRIC_TO_INDEX_METRIC[metric]


def normalize_additional_params(params: dict) -> dict:
    mapping = {"efconstruction": "efConstruction", "m": "M"}

    allowed_keys = ["efConstruction", "m"]

    # New dictionary to store the result with desired key format
    result_dict = {}

    for key, value in params.items():
        normalized_key = key.lower()

        # Check if the normalized key is one of the allowed keys
        if normalized_key not in mapping:
            raise ValueError(
                f"Unexpected key: {key} in additional_params"
                f" {allowed_keys} should be used instead."
            )

        # Check if the value is an integer
        if not isinstance(value, int):
            raise ValueError(
                f"Expected value for key {key} to be an integer, but got {type(value).__name__}"
            )

        # Populate the result dictionary with the proper format for the keys
        result_dict[mapping[normalized_key]] = value

    return result_dict


def check_vdb_indexes(dataset):
    tensors = dataset.tensors

    vdb_index_present = False
    for _, tensor in tensors.items():
        is_embedding = is_embedding_tensor(tensor)
        has_vdb_indexes = hasattr(tensor.meta, "vdb_indexes")
        try:
            vdb_index_ids_present = len(tensor.meta.vdb_indexes) > 0
        except AttributeError:
            vdb_index_ids_present = False

        if is_embedding and has_vdb_indexes and vdb_index_ids_present:
            return True
    return False


def index_cache_cleanup(dataset):
    # Gdrive and In memory datasets are not supported for libdeeplake
    if dataset.path.startswith("gdrive://") or dataset.path.startswith("mem://"):
        return

    tensors = dataset.tensors
    for _, tensor in tensors.items():
        is_embedding = is_embedding_tensor(tensor)
        if is_embedding:
            tensor.unload_index_cache()


# Routine to identify the index Operation.
def index_operation_vectorstore(
    self, dml_type, rowids, index_regeneration: bool = False, index_delete: bool = False
):
    index_operation_type = index_operation_type_vectorstore(
        self,
        len(rowids) if rowids is not None else 0,
        index_regeneration=index_regeneration,
        index_delete=index_delete,
    )
    emb_tensor = fetch_embedding_tensor(self.dataset)

    if index_operation_type == INDEX_OP_TYPE.NOOP:
        return

    if index_operation_type == INDEX_OP_TYPE.CREATE_INDEX:
        distance_str = self.index_params.get("distance_metric", "COS")
        additional_params_dict = self.index_params.get("additional_params", None)
        distance = get_index_metric(distance_str.upper())
        index_cache_cleanup(self.dataset)
        if additional_params_dict and len(additional_params_dict) > 0:
            param_dict = normalize_additional_params(additional_params_dict)
            emb_tensor.create_vdb_index(
                "hnsw_1", distance=distance, additional_params=param_dict
            )
        else:
            emb_tensor.create_vdb_index("hnsw_1", distance=distance)
    elif index_operation_type == INDEX_OP_TYPE.INCREMENTAL_INDEX:
        emb_tensor._incr_maintenance_vdb_indexes(rowids, dml_type)
    elif index_operation_type == INDEX_OP_TYPE.REGENERATE_INDEX:
        emb_tensor._regenerate_vdb_indexes()
    elif index_operation_type == INDEX_OP_TYPE.REMOVE_INDEX:
        vdb_indexes = emb_tensor.get_vdb_indexes()
        emb_tensor.delete_vdb_index(vdb_indexes["id"])
    else:
        raise Exception("Unknown index operation")


def index_operation_dataset(
    self, dml_type, rowids, index_regeneration: bool = False, index_delete: bool = False
):
    emb_tensor = fetch_embedding_tensor(self)
    if emb_tensor is None:
        return

    index_operation_type = index_operation_type_dataset(
        self,
        len(rowids),
        index_regeneration=index_regeneration,
        index_delete=index_delete,
    )

    if index_operation_type == INDEX_OP_TYPE.NOOP:
        return
    elif index_operation_type == INDEX_OP_TYPE.CREATE_INDEX:
        distance_str = self.index_params.get("distance_metric", "COS")
        additional_params_dict = self.index_params.get("additional_params", None)
        distance = get_index_metric(distance_str.upper())
        index_cache_cleanup(self)
        if additional_params_dict and len(additional_params_dict) > 0:
            param_dict = normalize_additional_params(additional_params_dict)
            emb_tensor.create_vdb_index(
                "hnsw_1", distance=distance, additional_params=param_dict
            )
        else:
            emb_tensor.create_vdb_index("hnsw_1", distance=distance)
    elif index_operation_type == INDEX_OP_TYPE.INCREMENTAL_INDEX:
        emb_tensor._incr_maintenance_vdb_indexes(rowids, dml_type)
    elif index_operation_type == INDEX_OP_TYPE.REGENERATE_INDEX:
        emb_tensor._regenerate_vdb_indexes()
    elif index_operation_type == INDEX_OP_TYPE.REMOVE_INDEX:
        vdb_indexes = emb_tensor.get_vdb_indexes()
        emb_tensor.delete_vdb_index(vdb_indexes["id"])
    else:
        raise Exception("Unknown index operation")<|MERGE_RESOLUTION|>--- conflicted
+++ resolved
@@ -149,11 +149,7 @@
 def index_operation_type_dataset(
     self, changed_data_len, index_regeneration, index_delete=False
 ):
-<<<<<<< HEAD
-=======
-
     num_rows = self.embedding.chunk_engine.num_samples
->>>>>>> cdbc9d6d
     if not index_exists(self):
         if self.index_params is None:
             return INDEX_OP_TYPE.NOOP
