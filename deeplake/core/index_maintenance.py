from deeplake.core.distance_type import DistanceType
from deeplake.core.storage import azure, gcs, google_drive, local, lru_cache, memory
from deeplake.constants import _INDEX_OPERATION_MAPPING
from enum import Enum


METRIC_TO_INDEX_METRIC = {
    "L2": "l2_norm",
    "L1": "l1_norm",
    "COS": "cosine_similarity",
}


class INDEX_OP_TYPE(Enum):
    NOOP = 0
    CREATE_INDEX = 1
    REMOVE_INDEX = 2
    REGENERATE_INDEX = 3
    INCREMENTAL_INDEX = 4


def is_embedding_tensor(tensor):
    """Check if a tensor is an embedding tensor."""

    valid_names = ["embedding", "embeddings"]

    return (
        tensor.htype == "embedding"
        or tensor.meta.name in valid_names
        or tensor.key in valid_names
    )


def validate_embedding_tensor(tensor):
    """Check if a tensor is an embedding tensor."""

    valid_names = ["embedding", "embeddings"]

    return (
        tensor.htype == "embedding"
        or tensor.meta.name in valid_names
        or tensor.key in valid_names
    )


def fetch_embedding_tensor(dataset):
    tensors = dataset.tensors
    for _, tensor in tensors.items():
        if validate_embedding_tensor(tensor):
            return tensor
    return None


def index_exists(dataset):
    """Check if the Index already exists."""
    emb_tensor = fetch_embedding_tensor(dataset)
    if emb_tensor is not None:
        vdb_indexes = emb_tensor.get_vdb_indexes()
        if len(vdb_indexes) == 0:
            return False
        else:
            return True
    else:
        return False


def index_used(exec_option):
    """Check if the index is used for the exec_option"""
    return exec_option in ("tensor_db", "compute_engine")


def parse_index_distance_metric_from_params(
    logger, distance_metric_index, distance_metric
):
    if distance_metric and distance_metric != distance_metric_index:
        logger.warning(
            f"The specified `distance_metric': `{distance_metric}` does not match the distance metric in the index: `{distance_metric_index}`."
            f"The search will be performed linearly the using specifed `distance_metric` and it will not use the index for ANN search. This is significantly slower compared to ANN search for >100k samples."
            "We reccommend you to specify the same `distance_metric` for both the index and the search, or leave the `distance_metric` parameter unspecified."
        )

        return distance_metric

    for key in METRIC_TO_INDEX_METRIC:
        if METRIC_TO_INDEX_METRIC[key] == distance_metric_index:
            return key

    raise ValueError(
        f"Invalid distance metric in the index: {distance_metric_index}. "
        f"Valid options are: {', '.join([e for e in list(METRIC_TO_INDEX_METRIC.keys())])}"
    )


def check_index_params(self):
    current_params = self.index_params
    existing_params = fetch_embedding_tensor(self.dataset).get_vdb_indexes()[0]
    curr_distance_str = current_params.get("distance_metric", "COS")
    curr_distance = get_index_metric(curr_distance_str.upper())

    existing_distance = existing_params.get("distance", "COS")
    if curr_distance == existing_distance:
        current_additional_params_dict = current_params.get("additional_params", None)
        existing_additional_params_dict = existing_params.get("additional_params", None)
        if current_additional_params_dict == existing_additional_params_dict:
            return True

    return False

<<<<<<< HEAD
def check_incr_threshold(len_initial_data, len_changed_data):
    """
    Determine if the index should be regenerated or built incrementally.

    :param len_initial_data: int, length of the original data
    :param len_changed_data: int, length of the changed data
    :return: bool, True if the index should be regenerated, False otherwise
    """
    threshold = 0.7 * len_initial_data
    return len_changed_data < threshold

def index_operation_type_vectorstore(self, changed_data_len, index_regeneration, index_delete=False):
=======

def index_operation_type_vectorstore(self, index_regeneration, index_delete=False):
>>>>>>> 83e5535b
    if not index_used(self.exec_option):
        return INDEX_OP_TYPE.NOOP

    if index_delete:
        return INDEX_OP_TYPE.REMOVE_INDEX

    if not index_exists(self.dataset):
        threshold = self.index_params.get("threshold", -1)
        below_threshold = threshold <= 0 or len(self.dataset) < threshold
        if not below_threshold:
            return INDEX_OP_TYPE.CREATE_INDEX
    else:
        if not index_regeneration and check_index_params(self) and check_incr_threshold(len(self.dataset),
                                                                                        changed_data_len):
            return INDEX_OP_TYPE.INCREMENTAL_INDEX
        else:
            return INDEX_OP_TYPE.REGENERATE_INDEX

    return INDEX_OP_TYPE.NOOP

<<<<<<< HEAD
def index_operation_type_dataset(self, changed_data_len, index_regeneration, index_delete=False):
=======
>>>>>>> 83e5535b

def index_operation_type_dataset(self, index_regeneration, index_delete=False):
    if not check_vdb_indexes(self):
        return INDEX_OP_TYPE.NOOP

    if index_delete:
        return INDEX_OP_TYPE.REMOVE_INDEX

    if not index_regeneration and check_incr_threshold(len(self), changed_data_len) :
        return INDEX_OP_TYPE.INCREMENTAL_INDEX
    else:
        return INDEX_OP_TYPE.REGENERATE_INDEX

    return INDEX_OP_TYPE.NOOP


def get_index_metric(metric):
    if metric not in METRIC_TO_INDEX_METRIC:
        raise ValueError(
            f"Invalid distance metric: {metric} for index. "
            f"Valid options are: {', '.join([e for e in list(METRIC_TO_INDEX_METRIC.keys())])}"
        )
    return METRIC_TO_INDEX_METRIC[metric]


def normalize_additional_params(params: dict) -> dict:
    mapping = {"efconstruction": "efConstruction", "m": "M"}

    allowed_keys = ["efConstruction", "m"]

    # New dictionary to store the result with desired key format
    result_dict = {}

    for key, value in params.items():
        normalized_key = key.lower()

        # Check if the normalized key is one of the allowed keys
        if normalized_key not in mapping:
            raise ValueError(
                f"Unexpected key: {key} in additional_params"
                f" {allowed_keys} should be used instead."
            )

        # Check if the value is an integer
        if not isinstance(value, int):
            raise ValueError(
                f"Expected value for key {key} to be an integer, but got {type(value).__name__}"
            )

        # Populate the result dictionary with the proper format for the keys
        result_dict[mapping[normalized_key]] = value

    return result_dict


def check_vdb_indexes(dataset):
    tensors = dataset.tensors

    vdb_index_present = False
    for _, tensor in tensors.items():
        is_embedding = is_embedding_tensor(tensor)
        has_vdb_indexes = hasattr(tensor.meta, "vdb_indexes")
        try:
            vdb_index_ids_present = len(tensor.meta.vdb_indexes) > 0
        except AttributeError:
            vdb_index_ids_present = False

        if is_embedding and has_vdb_indexes and vdb_index_ids_present:
            return True
    return False


def index_cache_cleanup(dataset):
    # Gdrive and In memory datasets are not supported for libdeeplake
    if dataset.path.startswith("gdrive://") or dataset.path.startswith("mem://"):
        return

    tensors = dataset.tensors
    for _, tensor in tensors.items():
        is_embedding = is_embedding_tensor(tensor)
        if is_embedding:
            tensor.unload_index_cache()


# Routine to identify the index Operation.
<<<<<<< HEAD
def index_operation_vectorstore(self, dml_type, rowids, index_regeneration: bool = False, index_delete: bool = False):
    index_operation_type = index_operation_type_vectorstore(self, len(rowids), index_regeneration=index_regeneration,
                                                            index_delete=index_delete)
=======
def index_operation_vectorstore(
    self, dml_type, rowids, index_regeneration: bool = False, index_delete: bool = False
):
    index_operation_type = index_operation_type_vectorstore(
        self, index_regeneration=index_regeneration, index_delete=index_delete
    )
>>>>>>> 83e5535b
    emb_tensor = fetch_embedding_tensor(self.dataset)

    if index_operation_type == INDEX_OP_TYPE.NOOP:
        return

    if index_operation_type == INDEX_OP_TYPE.CREATE_INDEX:
        distance_str = self.index_params.get("distance_metric", "COS")
        additional_params_dict = self.index_params.get("additional_params", None)
        distance = get_index_metric(distance_str.upper())
        index_cache_cleanup(self.dataset)
        if additional_params_dict and len(additional_params_dict) > 0:
            param_dict = normalize_additional_params(additional_params_dict)
            emb_tensor.create_vdb_index(
                "hnsw_1", distance=distance, additional_params=param_dict
            )
        else:
            emb_tensor.create_vdb_index("hnsw_1", distance=distance)
    elif index_operation_type == INDEX_OP_TYPE.INCREMENTAL_INDEX:
        emb_tensor._incr_maintenance_vdb_indexes(rowids, dml_type)
    elif index_operation_type == INDEX_OP_TYPE.REGENERATE_INDEX:
        emb_tensor._regenerate_vdb_indexes()
    elif index_operation_type == INDEX_OP_TYPE.REMOVE_INDEX:
        vdb_indexes = emb_tensor.get_vdb_indexes()
        emb_tensor.delete_vdb_index(vdb_indexes["id"])
    else:
        raise Exception("Unknown index operation")


<<<<<<< HEAD
def index_operation_dataset(self, dml_type, rowids, index_regeneration: bool = False, index_delete: bool = False):
    index_operation_type = index_operation_type_dataset(self, len(rowids), index_regeneration=index_regeneration,
                                                        index_delete=index_delete)
=======
def index_operation_dataset(
    self, dml_type, rowids, index_regeneration: bool = False, index_delete: bool = False
):
    index_operation_type = index_operation_type_dataset(
        self, index_regeneration=index_regeneration, index_delete=index_delete
    )
>>>>>>> 83e5535b
    emb_tensor = fetch_embedding_tensor(self)

    if index_operation_type == INDEX_OP_TYPE.NOOP:
        return
    elif index_operation_type == INDEX_OP_TYPE.INCREMENTAL_INDEX:
        emb_tensor._incr_maintenance_vdb_indexes(rowids, dml_type)
    elif index_operation_type == INDEX_OP_TYPE.REGENERATE_INDEX:
        emb_tensor._regenerate_vdb_indexes()
    elif index_operation_type == INDEX_OP_TYPE.REMOVE_INDEX:
        vdb_indexes = emb_tensor.get_vdb_indexes()
        emb_tensor.delete_vdb_index(vdb_indexes["id"])
    else:
        raise Exception("Unknown index operation")<|MERGE_RESOLUTION|>--- conflicted
+++ resolved
@@ -106,7 +106,7 @@
 
     return False
 
-<<<<<<< HEAD
+
 def check_incr_threshold(len_initial_data, len_changed_data):
     """
     Determine if the index should be regenerated or built incrementally.
@@ -119,10 +119,6 @@
     return len_changed_data < threshold
 
 def index_operation_type_vectorstore(self, changed_data_len, index_regeneration, index_delete=False):
-=======
-
-def index_operation_type_vectorstore(self, index_regeneration, index_delete=False):
->>>>>>> 83e5535b
     if not index_used(self.exec_option):
         return INDEX_OP_TYPE.NOOP
 
@@ -143,12 +139,8 @@
 
     return INDEX_OP_TYPE.NOOP
 
-<<<<<<< HEAD
+
 def index_operation_type_dataset(self, changed_data_len, index_regeneration, index_delete=False):
-=======
->>>>>>> 83e5535b
-
-def index_operation_type_dataset(self, index_regeneration, index_delete=False):
     if not check_vdb_indexes(self):
         return INDEX_OP_TYPE.NOOP
 
@@ -232,18 +224,9 @@
 
 
 # Routine to identify the index Operation.
-<<<<<<< HEAD
 def index_operation_vectorstore(self, dml_type, rowids, index_regeneration: bool = False, index_delete: bool = False):
     index_operation_type = index_operation_type_vectorstore(self, len(rowids), index_regeneration=index_regeneration,
                                                             index_delete=index_delete)
-=======
-def index_operation_vectorstore(
-    self, dml_type, rowids, index_regeneration: bool = False, index_delete: bool = False
-):
-    index_operation_type = index_operation_type_vectorstore(
-        self, index_regeneration=index_regeneration, index_delete=index_delete
-    )
->>>>>>> 83e5535b
     emb_tensor = fetch_embedding_tensor(self.dataset)
 
     if index_operation_type == INDEX_OP_TYPE.NOOP:
@@ -272,18 +255,11 @@
         raise Exception("Unknown index operation")
 
 
-<<<<<<< HEAD
-def index_operation_dataset(self, dml_type, rowids, index_regeneration: bool = False, index_delete: bool = False):
+def index_operation_dataset(
+        self, dml_type, rowids, index_regeneration: bool = False, index_delete: bool = False
+):
     index_operation_type = index_operation_type_dataset(self, len(rowids), index_regeneration=index_regeneration,
                                                         index_delete=index_delete)
-=======
-def index_operation_dataset(
-    self, dml_type, rowids, index_regeneration: bool = False, index_delete: bool = False
-):
-    index_operation_type = index_operation_type_dataset(
-        self, index_regeneration=index_regeneration, index_delete=index_delete
-    )
->>>>>>> 83e5535b
     emb_tensor = fetch_embedding_tensor(self)
 
     if index_operation_type == INDEX_OP_TYPE.NOOP:
