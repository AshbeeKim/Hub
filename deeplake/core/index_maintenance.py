from deeplake.core.distance_type import DistanceType
from deeplake.core.storage import azure, gcs, google_drive, local, lru_cache, memory
from enum import Enum


METRIC_TO_INDEX_METRIC = {
    "L2": "l2_norm",
    "L1": "l1_norm",
    "COS": "cosine_similarity",
}


class INDEX_OP_TYPE(Enum):
    NOOP = 0
    CREATE_INDEX = 1
    REGENERATE_INDEX = 2
    INCREMENTAL_INDEX = 3


def is_embedding_tensor(tensor):
    """Check if a tensor is an embedding tensor."""

    valid_names = ["embedding", "embeddings"]

    return (
        tensor.htype == "embedding"
        or tensor.meta.name in valid_names
        or tensor.key in valid_names
    )


def validate_embedding_tensor(tensor):
    """Check if a tensor is an embedding tensor."""

    valid_names = ["embedding"]

    return (
        tensor.htype == "embedding"
        or tensor.meta.name in valid_names
        or tensor.key in valid_names
    )


def fetch_embedding_tensor(dataset):
    tensors = dataset.tensors
    for _, tensor in tensors.items():
        if validate_embedding_tensor(tensor):
            return tensor
    return None


def index_exists(dataset):
    """Check if the Index already exists."""
    emb_tensor = fetch_embedding_tensor(dataset)
    if emb_tensor is not None:
        vdb_indexes = emb_tensor.fetch_vdb_indexes()
        if len(vdb_indexes) == 0:
            return False
        else:
            return True
    else:
        return False


def index_used(exec_option):
    """Check if the index is used for the exec_option"""
    return exec_option in ("tensor_db", "compute_engine")


def parse_index_distance_metric_from_params(
    logger, distance_metric_index, distance_metric
):
    if distance_metric and distance_metric != distance_metric_index:
        logger.warning(
            f"The specified `distance_metric': `{distance_metric}` does not match the distance metric in the index: `{distance_metric_index}`."
            f"The search will be performed linearly the using specifed `distance_metric` and it will not use the index for ANN search. This is significantly slower compared to ANN search for >100k samples."
            "We reccommend you to specify the same `distance_metric` for both the index and the search, or leave the `distance_metric` parameter unspecified."
        )

        return distance_metric

    for key in METRIC_TO_INDEX_METRIC:
        if METRIC_TO_INDEX_METRIC[key] == distance_metric_index:
            return key

    raise ValueError(
        f"Invalid distance metric in the index: {distance_metric_index}. "
        f"Valid options are: {', '.join([e for e in list(METRIC_TO_INDEX_METRIC.keys())])}"
    )


def check_index_params(self):
    emb_tensor = fetch_embedding_tensor(self.dataset)
    indexes = emb_tensor.get_vdb_indexes()
    if len(indexes) == 0:
        return False
    current_params = self.index_params
    existing_params = indexes[0]
    curr_distance_str = current_params.get("distance_metric", "COS")
    curr_distance = get_index_metric(curr_distance_str.upper())

    existing_distance = existing_params.get("distance", "COS")
    if curr_distance == existing_distance:
        current_additional_params_dict = current_params.get("additional_params", None)
        existing_additional_params_dict = existing_params.get("additional_params", None)
        if current_additional_params_dict == existing_additional_params_dict:
            return True

    return False


<<<<<<< HEAD
def check_incr_threshold(len_initial_data, len_changed_data):
    """
    Determine if the index should be regenerated or built incrementally.

    :param len_initial_data: int, length of the original data
    :param len_changed_data: int, length of the changed data
    :return: bool, True if the index should be regenerated, False otherwise
    """
    threshold = 0.7 * len_initial_data
    return len_changed_data < threshold


def index_operation_type_vectorstore(
    self, changed_data_len, index_regeneration, index_delete=False
):
    if not index_used(self.exec_option):
        return INDEX_OP_TYPE.NOOP

    if index_delete:
        return INDEX_OP_TYPE.REMOVE_INDEX

    if not index_exists(self.dataset):
        threshold = self.index_params.get("threshold", -1)
        below_threshold = threshold <= 0 or len(self.dataset) < threshold
        if not below_threshold:
            return INDEX_OP_TYPE.CREATE_INDEX
    else:
        if changed_data_len == 0:
            return INDEX_OP_TYPE.NOOP
        elif (
            not index_regeneration
            and check_index_params(self)
            and check_incr_threshold(len(self.dataset), changed_data_len)
        ):
            return INDEX_OP_TYPE.INCREMENTAL_INDEX
        else:
            return INDEX_OP_TYPE.REGENERATE_INDEX

    return INDEX_OP_TYPE.NOOP


def index_operation_type_dataset(
    self, num_rows, changed_data_len, index_regeneration, index_delete=False
):
=======
def index_operation_type_dataset(self, num_rows, changed_data_len):
>>>>>>> 7b84efb1
    if not index_exists(self):
        if self.index_params is None:
            return INDEX_OP_TYPE.NOOP
        threshold = self.index_params.get("threshold", -1)
        below_threshold = threshold <= 0 or num_rows < threshold
        if not below_threshold:
            return INDEX_OP_TYPE.CREATE_INDEX

    if not check_vdb_indexes(self) or changed_data_len == 0:
        return INDEX_OP_TYPE.NOOP

    return INDEX_OP_TYPE.INCREMENTAL_INDEX


def get_index_metric(metric):
    if metric not in METRIC_TO_INDEX_METRIC:
        raise ValueError(
            f"Invalid distance metric: {metric} for index. "
            f"Valid options are: {', '.join([e for e in list(METRIC_TO_INDEX_METRIC.keys())])}"
        )
    return METRIC_TO_INDEX_METRIC[metric]


def normalize_additional_params(params: dict) -> dict:
    mapping = {"efconstruction": "efConstruction", "m": "M"}

    allowed_keys = ["efConstruction", "m"]

    # New dictionary to store the result with desired key format
    result_dict = {}

    for key, value in params.items():
        normalized_key = key.lower()

        # Check if the normalized key is one of the allowed keys
        if normalized_key not in mapping:
            raise ValueError(
                f"Unexpected key: {key} in additional_params"
                f" {allowed_keys} should be used instead."
            )

        # Check if the value is an integer
        if not isinstance(value, int):
            raise ValueError(
                f"Expected value for key {key} to be an integer, but got {type(value).__name__}"
            )

        # Populate the result dictionary with the proper format for the keys
        result_dict[mapping[normalized_key]] = value

    return result_dict


def check_vdb_indexes(dataset):
    tensors = dataset.tensors

    vdb_index_present = False
    for _, tensor in tensors.items():
        is_embedding = is_embedding_tensor(tensor)
        has_vdb_indexes = hasattr(tensor.meta, "vdb_indexes")
        try:
            vdb_index_ids_present = len(tensor.meta.vdb_indexes) > 0
        except AttributeError:
            vdb_index_ids_present = False

        if is_embedding and has_vdb_indexes and vdb_index_ids_present:
            return True
    return False


def _incr_maintenance_vdb_indexes(tensor, indexes, index_operation):
    try:
        is_embedding = tensor.htype == "embedding"
        has_vdb_indexes = hasattr(tensor.meta, "vdb_indexes")
        try:
            vdb_index_ids_present = len(tensor.meta.vdb_indexes) > 0
        except AttributeError:
            vdb_index_ids_present = False

        if is_embedding and has_vdb_indexes and vdb_index_ids_present:
            for vdb_index in tensor.meta.vdb_indexes:
                tensor.update_vdb_index(
                    operation_kind=index_operation,
                    row_ids=indexes,
                )
    except Exception as e:
        raise Exception(f"An error occurred while regenerating VDB indexes: {e}")


# Routine to identify the index Operation.
def index_operation_vectorstore(self):
    if not index_used(self.exec_option):
        return None

    emb_tensor = fetch_embedding_tensor(self.dataset)

    if index_exists(self.dataset) and check_index_params(self):
        return emb_tensor.get_vdb_indexes()[0]["distance"]

    threshold = self.index_params.get("threshold", -1)
    below_threshold = threshold < 0 or len(self.dataset) < threshold
    if below_threshold:
        return None

    if not check_index_params(self):
        try:
            vdb_indexes = emb_tensor.get_vdb_indexes()
            for vdb_index in vdb_indexes:
                emb_tensor.delete_vdb_index(vdb_index["id"])
        except Exception as e:
            raise Exception(f"An error occurred while removing VDB indexes: {e}")
    distance_str = self.index_params.get("distance_metric", "COS")
    additional_params_dict = self.index_params.get("additional_params", None)
    distance = get_index_metric(distance_str.upper())
    if additional_params_dict and len(additional_params_dict) > 0:
        param_dict = normalize_additional_params(additional_params_dict)
        emb_tensor.create_vdb_index(
            "hnsw_1", distance=distance, additional_params=param_dict
        )
    else:
        emb_tensor.create_vdb_index("hnsw_1", distance=distance)
    return distance


def index_operation_dataset(self, dml_type, rowids):
    emb_tensor = fetch_embedding_tensor(self)
    if emb_tensor is None:
        return

    index_operation_type = index_operation_type_dataset(
        self,
        emb_tensor.chunk_engine.num_samples,
        len(rowids),
    )

    if index_operation_type == INDEX_OP_TYPE.NOOP:
        return

    if (
        index_operation_type == INDEX_OP_TYPE.CREATE_INDEX
        or index_operation_type == INDEX_OP_TYPE.REGENERATE_INDEX
    ):
        if index_operation_type == INDEX_OP_TYPE.REGENERATE_INDEX:
            try:
                vdb_indexes = emb_tensor.get_vdb_indexes()
                for vdb_index in vdb_indexes:
                    emb_tensor.delete_vdb_index(vdb_index["id"])
            except Exception as e:
                raise Exception(
                    f"An error occurred while regenerating VDB indexes: {e}"
                )
        distance_str = self.index_params.get("distance_metric", "COS")
        additional_params_dict = self.index_params.get("additional_params", None)
        distance = get_index_metric(distance_str.upper())
        if additional_params_dict and len(additional_params_dict) > 0:
            param_dict = normalize_additional_params(additional_params_dict)
            emb_tensor.create_vdb_index(
                "hnsw_1", distance=distance, additional_params=param_dict
            )
        else:
            emb_tensor.create_vdb_index("hnsw_1", distance=distance)
    elif index_operation_type == INDEX_OP_TYPE.INCREMENTAL_INDEX:
        _incr_maintenance_vdb_indexes(emb_tensor, rowids, dml_type)
    else:
        raise Exception("Unknown index operation")<|MERGE_RESOLUTION|>--- conflicted
+++ resolved
@@ -109,54 +109,7 @@
     return False
 
 
-<<<<<<< HEAD
-def check_incr_threshold(len_initial_data, len_changed_data):
-    """
-    Determine if the index should be regenerated or built incrementally.
-
-    :param len_initial_data: int, length of the original data
-    :param len_changed_data: int, length of the changed data
-    :return: bool, True if the index should be regenerated, False otherwise
-    """
-    threshold = 0.7 * len_initial_data
-    return len_changed_data < threshold
-
-
-def index_operation_type_vectorstore(
-    self, changed_data_len, index_regeneration, index_delete=False
-):
-    if not index_used(self.exec_option):
-        return INDEX_OP_TYPE.NOOP
-
-    if index_delete:
-        return INDEX_OP_TYPE.REMOVE_INDEX
-
-    if not index_exists(self.dataset):
-        threshold = self.index_params.get("threshold", -1)
-        below_threshold = threshold <= 0 or len(self.dataset) < threshold
-        if not below_threshold:
-            return INDEX_OP_TYPE.CREATE_INDEX
-    else:
-        if changed_data_len == 0:
-            return INDEX_OP_TYPE.NOOP
-        elif (
-            not index_regeneration
-            and check_index_params(self)
-            and check_incr_threshold(len(self.dataset), changed_data_len)
-        ):
-            return INDEX_OP_TYPE.INCREMENTAL_INDEX
-        else:
-            return INDEX_OP_TYPE.REGENERATE_INDEX
-
-    return INDEX_OP_TYPE.NOOP
-
-
-def index_operation_type_dataset(
-    self, num_rows, changed_data_len, index_regeneration, index_delete=False
-):
-=======
 def index_operation_type_dataset(self, num_rows, changed_data_len):
->>>>>>> 7b84efb1
     if not index_exists(self):
         if self.index_params is None:
             return INDEX_OP_TYPE.NOOP
