--- conflicted
+++ resolved
@@ -69,11 +69,7 @@
     htype.BBOX: {"dtype": "float32", "coords": {}, "_info": ["coords"]},
     htype.BBOX_3D: {"dtype": "float32", "coords": {}, "_info": ["coords"]},
     htype.AUDIO: {"dtype": "float64"},
-<<<<<<< HEAD
     htype.EMBEDDING: {"dtype": "float32", "vdb_indexes": []},
-=======
-    htype.EMBEDDING: {"dtype": "float32"},
->>>>>>> 02664a26
     htype.VIDEO: {"dtype": "uint8"},
     htype.BINARY_MASK: {
         "dtype": "bool"
