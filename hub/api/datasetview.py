from hub.api.tensorview import TensorView
from hub.api.dataset_utils import (
    create_numpy_dict,
    slice_extract_info,
    slice_split,
    str_to_int,
)
from hub.exceptions import NoneValueException
import collections.abc as abc
import hub.api.objectview as objv


class DatasetView:
    def __init__(
        self,
        dataset=None,
        num_samples: int = None,
        offset: int = None,
        squeeze_dim: bool = False,
        lazy: bool = True,
    ):
        """Creates a DatasetView object for a subset of the Dataset.

        Parameters
        ----------
        dataset: hub.api.dataset.Dataset object
            The dataset whose DatasetView is being created
        num_samples: int
            The number of samples in this DatasetView
        offset: int
            The offset from which the DatasetView starts
        squeeze_dim: bool, optional
            For slicing with integers we would love to remove the first dimension to make it nicer
        lazy: bool, optional
            Setting this to False will stop lazy computation and will allow items to be accessed without .compute()
        """
        if dataset is None:
            raise NoneValueException("dataset")
        if num_samples is None:
            raise NoneValueException("num_samples")
        if offset is None:
            raise NoneValueException("offset")

        self.dataset = dataset
        self.num_samples = num_samples
        self.offset = offset
        self.squeeze_dim = squeeze_dim
        self.lazy = lazy

    def __getitem__(self, slice_):
        """| Gets a slice or slices from DatasetView
        | Usage:

        >>> ds_view = ds[5:15]
        >>> return ds_view["image", 7, 0:1920, 0:1080, 0:3].compute() # returns numpy array of 12th image
        """
        if not isinstance(slice_, abc.Iterable) or isinstance(slice_, str):
            slice_ = [slice_]

        slice_ = list(slice_)
        subpath, slice_list = slice_split(slice_)

        slice_list = [0] + slice_list if self.squeeze_dim else slice_list

        if not subpath:
            if len(slice_list) > 1:
                raise ValueError(
                    "Can't slice a dataset with multiple slices without subpath"
                )
            num, ofs = slice_extract_info(slice_list[0], self.num_samples)
            return DatasetView(
                dataset=self.dataset,
                num_samples=num,
                offset=ofs + self.offset,
                squeeze_dim=isinstance(slice_list[0], int),
                lazy=self.lazy,
            )
        elif not slice_list:
            slice_ = (
                slice(self.offset, self.offset + self.num_samples)
                if not self.squeeze_dim
                else self.offset
            )
            if subpath in self.dataset._tensors.keys():
                tensorview = TensorView(
                    dataset=self.dataset,
                    subpath=subpath,
                    slice_=slice_,
                    lazy=self.lazy,
                )
<<<<<<< HEAD
            for key in self.dataset._tensors.keys():
                if subpath.startswith(key):
                    return objv.ObjectView(
                        dataset=self.dataset, subpath=subpath, slice_list=[slice_]
                    )
            return self._get_dictionary(self.dataset, subpath, slice=slice_)
=======
                return tensorview if self.lazy else tensorview.compute()
            return self._get_dictionary(subpath, slice=slice_)
>>>>>>> 53a78dc5
        else:
            num, ofs = slice_extract_info(slice_list[0], self.num_samples)
            slice_list[0] = (
                ofs + self.offset
<<<<<<< HEAD
                # if num == 1
                if isinstance(slice_list[0], int)
                else slice(ofs + self.offset, ofs + self.offset + num)
            )
            schema_obj = self.dataset.schema.dict_[subpath.split("/")[1]]
            if subpath in self.dataset._tensors.keys() and (
                not isinstance(schema_obj, objv.Sequence) or len(slice_list) <= 1
            ):
                return TensorView(
=======
                if isinstance(slice_list[0], int)
                else slice(ofs + self.offset, ofs + self.offset + num)
            )
            if subpath in self.dataset._tensors.keys():
                tensorview = TensorView(
>>>>>>> 53a78dc5
                    dataset=self.dataset,
                    subpath=subpath,
                    slice_=slice_list,
                    lazy=self.lazy,
                )
<<<<<<< HEAD
            for key in self.dataset._tensors.keys():
                if subpath.startswith(key):
                    return objv.ObjectView(
                        dataset=self.dataset, subpath=subpath, slice_list=slice_list
                    )
=======
                return tensorview if self.lazy else tensorview.compute()
>>>>>>> 53a78dc5
            if len(slice_list) > 1:
                raise ValueError("You can't slice a dictionary of Tensors")
            return self._get_dictionary(subpath, slice_list[0])

    def __setitem__(self, slice_, value):
        """| Sets a slice or slices with a value
        | Usage:

        >>> ds_view = ds[5:15]
        >>> ds_view["image", 3, 0:1920, 0:1080, 0:3] = np.zeros((1920, 1080, 3), "uint8") # sets the 8th image
        """
        # handling strings and bytes
        assign_value = value
        assign_value = str_to_int(assign_value, self.dataset.tokenizer)

        if not isinstance(slice_, abc.Iterable) or isinstance(slice_, str):
            slice_ = [slice_]
        slice_ = list(slice_)
        subpath, slice_list = slice_split(slice_)
        slice_list = [0] + slice_list if self.squeeze_dim else slice_list
        if not subpath:
            raise ValueError("Can't assign to dataset sliced without subpath")
<<<<<<< HEAD
        elif not slice_list:
            slice_ = (
                self.offset
                # if self.num_samples == 1
                if self.squeeze_dim
                else slice(self.offset, self.offset + self.num_samples)
            )
            if subpath in self.dataset._tensors.keys():
                self.dataset._tensors[subpath][slice_] = assign_value  # Add path check
            for key in self.dataset._tensors.keys():
                if subpath.startswith(key):
                    objv.ObjectView(
                        dataset=self.dataset, subpath=subpath, slice_list=[slice_]
                    )[:] = assign_value
            # raise error
=======

        if not slice_list:
            slice_ = slice(self.offset, self.offset + self.num_samples)
            self.dataset._tensors[subpath][slice_] = assign_value  # Add path check
>>>>>>> 53a78dc5
        else:
            num, ofs = (
                slice_extract_info(slice_list[0], self.num_samples)
                if isinstance(slice_list[0], slice)
                else (1, slice_list[0])
            )
            slice_list[0] = (
                slice(ofs + self.offset, ofs + self.offset + num)
<<<<<<< HEAD
                # if num > 1
                if not isinstance(slice_list[0], int)
=======
                if isinstance(slice_list[0], slice)
>>>>>>> 53a78dc5
                else ofs + self.offset
            )
            # self.dataset._tensors[subpath][slice_list] = assign_value
            if subpath in self.dataset._tensors.keys():
                self.dataset._tensors[subpath][
                    slice_list
                ] = assign_value  # Add path check
                return
            for key in self.dataset._tensors.keys():
                if subpath.startswith(key):
                    objv.ObjectView(
                        dataset=self.dataset, subpath=subpath, slice_list=slice_list
                    )[:] = assign_value

    @property
    def keys(self):
        """
        Get Keys of the dataset
        """
        return self.dataset._tensors.keys()

    def _get_dictionary(self, subpath, slice_):
        """Gets dictionary from dataset given incomplete subpath"""
        tensor_dict = {}
        subpath = subpath if subpath.endswith("/") else subpath + "/"
        for key in self.dataset._tensors.keys():
            if key.startswith(subpath):
                suffix_key = key[len(subpath) :]
                split_key = suffix_key.split("/")
                cur = tensor_dict
<<<<<<< HEAD
                for i in range(len(split_key) - 1):
                    if split_key[i] not in cur.keys():
                        cur[split_key[i]] = {}
                    cur = cur[split_key[i]]
                slice_ = (
                    slice_ if slice_ is not None else slice(0, self.dataset.shape[0])
                )
                cur[split_key[-1]] = TensorView(
=======
                for sub_key in split_key[:-1]:
                    if sub_key not in cur.keys():
                        cur[sub_key] = {}
                    cur = cur[sub_key]
                tensorview = TensorView(
>>>>>>> 53a78dc5
                    dataset=self.dataset,
                    subpath=key,
                    slice_=slice_,
                    lazy=self.lazy,
                )
                cur[split_key[-1]] = tensorview if self.lazy else tensorview.compute()
        if not tensor_dict:
            raise KeyError(f"Key {subpath} was not found in dataset")
        return tensor_dict

    def __iter__(self):
        """ Returns Iterable over samples """
        if self.squeeze_dim:
            assert len(self) == 1
            yield self
            return

        for i in range(len(self)):
            yield self[i]

    def __len__(self):
        return self.num_samples

    def __str__(self):
        out = "DatasetView(" + str(self.dataset) + ", slice="
        out = (
            out + str(self.offset)
            if self.squeeze_dim
            else out + str(slice(self.offset, self.offset + self.num_samples))
        )
        out += ")"
        return out

    def __repr__(self):
        return self.__str__()

    def to_tensorflow(self):
        """Converts the dataset into a tensorflow compatible format"""
        return self.dataset.to_tensorflow(
            num_samples=self.num_samples, offset=self.offset
        )

    def to_pytorch(
        self,
        transform=None,
        inplace=True,
        output_type=dict,
    ):
        """Converts the dataset into a pytorch compatible format"""
        return self.dataset.to_pytorch(
            transform=transform,
            num_samples=self.num_samples,
            offset=self.offset,
            inplace=inplace,
            output_type=output_type,
        )

    def resize_shape(self, size: int) -> None:
        """Resize dataset shape, not DatasetView"""
        self.dataset.resize_shape(size)

    def commit(self) -> None:
        """Commit dataset"""
        self.dataset.commit()

    def numpy(self):
        if self.num_samples == 1 and self.squeeze_dim:
            return create_numpy_dict(self.dataset, self.offset)
        else:
            return [
                create_numpy_dict(self.dataset, self.offset + i)
                for i in range(self.num_samples)
            ]

    def disable_lazy(self):
        self.lazy = False

    def enable_lazy(self):
        self.lazy = True

    def compute(self):
        return self.numpy()<|MERGE_RESOLUTION|>--- conflicted
+++ resolved
@@ -88,23 +88,21 @@
                     slice_=slice_,
                     lazy=self.lazy,
                 )
-<<<<<<< HEAD
-            for key in self.dataset._tensors.keys():
-                if subpath.startswith(key):
-                    return objv.ObjectView(
-                        dataset=self.dataset, subpath=subpath, slice_list=[slice_]
+                return tensorview if self.lazy else tensorview.compute()
+            for key in self.dataset._tensors.keys():
+                if subpath.startswith(key):
+                    objectview = objv.ObjectView(
+                        dataset=self.dataset,
+                        subpath=subpath,
+                        slice_list=[slice_],
+                        lazy=self.lazy,
                     )
+                    return objectview if self.lazy else objectview.compute()
             return self._get_dictionary(self.dataset, subpath, slice=slice_)
-=======
-                return tensorview if self.lazy else tensorview.compute()
-            return self._get_dictionary(subpath, slice=slice_)
->>>>>>> 53a78dc5
         else:
             num, ofs = slice_extract_info(slice_list[0], self.num_samples)
             slice_list[0] = (
                 ofs + self.offset
-<<<<<<< HEAD
-                # if num == 1
                 if isinstance(slice_list[0], int)
                 else slice(ofs + self.offset, ofs + self.offset + num)
             )
@@ -112,28 +110,22 @@
             if subpath in self.dataset._tensors.keys() and (
                 not isinstance(schema_obj, objv.Sequence) or len(slice_list) <= 1
             ):
-                return TensorView(
-=======
-                if isinstance(slice_list[0], int)
-                else slice(ofs + self.offset, ofs + self.offset + num)
-            )
-            if subpath in self.dataset._tensors.keys():
                 tensorview = TensorView(
->>>>>>> 53a78dc5
                     dataset=self.dataset,
                     subpath=subpath,
                     slice_=slice_list,
                     lazy=self.lazy,
                 )
-<<<<<<< HEAD
-            for key in self.dataset._tensors.keys():
-                if subpath.startswith(key):
-                    return objv.ObjectView(
-                        dataset=self.dataset, subpath=subpath, slice_list=slice_list
+                return tensorview if self.lazy else tensorview.compute()
+            for key in self.dataset._tensors.keys():
+                if subpath.startswith(key):
+                    objectview = objv.ObjectView(
+                        dataset=self.dataset,
+                        subpath=subpath,
+                        slice_list=slice_list,
+                        lazy=self.lazy,
                     )
-=======
-                return tensorview if self.lazy else tensorview.compute()
->>>>>>> 53a78dc5
+                    return objectview if self.lazy else objectview.compute()
             if len(slice_list) > 1:
                 raise ValueError("You can't slice a dictionary of Tensors")
             return self._get_dictionary(subpath, slice_list[0])
@@ -156,7 +148,6 @@
         slice_list = [0] + slice_list if self.squeeze_dim else slice_list
         if not subpath:
             raise ValueError("Can't assign to dataset sliced without subpath")
-<<<<<<< HEAD
         elif not slice_list:
             slice_ = (
                 self.offset
@@ -172,12 +163,6 @@
                         dataset=self.dataset, subpath=subpath, slice_list=[slice_]
                     )[:] = assign_value
             # raise error
-=======
-
-        if not slice_list:
-            slice_ = slice(self.offset, self.offset + self.num_samples)
-            self.dataset._tensors[subpath][slice_] = assign_value  # Add path check
->>>>>>> 53a78dc5
         else:
             num, ofs = (
                 slice_extract_info(slice_list[0], self.num_samples)
@@ -186,12 +171,7 @@
             )
             slice_list[0] = (
                 slice(ofs + self.offset, ofs + self.offset + num)
-<<<<<<< HEAD
-                # if num > 1
-                if not isinstance(slice_list[0], int)
-=======
                 if isinstance(slice_list[0], slice)
->>>>>>> 53a78dc5
                 else ofs + self.offset
             )
             # self.dataset._tensors[subpath][slice_list] = assign_value
@@ -222,22 +202,11 @@
                 suffix_key = key[len(subpath) :]
                 split_key = suffix_key.split("/")
                 cur = tensor_dict
-<<<<<<< HEAD
-                for i in range(len(split_key) - 1):
-                    if split_key[i] not in cur.keys():
-                        cur[split_key[i]] = {}
-                    cur = cur[split_key[i]]
-                slice_ = (
-                    slice_ if slice_ is not None else slice(0, self.dataset.shape[0])
-                )
-                cur[split_key[-1]] = TensorView(
-=======
                 for sub_key in split_key[:-1]:
                     if sub_key not in cur.keys():
                         cur[sub_key] = {}
                     cur = cur[sub_key]
                 tensorview = TensorView(
->>>>>>> 53a78dc5
                     dataset=self.dataset,
                     subpath=key,
                     slice_=slice_,
