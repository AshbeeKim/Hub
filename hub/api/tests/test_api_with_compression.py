from hub.util.exceptions import (
    SampleCompressionError,
    TensorMetaMissingRequiredValue,
    UnsupportedCompressionError,
)
import pytest
from hub.api.tensor import Tensor
from hub.tests.common import TENSOR_KEY
<<<<<<< HEAD
from hub.tests.dataset_fixtures import enabled_datasets
from hub.constants import UNCOMPRESSED
=======
>>>>>>> 4b53f2a5
import numpy as np

import hub
from hub import Dataset


def _populate_compressed_samples(tensor: Tensor, cat_path, flower_path, count=1):
    original_compressions = []

    for _ in range(count):
        tensor.append(hub.load(cat_path))
        original_compressions.append("jpeg")

        tensor.append(hub.load(flower_path))
        original_compressions.append("png")

        tensor.append(np.ones((100, 100, 4), dtype="uint8"))
        original_compressions.append(tensor.meta.sample_compression)

        tensor.extend(
            [
                hub.load(flower_path),
                hub.load(cat_path),
            ]
        )
        original_compressions.extend(["png", "jpeg"])

    return original_compressions


@enabled_datasets
def test_populate_compressed_samples(ds: Dataset, cat_path, flower_path):
    images = ds.create_tensor(TENSOR_KEY, htype="image", sample_compression="png")

    assert images.meta.dtype == "uint8"
    assert images.meta.sample_compression == "png"

    _populate_compressed_samples(images, cat_path, flower_path)

    assert images[0].numpy().shape == (900, 900, 3)
    assert images[1].numpy().shape == (513, 464, 4)

    assert len(images) == 5
    assert images.shape == (5, None, None, None)
    assert images.shape_interval.lower == (5, 100, 100, 3)
    assert images.shape_interval.upper == (5, 900, 900, 4)


@enabled_datasets
def test_iterate_compressed_samples(ds: Dataset, cat_path, flower_path):
    images = ds.create_tensor(TENSOR_KEY, htype="image", sample_compression="png")

    assert images.meta.dtype == "uint8"
    assert images.meta.sample_compression == "png"

    _populate_compressed_samples(images, cat_path, flower_path)

    expected_shapes = [
        (900, 900, 3),
        (513, 464, 4),
        (100, 100, 4),
        (513, 464, 4),
        (900, 900, 3),
    ]

    assert len(images) == len(expected_shapes)
    for image, expected_shape in zip(images, expected_shapes):
        x = image.numpy()

        assert (
            type(x) == np.ndarray
        ), "Check is necessary in case a `PIL` object is returned instead of an array."
        assert x.shape == expected_shape


@enabled_datasets
def test_uncompressed(ds: Dataset):
    images = ds.create_tensor(TENSOR_KEY, sample_compression=None)

    images.append(np.ones((100, 100, 100)))
    images.extend(np.ones((3, 101, 2, 1)))
    ds.clear_cache()
    np.testing.assert_array_equal(images[0].numpy(), np.ones((100, 100, 100)))
    np.testing.assert_array_equal(images[1:4].numpy(), np.ones((3, 101, 2, 1)))


@pytest.mark.xfail(raises=SampleCompressionError, strict=True)
@pytest.mark.parametrize(
    "bad_shape",
    [
        # raises OSError: cannot write mode LA as JPEG
        (100, 100, 2),
        # raises OSError: cannot write mode RGBA as JPE
        (100, 100, 4),
    ],
)
def test_jpeg_bad_shapes(memory_ds: Dataset, bad_shape):
    # jpeg allowed shapes:
    # ---------------------
    # (100) works!
    # (100,) works!
    # (100, 100) works!
    # (100, 100, 1) works!
    # (100, 100, 2) raises   | OSError: cannot write mode LA as JPEG
    # (100, 100, 3) works!
    # (100, 100, 4) raises   | OSError: cannot write mode RGBA as JPEG
    # (100, 100, 5) raises   | TypeError: Cannot handle this data type: (1, 1, 5), |u1
    # (100, 100, 100) raises | TypeError: Cannot handle this data type: (1, 1, 100), |u1

    tensor = memory_ds.create_tensor(TENSOR_KEY, sample_compression="jpeg")
    tensor.append(np.ones(bad_shape, dtype="uint8"))


@pytest.mark.xfail(raises=UnsupportedCompressionError, strict=True)
def test_unsupported_compression(memory_ds: Dataset):
    memory_ds.create_tensor(TENSOR_KEY, sample_compression="bad_compression")
    # TODO: same tests but with `dtype`


@pytest.mark.xfail(raises=TensorMetaMissingRequiredValue, strict=True)
def test_missing_sample_compression_for_image(memory_ds: Dataset):
    memory_ds.create_tensor("tensor", htype="image")<|MERGE_RESOLUTION|>--- conflicted
+++ resolved
@@ -6,11 +6,7 @@
 import pytest
 from hub.api.tensor import Tensor
 from hub.tests.common import TENSOR_KEY
-<<<<<<< HEAD
 from hub.tests.dataset_fixtures import enabled_datasets
-from hub.constants import UNCOMPRESSED
-=======
->>>>>>> 4b53f2a5
 import numpy as np
 
 import hub
