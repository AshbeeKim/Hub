--- conflicted
+++ resolved
@@ -533,7 +533,6 @@
     assert dsv.__repr__() == print_text
 
 
-<<<<<<< HEAD
 def test_dataset_casting():
     my_schema = {
         "a": Tensor(shape=(1,), dtype="float64"),
@@ -559,7 +558,8 @@
         100,
     )
     assert ds2["a", 30].compute() == np.array([1])
-=======
+
+
 def test_dataset_setting_shape():
     schema = {"text": Text(shape=(None,), dtype="int64", max_shape=(10,))}
 
@@ -601,7 +601,6 @@
     assert ds["text", 4].compute() == "WDLDYN6XG"
     assert ds["text", 5].compute() == "GHLSGBFF8"
     assert ds["text", 6].compute() == "YGFJN75NF"
->>>>>>> ff3f478e
 
 
 if __name__ == "__main__":
