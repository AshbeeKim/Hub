<<<<<<< HEAD
from hub.util.exceptions import TensorMetaMismatchError
import os
=======
>>>>>>> c837cb7b
import numpy as np
import pytest

import hub
from hub.api.dataset import Dataset
from hub.core.tests.common import parametrize_all_dataset_storages


def test_persist_local(local_storage):
    if local_storage is None:
        pytest.skip()

    ds = Dataset(local_storage.root, local_cache_size=512)
    ds.create_tensor("image")
    ds.image.extend(np.ones((4, 4096, 4096)))

    ds_new = Dataset(local_storage.root)
    assert len(ds_new) == 4

    assert ds_new.image.shape.lower == (4096, 4096)
    assert ds_new.image.shape.upper == (4096, 4096)

    np.testing.assert_array_equal(ds_new.image.numpy(), np.ones((4, 4096, 4096)))
    ds.delete()


def test_persist_with_local(local_storage):
    if local_storage is None:
        pytest.skip()

    with Dataset(local_storage.root, local_cache_size=512) as ds:
        ds.create_tensor("image")
        ds.image.extend(np.ones((4, 4096, 4096)))

        ds_new = Dataset(local_storage.root)
        assert len(ds_new) == 0  # shouldn't be flushed yet

    ds_new = Dataset(local_storage.root)
    assert len(ds_new) == 4

    assert ds_new.image.shape.lower == (4096, 4096)
    assert ds_new.image.shape.upper == (4096, 4096)

    np.testing.assert_array_equal(ds_new.image.numpy(), np.ones((4, 4096, 4096)))
    ds.delete()


def test_persist_local_clear_cache(local_storage):
    if local_storage is None:
        pytest.skip()

    ds = Dataset(local_storage.root, local_cache_size=512)
    ds.create_tensor("image")
    ds.image.extend(np.ones((4, 4096, 4096)))
    ds.clear_cache()
    ds_new = Dataset(local_storage.root)
    assert len(ds_new) == 4

    assert ds_new.image.shape.lower == (4096, 4096)
    assert ds_new.image.shape.upper == (4096, 4096)

    np.testing.assert_array_equal(ds_new.image.numpy(), np.ones((4, 4096, 4096)))
    ds.delete()


@parametrize_all_dataset_storages
def test_populate_dataset(ds):
    assert ds.meta.tensors == []
    ds.create_tensor("image")
    assert len(ds) == 0
    assert len(ds.image) == 0

    ds.image.extend(np.ones((4, 28, 28)))
    assert len(ds) == 4
    assert len(ds.image) == 4

    for _ in range(10):
        ds.image.append(np.ones((28, 28)))
    assert len(ds.image) == 14

    ds.image.extend([np.ones((28, 28)), np.ones((28, 28))])
    assert len(ds.image) == 16

    assert ds.meta.tensors == ["image"]
    assert ds.meta.version == hub.__version__


def test_stringify(memory_ds):
    ds = memory_ds
    ds.create_tensor("image")
    ds.image.extend(np.ones((4, 4)))
    assert (
        str(ds) == "Dataset(path=hub_pytest/test_api/test_stringify, tensors=['image'])"
    )
    assert (
        str(ds[1:2])
        == "Dataset(path=hub_pytest/test_api/test_stringify, index=Index([slice(1, 2, 1)]), tensors=['image'])"
    )
    assert str(ds.image) == "Tensor(key='image')"
    assert str(ds[1:2].image) == "Tensor(key='image', index=Index([slice(1, 2, 1)]))"


def test_stringify_with_path(local_ds):
    ds = local_ds
    assert local_ds.path
    assert str(ds) == f"Dataset(path={local_ds.path}, tensors=[])"


@parametrize_all_dataset_storages
def test_compute_fixed_tensor(ds):
    ds.create_tensor("image")
    ds.image.extend(np.ones((32, 28, 28)))
    np.testing.assert_array_equal(ds.image.numpy(), np.ones((32, 28, 28)))


@parametrize_all_dataset_storages
def test_compute_dynamic_tensor(ds):
    ds.create_tensor("image")

    a1 = np.ones((32, 28, 28))
    a2 = np.ones((10, 36, 11))
    a3 = np.ones((29, 10))

    image = ds.image

    image.extend(a1)
    image.extend(a2)
    image.append(a3)

    expected_list = [*a1, *a2, a3]
    actual_list = image.numpy(aslist=True)

    assert type(actual_list) == list
    for expected, actual in zip(expected_list, actual_list):
        np.testing.assert_array_equal(expected, actual)

    assert image.shape.lower == (28, 10)
    assert image.shape.upper == (36, 28)
    assert image.shape.is_dynamic


@parametrize_all_dataset_storages
def test_empty_samples(ds: Dataset):
    tensor = ds.create_tensor("with_empty", dtype="int64")

    a1 = np.arange(25 * 4 * 2).reshape(25, 4, 2)
    a2 = np.arange(5 * 10 * 50 * 2).reshape(5, 10, 50, 2)
    a3 = np.arange(0).reshape(0, 0, 2)
    a4 = np.arange(0).reshape(9, 0, 10, 2)

    tensor.append(a1)
    tensor.extend(a2)
    tensor.append(a3)
    tensor.extend(a4)

    actual_list = tensor.numpy(aslist=True)
    expected_list = [a1, *a2, a3, *a4]

    assert tensor.shape.lower == (0, 0, 2)
    assert tensor.shape.upper == (25, 50, 2)

    assert len(tensor) == 16
    for actual, expected in zip(actual_list, expected_list):
        np.testing.assert_array_equal(actual, expected)

    # test indexing individual empty samples with numpy while looping, this may seem redundant but this was failing before
    for actual_sample, expected in zip(ds, expected_list):
        actual = actual_sample.with_empty.numpy()
        np.testing.assert_array_equal(actual, expected)


@parametrize_all_dataset_storages
def test_scalar_samples(ds: Dataset):
    tensor = ds.create_tensor("scalars", dtype="int64")

    tensor.append(5)
    tensor.append(10)
    tensor.append(-99)
    tensor.extend([10, 1, 4])
    tensor.extend([1])

    assert len(tensor) == 7

    expected = np.array([5, 10, -99, 10, 1, 4, 1])
    np.testing.assert_array_equal(tensor.numpy(), expected)


@parametrize_all_dataset_storages
def test_iterate_dataset(ds):
    labels = [1, 9, 7, 4]
    ds.create_tensor("image")
    ds.create_tensor("label", dtype="int64")

    ds.image.extend(np.ones((4, 28, 28)))
    ds.label.extend(np.asarray(labels).reshape((4, 1)))

    for idx, sub_ds in enumerate(ds):
        img = sub_ds.image.numpy()
        label = sub_ds.label.numpy()
        np.testing.assert_array_equal(img, np.ones((28, 28)))
        assert label.shape == (1,)
        assert label == labels[idx]


def _check_tensor(tensor, data):
    np.testing.assert_array_equal(tensor.numpy(), data)


def test_compute_slices(memory_ds):
    ds = memory_ds
    shape = (64, 16, 16, 16)
    data = np.arange(np.prod(shape)).reshape(shape)
    ds.create_tensor("data", dtype="int64")
    ds.data.extend(data)

    _check_tensor(ds.data[:], data[:])
    _check_tensor(ds.data[10:20], data[10:20])
    _check_tensor(ds.data[5], data[5])
    _check_tensor(ds.data[0][:], data[0][:])
    _check_tensor(ds.data[3, 3], data[3, 3])
    _check_tensor(ds.data[30:40, :, 8:11, 4], data[30:40, :, 8:11, 4])
    _check_tensor(ds.data[16, 4, 5, 1:3], data[16, 4, 5, 1:3])
    _check_tensor(ds[[0, 1, 2, 5, 6, 10, 60]].data, data[[0, 1, 2, 5, 6, 10, 60]])
    _check_tensor(ds.data[[0, 1, 2, 5, 6, 10, 60]], data[[0, 1, 2, 5, 6, 10, 60]])
    _check_tensor(ds.data[0][[0, 1, 2, 5, 6, 10, 15]], data[0][[0, 1, 2, 5, 6, 10, 15]])
    _check_tensor(ds[(0, 1, 6, 10, 15), :].data, data[(0, 1, 6, 10, 15), :])
    _check_tensor(ds.data[(0, 1, 6, 10, 15), :], data[(0, 1, 6, 10, 15), :])
    _check_tensor(ds.data[0][(0, 1, 6, 10, 15), :], data[0][(0, 1, 6, 10, 15), :])
    _check_tensor(ds.data[0, (0, 1, 5)], data[0, (0, 1, 5)])
    _check_tensor(ds.data[:, :][0], data[:, :][0])
    _check_tensor(ds.data[:, :][0:2], data[:, :][0:2])
    _check_tensor(ds.data[0, :][0:2], data[0, :][0:2])
    _check_tensor(ds.data[:, 0][0:2], data[:, 0][0:2])
    _check_tensor(ds.data[:, 0][0:2], data[:, 0][0:2])
    _check_tensor(ds.data[:, :][0][(0, 1, 2), 0], data[:, :][0][(0, 1, 2), 0])
    _check_tensor(ds.data[0][(0, 1, 2), 0][1], data[0][(0, 1, 2), 0][1])
    _check_tensor(ds.data[:, :][0][(0, 1, 2), 0][1], data[:, :][0][(0, 1, 2), 0][1])


def test_shape_property(memory_ds):
    fixed = memory_ds.create_tensor("fixed_tensor")
    dynamic = memory_ds.create_tensor("dynamic_tensor")

    # dynamic shape property
    dynamic.extend(np.ones((32, 28, 28)))
    dynamic.extend(np.ones((16, 33, 9)))
    assert dynamic.shape.lower == (28, 9)
    assert dynamic.shape.upper == (33, 28)

    # fixed shape property
    fixed.extend(np.ones((9, 28, 28)))
    fixed.extend(np.ones((13, 28, 28)))
    assert fixed.shape.lower == (28, 28)
    assert fixed.shape.upper == (28, 28)


<<<<<<< HEAD
@pytest.mark.xfail(raises=TensorMetaMismatchError, strict=True)
def test_append_dtype_mismatch(memory_ds: Dataset):
    tensor = memory_ds.create_tensor("tensor", dtype="uint8")
    tensor.append(np.ones(100, dtype="float64"))
=======
@pytest.mark.xfail(raises=TypeError, strict=True)
def test_fails_on_wrong_tensor_syntax(memory_ds):
    memory_ds.some_tensor = np.ones((28, 28))
>>>>>>> c837cb7b


# TODO: since `index.json` was renamed to `index_meta.json` in PR #943, this dataset needs to be reuploaded and then this test can be uncommented
# @pytest.mark.skipif(not has_hub_testing_creds(), reason="requires hub credentials")
# def test_hub_cloud_dataset():
#     username = "testingacc"
#     password = os.getenv("ACTIVELOOP_HUB_PASSWORD")
#     client = HubBackendClient()
#     token = client.request_auth_token(username, password)
#     write_token(token)
#     ds = Dataset("hub://testingacc/hub2ds")
#     for i in range(10):
#         np.testing.assert_array_equal(ds.image[i].numpy(), i * np.ones((100, 100)))<|MERGE_RESOLUTION|>--- conflicted
+++ resolved
@@ -1,14 +1,10 @@
-<<<<<<< HEAD
-from hub.util.exceptions import TensorMetaMismatchError
-import os
-=======
->>>>>>> c837cb7b
 import numpy as np
 import pytest
 
 import hub
 from hub.api.dataset import Dataset
 from hub.core.tests.common import parametrize_all_dataset_storages
+from hub.util.exceptions import TensorMetaMismatchError
 
 
 def test_persist_local(local_storage):
@@ -259,16 +255,16 @@
     assert fixed.shape.upper == (28, 28)
 
 
-<<<<<<< HEAD
 @pytest.mark.xfail(raises=TensorMetaMismatchError, strict=True)
 def test_append_dtype_mismatch(memory_ds: Dataset):
     tensor = memory_ds.create_tensor("tensor", dtype="uint8")
     tensor.append(np.ones(100, dtype="float64"))
-=======
+    tensor.append(np.ones(100, dtype="uint8"))
+
+
 @pytest.mark.xfail(raises=TypeError, strict=True)
 def test_fails_on_wrong_tensor_syntax(memory_ds):
     memory_ds.some_tensor = np.ones((28, 28))
->>>>>>> c837cb7b
 
 
 # TODO: since `index.json` was renamed to `index_meta.json` in PR #943, this dataset needs to be reuploaded and then this test can be uncommented
