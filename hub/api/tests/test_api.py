--- conflicted
+++ resolved
@@ -3,12 +3,8 @@
 import pytest
 import hub
 from hub.core.dataset import Dataset
-<<<<<<< HEAD
 from hub.tests.common import MAX_FLOAT_DTYPE, MAX_INT_DTYPE, assert_array_lists_equal
-=======
 from hub.core.tensor import Tensor
-from hub.tests.common import assert_array_lists_equal
->>>>>>> df8f63de
 from hub.util.exceptions import (
     TensorDtypeMismatchError,
     TensorAlreadyExistsError,
