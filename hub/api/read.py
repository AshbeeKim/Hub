--- conflicted
+++ resolved
@@ -46,13 +46,8 @@
     Args:
         path (str): Path to a supported file.
         verify (bool):  If True, contents of the file are verified.
-<<<<<<< HEAD
-        creds (optional, Dict): Credentials for s3 and gcp for urls.
+        creds (optional, Dict): Credentials for s3, gcp and http urls.
         compression (optional, str): Format of the file. Only required if path does not have an extension.
-=======
-        creds (optional, Dict): Credentials for s3, gcp and http urls.
-        compression (optional, str): Format of the file (see `hub.compression.SUPPORTED_COMPRESSIONS`). Only required if path does not have an extension.
->>>>>>> 488de41a
         storage (optional, StorageProvider): Storage provider to use to retrieve remote files. Useful if multiple files are being read from same storage to minimize overhead of creating a new provider.
 
     Returns:
