--- conflicted
+++ resolved
@@ -1,9 +1,6 @@
 from typing import Callable, Dict, Optional, Union, Tuple, List
-<<<<<<< HEAD
-
 import numpy as np
-=======
->>>>>>> 10ab6277
+
 from hub.api.tensor import Tensor
 from hub.constants import (
     DEFAULT_MEMORY_CACHE_SIZE,
