--- conflicted
+++ resolved
@@ -43,13 +43,10 @@
 )
 from hub.store.metastore import MetaStorage
 from hub.client.hub_control import HubControlClient
-<<<<<<< HEAD
-
-=======
 from hub.features.image import Image
 from hub.features.class_label import ClassLabel
 import traceback
->>>>>>> 8defbca6
+
 try:
     import torch
 except ImportError:
@@ -144,15 +141,11 @@
             if schema is None:
                 raise SchemaArgumentNotFoundException()
             try:
-<<<<<<< HEAD
                 if shape is None:
                     raise ShapeArgumentNotFoundException()
                 if schema is None:
                     raise SchemaArgumentNotFoundException()
                 self.schema: HubFeature = featurify(schema)
-=======
-                self.schema: FeatureConnector = featurify(schema)
->>>>>>> 8defbca6
                 self.shape = tuple(shape)
                 self.meta = {
                     "shape": shape,
@@ -164,14 +157,8 @@
                 self._tensors = dict(self._generate_storage_tensors())
             except Exception as e:
                 self._fs.rm(self._path, recursive=True)
-<<<<<<< HEAD
                 logger.error("Deleting the dataset " + traceback.format_exc() + str(e))
                 raise
-=======
-                logger.error("Deleting the dataset ...")
-                raise e
-                
->>>>>>> 8defbca6
 
         self.username = None
         self.dataset_name = None
@@ -275,8 +262,8 @@
 
     def __getitem__(self, slice_):
         """| Gets a slice or slices from dataset
-        | Usage: 
-               
+        | Usage:
+
         >>> return ds["image", 5, 0:1920, 0:1080, 0:3].numpy() # returns numpy array
 
         >>> images = ds["image"]
@@ -353,11 +340,7 @@
     def to_tensorflow(self):
         """Converts the dataset into a tensorflow compatible format"""
         if "tensorflow" not in sys.modules:
-<<<<<<< HEAD
             raise ModuleNotInstalledException("tensorflow")
-=======
-            raise ModuleNotInstalledException('tensorflow')
->>>>>>> 8defbca6
 
         def tf_gen():
             for index in range(self.shape[0]):
@@ -409,9 +392,7 @@
         output_shapes = get_output_shapes(self.schema)
         # print(output_shapes)
         return tf.data.Dataset.from_generator(
-            tf_gen,
-            output_types=output_types,
-            output_shapes=output_shapes
+            tf_gen, output_types=output_types, output_shapes=output_shapes
         )
 
     def _get_dictionary(self, subpath, slice_=None):
@@ -498,7 +479,7 @@
 
         """
         if "tensorflow" not in sys.modules:
-            raise ModuleNotInstalledException('tensorflow')
+            raise ModuleNotInstalledException("tensorflow")
 
         def generate_schema(ds):
             if isinstance(ds._structure, tf.python.framework.tensor_spec.TensorSpec):
@@ -516,7 +497,9 @@
             return Tensor(shape=shape, dtype=tf_dt.dtype.name)
 
         def dict_to_hub(tf_dt):
-            d = {key.replace('/', '_'): tf_to_hub(value) for key, value in tf_dt.items()}
+            d = {
+                key.replace("/", "_"): tf_to_hub(value) for key, value in tf_dt.items()
+            }
             return FeatureDict(d)
 
         my_schema = generate_schema(ds)
@@ -524,7 +507,7 @@
         def transform_numpy(sample):
             d = {}
             for k, v in sample.items():
-                k = k.replace('/', '_')
+                k = k.replace("/", "_")
                 if not isinstance(v, dict):
                     if isinstance(v, tuple) or isinstance(v, list):
                         new_v = list(v)
@@ -563,7 +546,7 @@
         res_ds = out_ds.store("username/mnist") # res_ds is now a usable hub dataset
         """
         if "tensorflow_datasets" not in sys.modules:
-            raise ModuleNotInstalledException('tensorflow_datasets')
+            raise ModuleNotInstalledException("tensorflow_datasets")
         ds_info = tfds.load(dataset, with_info=True)
         if split is None:
             all_splits = ds_info[1].splits.keys()
@@ -590,34 +573,41 @@
             elif isinstance(tf_dt, tfds.features.Sequence):
                 return sequence_to_hub(tf_dt)
             else:
-                if tf_dt.dtype.name != 'string':
+                if tf_dt.dtype.name != "string":
                     return tf_dt.dtype.name
 
         def fdict_to_hub(tf_dt):
-            d = {key.replace('/', '_'): to_hub(value) for key, value in tf_dt.items()}
+            d = {key.replace("/", "_"): to_hub(value) for key, value in tf_dt.items()}
             return FeatureDict(d)
 
         def tensor_to_hub(tf_dt):
-            dt = tf_dt.dtype.name if tf_dt.dtype.name != 'string' else "object"
+            dt = tf_dt.dtype.name if tf_dt.dtype.name != "string" else "object"
             max_shape = tuple(10000 if dim is None else dim for dim in tf_dt.shape)
             return Tensor(shape=tf_dt.shape, dtype=dt, max_shape=max_shape)
 
         def image_to_hub(tf_dt):
-            dt = tf_dt.dtype.name if tf_dt.dtype.name != 'string' else "object"
+            dt = tf_dt.dtype.name if tf_dt.dtype.name != "string" else "object"
             max_shape = tuple(10000 if dim is None else dim for dim in tf_dt.shape)
             return Image(shape=tf_dt.shape, dtype=dt, max_shape=max_shape)
 
         def class_label_to_hub(tf_dt):
-            dt = tf_dt.dtype.name if tf_dt.dtype.name != 'string' else "object"
+            dt = tf_dt.dtype.name if tf_dt.dtype.name != "string" else "object"
             max_shape = tuple(10000 if dim is None else dim for dim in tf_dt.shape)
             if hasattr(tf_dt, "_num_classes"):
-                return ClassLabel(shape=tf_dt.shape, dtype=dt, num_classes=tf_dt.num_classes, max_shape=max_shape)
+                return ClassLabel(
+                    shape=tf_dt.shape,
+                    dtype=dt,
+                    num_classes=tf_dt.num_classes,
+                    max_shape=max_shape,
+                )
             else:
-                return ClassLabel(shape=tf_dt.shape, dtype=dt, names=tf_dt.names, max_shape=max_shape)
+                return ClassLabel(
+                    shape=tf_dt.shape, dtype=dt, names=tf_dt.names, max_shape=max_shape
+                )
 
         def text_to_hub(tf_dt):
             max_shape = tuple(10000 if dim is None else dim for dim in tf_dt.shape)
-            dt = tf_dt.dtype.name if tf_dt.dtype.name != 'string' else "object"
+            dt = tf_dt.dtype.name if tf_dt.dtype.name != "string" else "object"
             return Tensor(shape=tf_dt.shape, dtype=dt, max_shape=max_shape)
 
         def sequence_to_hub(tf_dt):
@@ -628,7 +618,7 @@
         def transform_numpy(sample):
             d = {}
             for k, v in sample.items():
-                k = k.replace('/', '_')
+                k = k.replace("/", "_")
                 if not isinstance(v, dict):
                     d[k] = v.numpy()
                 else:
