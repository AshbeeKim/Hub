<<<<<<< HEAD
from hub.util.cache_chain import generate_chain
from hub.constants import (
    MB,
    META_FILENAME,
    DEFAULT_MEMORY_CACHE_SIZE,
    DEFAULT_LOCAL_CACHE_SIZE,
)
from hub.api.tensor import Tensor
from hub.util.slice import merge_slices
from hub.util.path import storage_provider_from_path
=======
import os
import warnings
from typing import Dict, Optional, Union

import numpy as np
from hub.api.tensor import Tensor

from hub.core.tensor import tensor_exists
from hub.core.dataset import dataset_exists
from hub.core.meta.dataset_meta import read_dataset_meta, write_dataset_meta
from hub.core.meta.tensor_meta import tensor_meta_from_array

from hub.core.typing import StorageProvider
from hub.util.index import Index
from hub.util.path import provider_from_path
>>>>>>> 48d34da3
from hub.util.exceptions import (
    InvalidKeyTypeError,
    TensorAlreadyExistsError,
    TensorDoesNotExistError,
    UnsupportedTensorTypeError,
)
<<<<<<< HEAD
from hub.core.typing import StorageProvider
from hub.core.chunk_engine.read import read_dataset_meta, read_tensor_meta
from hub.core.chunk_engine.write import write_array, write_dataset_meta
from typing import Union, Dict, Optional
import numpy as np
import warnings
=======
from hub.util.path import provider_from_path

# Used to distinguish between attributes and items (tensors)
DATASET_RESERVED_ATTRIBUTES = ["path", "mode", "index", "provider", "tensors"]
>>>>>>> 48d34da3


class Dataset:
    def __init__(
        self,
        path: str = "",
        mode: str = "a",
<<<<<<< HEAD
        ds_slice: slice = slice(None),
        memory_cache_size: int = DEFAULT_MEMORY_CACHE_SIZE,
        local_cache_size: int = DEFAULT_LOCAL_CACHE_SIZE,
        storage: Optional[StorageProvider] = None,
=======
        provider: Optional[StorageProvider] = None,
        index: Union[int, slice, Index] = None,
>>>>>>> 48d34da3
    ):
        """Initialize a new or existing dataset.

        Note:
            Entries of `DATASET_RESERVED_ATTRIBUTES` cannot be used as tensor names.
            This is to distinguish between attributes (like `ds.mode`) and tensors.

            Be sure to keep `DATASET_RESERVED_ATTRIBUTES` up-to-date when changing this class.

        Args:
            path (str): The location of the dataset. Used to initialize the storage provider.
            mode (str): Mode in which the dataset is opened.
                Supported modes include ("r", "w", "a") plus an optional "+" suffix.
                Defaults to "a".
<<<<<<< HEAD
            ds_slice (slice): The slice object restricting the view of this dataset's tensors.
                Defaults to slice(None, None, None). Used internally for iteration.
            memory_cache_size (int): The size of the memory cache to be used in MB.
            local_cache_size (int): The size of the local filesystem cache to be used in MB.
            storage (StorageProvider, optional): The storage provider used to access
            the data stored by this dataset. If this is specified, the path given is ignored.

=======
            provider (StorageProvider, optional): The storage provider used to access
                the data stored by this dataset.
            index: The Index object restricting the view of this dataset's tensors.
                Can be an int, slice, or (used internally) an Index object.
>>>>>>> 48d34da3

        Raises:
            ValueError: If an existing local path is given, it must be a directory.
            UserWarning: Both path and storage should not be given.
        """
        self.mode = mode
        self.index = Index(index)

        if storage is not None and path:
            warnings.warn(
                "Dataset should not be constructed with both storage and path. Ignoring path and using storage."
            )
        base_storage = storage or storage_provider_from_path(path)
        memory_cache_size_bytes = memory_cache_size * MB
        local_cache_size_bytes = local_cache_size * MB
        self.storage = generate_chain(
            base_storage, memory_cache_size_bytes, local_cache_size_bytes, path
        )
        self.tensors: Dict[str, Tensor] = {}
<<<<<<< HEAD
        if META_FILENAME in self.storage:
            ds_meta = read_dataset_meta(self.storage)
=======

        if dataset_exists(self.provider):
            ds_meta = read_dataset_meta(self.provider)
>>>>>>> 48d34da3
            for tensor_name in ds_meta["tensors"]:
                self.tensors[tensor_name] = Tensor(tensor_name, self.storage)
        else:
            write_dataset_meta(self.storage, {"tensors": []})

    def __len__(self):
        """Return the greatest length of tensors"""
        return max(map(len, self.tensors.values()), default=0)

    def __getitem__(self, item: Union[str, int, slice, Index]):
        if isinstance(item, str):
            if item not in self.tensors:
                raise TensorDoesNotExistError(item)
            else:
<<<<<<< HEAD
                return self.tensors[item][self.slice]
        elif isinstance(item, slice):
            new_slice = merge_slices(self.slice, item)
            return Dataset(mode=self.mode, ds_slice=new_slice, storage=self.storage)
=======
                return self.tensors[item][self.index]
        elif isinstance(item, (int, slice, Index)):
            new_index = self.index[Index(item)]
            return Dataset(mode=self.mode, provider=self.provider, index=new_index)
>>>>>>> 48d34da3
        else:
            raise InvalidKeyTypeError(item)

    def __setitem__(self, item: Union[slice, str], value):
        if isinstance(item, str):
            tensor_key = item

            if tensor_exists(tensor_key, self.provider):
                raise TensorAlreadyExistsError(tensor_key)

            if isinstance(value, np.ndarray):
<<<<<<< HEAD
                write_array(
                    value,
                    item,
                    storage=self.storage,
                    batched=True,
                )
                ds_meta = read_dataset_meta(self.storage)
                ds_meta["tensors"].append(item)
                write_dataset_meta(self.storage, ds_meta)
                self.tensors[item] = Tensor(item, self.storage)
                return self.tensors[item]
=======
                tensor_meta = tensor_meta_from_array(value, batched=True)

                ds_meta = read_dataset_meta(self.provider)
                ds_meta["tensors"].append(tensor_key)
                write_dataset_meta(self.provider, ds_meta)

                tensor = Tensor(tensor_key, self.provider, tensor_meta=tensor_meta)
                self.tensors[tensor_key] = tensor
                tensor.append(value, batched=True)

                return tensor
>>>>>>> 48d34da3
            else:
                raise UnsupportedTensorTypeError(item)
        else:
            raise InvalidKeyTypeError(item)

    __getattr__ = __getitem__

    def __setattr__(self, name: str, value):
        """Set the named attribute on the dataset"""
        if name in DATASET_RESERVED_ATTRIBUTES:
            return super().__setattr__(name, value)
        else:
            return self.__setitem__(name, value)

    def __iter__(self):
        for i in range(len(self)):
            yield self[i]

    def flush(self):
        """Necessary operation after writes if caches are being used. 
        Writes all the dirty data from the cache layers (if any) to the underlying storage.
        Here dirty data corresponds to data that has been changed/assigned and but hasn't yet been sent to the underlying storage.
        """
        self.storage.flush()

    def clear_cache(self):
        """Flushes (see Dataset.flush documentation) the contents of the cache layers (if any) and then deletes contents of all the layers of it.
        This doesn't delete data from the actual storage.
        This is useful if you have multiple datasets with memory caches open, taking up too much RAM.
        Also useful when local cache is no longer needed for certain datasets and is taking up storage space.
        """
        if self.storage.hasattr("clear_cache"):
            self.storage.clear_cache()

    def delete(self):
        """Deletes the entire dataset from the cache layers (if any) and the underlying storage. 
        This is an IRREVERSIBLE operation. Data once deleted can not be recovered.
        """
        self.storage.clear()

    @staticmethod
    def from_path(path: str):
        """Create a local hub dataset from unstructured data.

        Note:
            This copies the data locally in hub format.
            Be careful when using this with large datasets.

        Args:
            path (str): Path to the data to be converted

        Returns:
            A Dataset instance whose path points to the hub formatted
            copy of the data.

        Raises:
            NotImplementedError: TODO.
        """

        raise NotImplementedError(
            "Automatic dataset ingestion is not yet supported."
        )  # TODO: hub.auto
        return None<|MERGE_RESOLUTION|>--- conflicted
+++ resolved
@@ -1,15 +1,3 @@
-<<<<<<< HEAD
-from hub.util.cache_chain import generate_chain
-from hub.constants import (
-    MB,
-    META_FILENAME,
-    DEFAULT_MEMORY_CACHE_SIZE,
-    DEFAULT_LOCAL_CACHE_SIZE,
-)
-from hub.api.tensor import Tensor
-from hub.util.slice import merge_slices
-from hub.util.path import storage_provider_from_path
-=======
 import os
 import warnings
 from typing import Dict, Optional, Union
@@ -24,27 +12,17 @@
 
 from hub.core.typing import StorageProvider
 from hub.util.index import Index
-from hub.util.path import provider_from_path
->>>>>>> 48d34da3
 from hub.util.exceptions import (
     InvalidKeyTypeError,
     TensorAlreadyExistsError,
     TensorDoesNotExistError,
     UnsupportedTensorTypeError,
 )
-<<<<<<< HEAD
-from hub.core.typing import StorageProvider
-from hub.core.chunk_engine.read import read_dataset_meta, read_tensor_meta
-from hub.core.chunk_engine.write import write_array, write_dataset_meta
-from typing import Union, Dict, Optional
-import numpy as np
-import warnings
-=======
-from hub.util.path import provider_from_path
-
+from hub.util.cache_chain import generate_chain
+from hub.util.path import storage_provider_from_path
+from hub.constants import DEFAULT_MEMORY_CACHE_SIZE, DEFAULT_LOCAL_CACHE_SIZE, MB
 # Used to distinguish between attributes and items (tensors)
-DATASET_RESERVED_ATTRIBUTES = ["path", "mode", "index", "provider", "tensors"]
->>>>>>> 48d34da3
+DATASET_RESERVED_ATTRIBUTES = ["path", "mode", "index", "storage", "tensors"]
 
 
 class Dataset:
@@ -52,15 +30,10 @@
         self,
         path: str = "",
         mode: str = "a",
-<<<<<<< HEAD
-        ds_slice: slice = slice(None),
+        index: Union[int, slice, Index] = None,
         memory_cache_size: int = DEFAULT_MEMORY_CACHE_SIZE,
         local_cache_size: int = DEFAULT_LOCAL_CACHE_SIZE,
         storage: Optional[StorageProvider] = None,
-=======
-        provider: Optional[StorageProvider] = None,
-        index: Union[int, slice, Index] = None,
->>>>>>> 48d34da3
     ):
         """Initialize a new or existing dataset.
 
@@ -75,20 +48,12 @@
             mode (str): Mode in which the dataset is opened.
                 Supported modes include ("r", "w", "a") plus an optional "+" suffix.
                 Defaults to "a".
-<<<<<<< HEAD
-            ds_slice (slice): The slice object restricting the view of this dataset's tensors.
-                Defaults to slice(None, None, None). Used internally for iteration.
+            index: The Index object restricting the view of this dataset's tensors.
+                Can be an int, slice, or (used internally) an Index object.
             memory_cache_size (int): The size of the memory cache to be used in MB.
             local_cache_size (int): The size of the local filesystem cache to be used in MB.
             storage (StorageProvider, optional): The storage provider used to access
             the data stored by this dataset. If this is specified, the path given is ignored.
-
-=======
-            provider (StorageProvider, optional): The storage provider used to access
-                the data stored by this dataset.
-            index: The Index object restricting the view of this dataset's tensors.
-                Can be an int, slice, or (used internally) an Index object.
->>>>>>> 48d34da3
 
         Raises:
             ValueError: If an existing local path is given, it must be a directory.
@@ -108,14 +73,9 @@
             base_storage, memory_cache_size_bytes, local_cache_size_bytes, path
         )
         self.tensors: Dict[str, Tensor] = {}
-<<<<<<< HEAD
-        if META_FILENAME in self.storage:
+
+        if dataset_exists(self.storage):
             ds_meta = read_dataset_meta(self.storage)
-=======
-
-        if dataset_exists(self.provider):
-            ds_meta = read_dataset_meta(self.provider)
->>>>>>> 48d34da3
             for tensor_name in ds_meta["tensors"]:
                 self.tensors[tensor_name] = Tensor(tensor_name, self.storage)
         else:
@@ -130,17 +90,10 @@
             if item not in self.tensors:
                 raise TensorDoesNotExistError(item)
             else:
-<<<<<<< HEAD
-                return self.tensors[item][self.slice]
-        elif isinstance(item, slice):
-            new_slice = merge_slices(self.slice, item)
-            return Dataset(mode=self.mode, ds_slice=new_slice, storage=self.storage)
-=======
                 return self.tensors[item][self.index]
         elif isinstance(item, (int, slice, Index)):
             new_index = self.index[Index(item)]
-            return Dataset(mode=self.mode, provider=self.provider, index=new_index)
->>>>>>> 48d34da3
+            return Dataset(mode=self.mode, storage=self.storage, index=new_index)
         else:
             raise InvalidKeyTypeError(item)
 
@@ -148,35 +101,18 @@
         if isinstance(item, str):
             tensor_key = item
 
-            if tensor_exists(tensor_key, self.provider):
+            if tensor_exists(tensor_key, self.storage):
                 raise TensorAlreadyExistsError(tensor_key)
 
             if isinstance(value, np.ndarray):
-<<<<<<< HEAD
-                write_array(
-                    value,
-                    item,
-                    storage=self.storage,
-                    batched=True,
-                )
+                tensor_meta = tensor_meta_from_array(value, batched=True)
                 ds_meta = read_dataset_meta(self.storage)
-                ds_meta["tensors"].append(item)
+                ds_meta["tensors"].append(tensor_key)
                 write_dataset_meta(self.storage, ds_meta)
-                self.tensors[item] = Tensor(item, self.storage)
-                return self.tensors[item]
-=======
-                tensor_meta = tensor_meta_from_array(value, batched=True)
-
-                ds_meta = read_dataset_meta(self.provider)
-                ds_meta["tensors"].append(tensor_key)
-                write_dataset_meta(self.provider, ds_meta)
-
-                tensor = Tensor(tensor_key, self.provider, tensor_meta=tensor_meta)
+                tensor = Tensor(tensor_key, self.storage, tensor_meta=tensor_meta)
                 self.tensors[tensor_key] = tensor
                 tensor.append(value, batched=True)
-
                 return tensor
->>>>>>> 48d34da3
             else:
                 raise UnsupportedTensorTypeError(item)
         else:
