from typing import Callable, Dict, Optional, Union, Tuple, List
<<<<<<< HEAD
from boto3.resources import base

=======
>>>>>>> 5d36b3e4
from hub.api.tensor import Tensor
from hub.constants import DEFAULT_MEMORY_CACHE_SIZE, DEFAULT_LOCAL_CACHE_SIZE, MB
from hub.core import storage
from hub.core.dataset import dataset_exists
from hub.core.meta.dataset_meta import read_dataset_meta, write_dataset_meta
from hub.core.meta.tensor_meta import default_tensor_meta
from hub.core.storage.lru_cache import LRUCache
from hub.core.tensor import tensor_exists
from hub.core.typing import StorageProvider
from hub.core.index import Index
from hub.constants import DEFAULT_CHUNK_SIZE
from hub.integrations import dataset_to_pytorch
from hub.util.cache_chain import generate_chain
from hub.util.exceptions import (
    InvalidKeyTypeError,
    PathNotEmptyException,
    TensorAlreadyExistsError,
    TensorDoesNotExistError,
)
from hub.util.get_storage_provider import get_storage_provider
<<<<<<< HEAD
from hub.client.client import HubBackendClient
=======
from hub.util.path import get_path_from_storage
>>>>>>> 5d36b3e4


class Dataset:
    def __init__(
        self,
        tag: Optional[str] = None,
        url: Optional[str] = None,
        mode: Optional[str] = None,
        index: Index = Index(),
        memory_cache_size: int = DEFAULT_MEMORY_CACHE_SIZE,
        local_cache_size: int = DEFAULT_LOCAL_CACHE_SIZE,
        creds: Optional[dict] = None,
        storage: Optional[StorageProvider] = None,
        public: Optional[bool] = True,
    ):
        """Initializes a new or existing dataset.

        Args:
            tag (str, optional): The Hub tag of the dataset in the format username/datasetname. Use this if you want to use Hub cloud storage.
            url (str, optional): The full path to the dataset. Use this if you want to use local filesystem or s3 or RAM to store the dataset.
                Can be either a s3 path of the form s3://bucketname/path/to/dataset. Credentials are required in either the environment or passed to the creds argument.
                Can be a local file system path of the form ./path/to/dataset or ~/path/to/dataset or path/to/dataset.
                Can be a memory path of the form mem://path/to/dataset which doesn't save the dataset but keeps it in memory instead. Should be used only for testing as it does not persist.
            mode (str, optional): Mode in which the dataset is opened.
                Supported modes include ("r", "w", "a").
            index (Index): The Index object restricting the view of this dataset's tensors.
            memory_cache_size (int): The size of the memory cache to be used in MB.
            local_cache_size (int): The size of the local filesystem cache to be used in MB.
            creds (dict, optional): A dictionary containing credentials used to access the dataset at the url.
                This takes precedence over credentials present in the environment. Only used when url is provided. Currently only works with s3 urls.
                It supports 'aws_access_key_id', 'aws_secret_access_key', 'aws_session_token', 'endpoint_url' and 'region' as keys.
            storage (StorageProvider, optional): The storage provider used to access the dataset.
                Use this if you want to specify the storage provider object manually instead of using a tag or url to generate it.
<<<<<<< HEAD
            public (bool, optional): Applied only if storage is Hub cloud storage. Defines if the dataset will have public access.
=======
>>>>>>> 5d36b3e4

        Raises:
            ValueError: If an existing local path is given, it must be a directory.
            ImproperDatasetInitialization: Exactly one argument out of 'tag', 'url' and 'storage' needs to be specified.
                This is raised if none of them are specified or more than one are specifed.
            InvalidTagException: If an incorrect tag argument is passed which is not in username/datasetname format.
            AuthorizationException: If a tag is specified and the user doesn't have access to the dataset.
            PathNotEmptyException: If the path to the dataset doesn't contain a Hub dataset and is also not empty.
        """
        self.index = index
        if creds is None:
            creds = {}
<<<<<<< HEAD
        base_storage = get_storage_provider(tag, url, storage, mode, creds)
=======
        base_storage, mode = get_storage_provider(tag, url, storage, mode, creds)
        self.mode = mode
        self.path = tag or url or get_path_from_storage(storage)  # Used for printing
>>>>>>> 5d36b3e4
        memory_cache_size_bytes = memory_cache_size * MB
        local_cache_size_bytes = local_cache_size * MB
        self.storage = generate_chain(
            base_storage, memory_cache_size_bytes, local_cache_size_bytes, url
        )
        self.tensors: Dict[str, Tensor] = {}
        if dataset_exists(self.storage):
            for tensor_name in self.meta["tensors"]:
                self.tensors[tensor_name] = Tensor(tensor_name, self.storage)
        elif len(self.storage) > 0:
            raise PathNotEmptyException
<<<<<<< HEAD
        self.meta = {"tensors": []}
        self.client = HubBackendClient()
        if tag and dataset_exists(self.storage) and not dataset_exists(base_storage):
            self.org_id, self.ds_name = tag.split("/")
            self.flush()
            self.client.create_dataset_entry(self.org_id, self.ds_name, public=public)
=======
        else:
            self.meta = {"tensors": []}
>>>>>>> 5d36b3e4

    # TODO len should consider slice
    def __len__(self):
        """Return the smallest length of tensors"""
        return min(map(len, self.tensors.values()), default=0)

    def __getitem__(
        self,
        item: Union[
            str, int, slice, List[int], Tuple[Union[int, slice, Tuple[int]]], Index
        ],
    ):
        if isinstance(item, str):
            if item not in self.tensors:
                raise TensorDoesNotExistError(item)
            else:
                return self.tensors[item][self.index]
        elif isinstance(item, (int, slice, list, tuple, Index)):
            return Dataset(storage=self.storage, index=self.index[item])
        else:
            raise InvalidKeyTypeError(item)

    def create_tensor(
        self,
        name: str,
        htype: Optional[str] = None,
        chunk_size: Optional[int] = None,
        dtype: Optional[str] = None,
        extra_meta: Optional[dict] = None,
    ):
        """Creates a new tensor in a dataset.

        Args:
            name (str): The name of the tensor to be created.
            htype (str, optional): The class of data for the tensor.
                The defaults for other parameters are determined in terms of this value.
                For example, `htype="image"` would have `dtype` default to `uint8`.
                These defaults can be overridden by explicitly passing any of the other parameters to this function.
                May also modify the defaults for other parameters.
            chunk_size (int, optional): The target size for chunks in this tensor.
            dtype (str, optional): The data type to use for this tensor.
                Will be overwritten when the first sample is added.
            extra_meta (dict, optional): Any additional metadata to be added to the tensor.

        Returns:
            The new tensor, which can also be accessed by `self[name]`.

        Raises:
            TensorAlreadyExistsError: Duplicate tensors are not allowed.
        """
        if tensor_exists(name, self.storage):
            raise TensorAlreadyExistsError(name)

        ds_meta = self.meta
        ds_meta["tensors"].append(name)
        self.meta = ds_meta

        tensor_meta = default_tensor_meta(htype, chunk_size, dtype, extra_meta)
        tensor = Tensor(name, self.storage, tensor_meta=tensor_meta)
        self.tensors[name] = tensor

        return tensor

    __getattr__ = __getitem__

    def __iter__(self):
        for i in range(len(self)):
            yield self[i]

    @property
    def meta(self):
        return read_dataset_meta(self.storage)

    @meta.setter
    def meta(self, new_meta: dict):
        write_dataset_meta(self.storage, new_meta)

    def pytorch(self, transform: Optional[Callable] = None, workers: int = 1):
        """Converts the dataset into a pytorch compatible format.

        Note:
            Pytorch does not support uint16, uint32, uint64 dtypes. These are implicitly type casted to int32, int64 and int64 respectively.
            This spins up it's own workers to fetch data, when using with torch.utils.data.DataLoader, set num_workers = 0 to avoid issues.

        Args:
            transform (Callable, optional) : Transformation function to be applied to each sample
            workers (int): The number of workers to use for fetching data in parallel.

        Returns:
            A dataset object that can be passed to torch.utils.data.DataLoader
        """
        return dataset_to_pytorch(self, transform, workers=workers)

    def get_total_meta(self):
        return {
            tensor_key: tensor_value.meta
            for tensor_key, tensor_value in self.tensors.items()
        }

    def flush(self):
        """Necessary operation after writes if caches are being used.
        Writes all the dirty data from the cache layers (if any) to the underlying storage.
        Here dirty data corresponds to data that has been changed/assigned and but hasn't yet been sent to the
        underlying storage.
        """
        try:
            if self.tensors:
                self.client.update_dataset(
                    self.org_id, self.ds_name, meta=self.get_total_meta()
                )
        except TensorDoesNotExistError:
            pass
        self.storage.flush()

    def clear_cache(self):
        """Flushes (see Dataset.flush documentation) the contents of the cache layers (if any) and then deletes contents
         of all the layers of it.
        This doesn't delete data from the actual storage.
        This is useful if you have multiple datasets with memory caches open, taking up too much RAM.
        Also useful when local cache is no longer needed for certain datasets and is taking up storage space.
        """
        if hasattr(self.storage, "clear_cache"):
            self.storage.clear_cache()

    def delete(self):
        """Deletes the entire dataset from the cache layers (if any) and the underlying storage.
        This is an IRREVERSIBLE operation. Data once deleted can not be recovered.
        """
        self.storage.clear()

    @staticmethod
    def from_path(path: str):
        """Creates a hub dataset from unstructured data.

        Note:
            This copies the data into hub format.
            Be careful when using this with large datasets.

        Args:
            path (str): Path to the data to be converted

        Returns:
            A Dataset instance whose path points to the hub formatted
            copy of the data.

        Raises:
            NotImplementedError: TODO.
        """

        raise NotImplementedError(
            "Automatic dataset ingestion is not yet supported."
        )  # TODO: hub.auto
        return None

    def __str__(self):
        path_str = ""
        if self.path:
            path_str = f"path={self.path}, "
        index_str = f"index={self.index}, "
        if self.index.is_trivial():
            index_str = ""
        return f"Dataset({path_str}mode={repr(self.mode)}, {index_str}tensors={self.meta['tensors']})"<|MERGE_RESOLUTION|>--- conflicted
+++ resolved
@@ -1,9 +1,4 @@
 from typing import Callable, Dict, Optional, Union, Tuple, List
-<<<<<<< HEAD
-from boto3.resources import base
-
-=======
->>>>>>> 5d36b3e4
 from hub.api.tensor import Tensor
 from hub.constants import DEFAULT_MEMORY_CACHE_SIZE, DEFAULT_LOCAL_CACHE_SIZE, MB
 from hub.core import storage
@@ -24,11 +19,8 @@
     TensorDoesNotExistError,
 )
 from hub.util.get_storage_provider import get_storage_provider
-<<<<<<< HEAD
 from hub.client.client import HubBackendClient
-=======
 from hub.util.path import get_path_from_storage
->>>>>>> 5d36b3e4
 
 
 class Dataset:
@@ -62,10 +54,7 @@
                 It supports 'aws_access_key_id', 'aws_secret_access_key', 'aws_session_token', 'endpoint_url' and 'region' as keys.
             storage (StorageProvider, optional): The storage provider used to access the dataset.
                 Use this if you want to specify the storage provider object manually instead of using a tag or url to generate it.
-<<<<<<< HEAD
             public (bool, optional): Applied only if storage is Hub cloud storage. Defines if the dataset will have public access.
-=======
->>>>>>> 5d36b3e4
 
         Raises:
             ValueError: If an existing local path is given, it must be a directory.
@@ -78,13 +67,9 @@
         self.index = index
         if creds is None:
             creds = {}
-<<<<<<< HEAD
-        base_storage = get_storage_provider(tag, url, storage, mode, creds)
-=======
         base_storage, mode = get_storage_provider(tag, url, storage, mode, creds)
         self.mode = mode
         self.path = tag or url or get_path_from_storage(storage)  # Used for printing
->>>>>>> 5d36b3e4
         memory_cache_size_bytes = memory_cache_size * MB
         local_cache_size_bytes = local_cache_size * MB
         self.storage = generate_chain(
@@ -96,17 +81,12 @@
                 self.tensors[tensor_name] = Tensor(tensor_name, self.storage)
         elif len(self.storage) > 0:
             raise PathNotEmptyException
-<<<<<<< HEAD
         self.meta = {"tensors": []}
         self.client = HubBackendClient()
         if tag and dataset_exists(self.storage) and not dataset_exists(base_storage):
             self.org_id, self.ds_name = tag.split("/")
             self.flush()
             self.client.create_dataset_entry(self.org_id, self.ds_name, public=public)
-=======
-        else:
-            self.meta = {"tensors": []}
->>>>>>> 5d36b3e4
 
     # TODO len should consider slice
     def __len__(self):
@@ -125,7 +105,7 @@
             else:
                 return self.tensors[item][self.index]
         elif isinstance(item, (int, slice, list, tuple, Index)):
-            return Dataset(storage=self.storage, index=self.index[item])
+            return Dataset(mode=self.mode, storage=self.storage, index=self.index[item])
         else:
             raise InvalidKeyTypeError(item)
 
