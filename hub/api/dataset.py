--- conflicted
+++ resolved
@@ -18,23 +18,14 @@
     TensorDoesNotExistError,
     UnsupportedTensorTypeError,
 )
-<<<<<<< HEAD
-from hub.core.typing import StorageProvider
-from hub.core.storage import MemoryProvider
-from hub.core.chunk_engine.read import read_dataset_meta, read_tensor_meta
-from hub.core.chunk_engine.write import write_array, write_dataset_meta
-from typing import Union, Dict, Optional
-import numpy as np
-import warnings
-from hub.integrations.pytorch import dataset_to_pytorch
-=======
 from hub.util.cache_chain import generate_chain
 from hub.util.path import storage_provider_from_path
 from hub.constants import DEFAULT_MEMORY_CACHE_SIZE, DEFAULT_LOCAL_CACHE_SIZE, MB
+from hub.integrations.pytorch import dataset_to_pytorch
+
 
 # Used to distinguish between attributes and items (tensors)
 DATASET_RESERVED_ATTRIBUTES = ["path", "mode", "index", "storage", "tensors"]
->>>>>>> 9783e0e9
 
 
 class Dataset:
@@ -144,10 +135,9 @@
         for i in range(len(self)):
             yield self[i]
 
-<<<<<<< HEAD
     def to_pytorch(self, transform=None, workers=1):
         return dataset_to_pytorch(self, transform, workers=workers)
-=======
+
     def flush(self):
         """Necessary operation after writes if caches are being used.
         Writes all the dirty data from the cache layers (if any) to the underlying storage.
@@ -169,7 +159,6 @@
         This is an IRREVERSIBLE operation. Data once deleted can not be recovered.
         """
         self.storage.clear()
->>>>>>> 9783e0e9
 
     @staticmethod
     def from_path(path: str):
