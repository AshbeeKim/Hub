"""
License:
This Source Code Form is subject to the terms of the Mozilla Public License, v. 2.0.
If a copy of the MPL was not distributed with this file, You can obtain one at https://mozilla.org/MPL/2.0/.
"""
import warnings
from hub.api.versioning import VersionNode
import os
import posixpath
import collections.abc as abc
import json
import sys
from typing import Iterable
import traceback
from collections import defaultdict
import numpy as np
from PIL import Image as im, ImageChops

import fsspec
from fsspec.spec import AbstractFileSystem
import numcodecs
import numcodecs.lz4
import numcodecs.zstd

from hub.schema.features import (
    Primitive,
    Tensor,
    SchemaDict,
    featurify,
)
from hub.log import logger
import hub.store.pickle_s3_storage

from hub.api.datasetview import DatasetView
from hub.api.objectview import ObjectView
from hub.api.tensorview import TensorView
from hub.api.dataset_utils import (
    create_numpy_dict,
    generate_hash,
    get_value,
    slice_split,
    str_to_int,
    _copy_helper,
    _get_compressor,
    _get_dynamic_tensor_dtype,
    _store_helper,
<<<<<<< HEAD
    check_class_label,
=======
    same_schema,
>>>>>>> 5f1ab722
)

import hub.schema.serialize
import hub.schema.deserialize
from hub.schema.features import flatten
from hub import auto

from hub.store.dynamic_tensor import DynamicTensor
from hub.store.store import get_fs_and_path, get_storage_map
from hub.exceptions import (
    AddressNotFound,
    HubDatasetNotFoundException,
    NotHubDatasetToOverwriteException,
    NotHubDatasetToAppendException,
    OutOfBoundsError,
    ReadModeException,
    ShapeArgumentNotFoundException,
    SchemaArgumentNotFoundException,
    ModuleNotInstalledException,
    ShapeLengthException,
    VersioningNotSupportedException,
    WrongUsernameException,
    InvalidVersionInfoException,
    SchemaMismatchException,
)
from hub.store.metastore import MetaStorage
from hub.client.hub_control import HubControlClient
from hub.schema import Audio, BBox, ClassLabel, Image, Sequence, Text, Video
from hub.utils import norm_cache, norm_shape, _tuple_product
from hub import defaults
import pickle


def get_file_count(fs: fsspec.AbstractFileSystem, path):
    return len(fs.listdir(path, detail=False))


class Dataset:
    def __init__(
        self,
        url: str,
        mode: str = None,
        shape=None,
        schema=None,
        token=None,
        fs=None,
        fs_map=None,
        meta_information=dict(),
        cache: int = defaults.DEFAULT_MEMORY_CACHE_SIZE,
        storage_cache: int = defaults.DEFAULT_STORAGE_CACHE_SIZE,
        lock_cache=True,
        tokenizer=None,
        lazy: bool = True,
        public: bool = True,
        name: str = None,
    ):
        """| Open a new or existing dataset for read/write

        Parameters
        ----------
        url: str
            The url where dataset is located/should be created
        mode: str, optional (default to "a")
            Python way to tell whether dataset is for read or write (ex. "r", "w", "a")
        shape: tuple, optional
            Tuple with (num_samples,) format, where num_samples is number of samples
        schema: optional
            Describes the data of a single sample. Hub schemas are used for that
            Required for 'a' and 'w' modes
        token: str or dict, optional
            If url is refering to a place where authorization is required,
            token is the parameter to pass the credentials, it can be filepath or dict
        fs: optional
        fs_map: optional
        meta_information: optional ,give information about dataset in a dictionary.
        cache: int, optional
            Size of the memory cache. Default is 64MB (2**26)
            if 0, False or None, then cache is not used
        storage_cache: int, optional
            Size of the storage cache. Default is 256MB (2**28)
            if 0, False or None, then storage cache is not used
        lock_cache: bool, optional
            Lock the cache for avoiding multiprocessing errors
        lazy: bool, optional
            Setting this to False will stop lazy computation and will allow items to be accessed without .compute()
        public: bool, optional
            only applicable if using hub storage, ignored otherwise
            setting this to False allows only the user who created it to access the dataset and
            the dataset won't be visible in the visualizer to the public
        name: str, optional
            only applicable when using hub storage, this is the name that shows up on the visualizer
        """

        shape = norm_shape(shape)
        if len(shape) != 1:
            raise ShapeLengthException()

        storage_cache = norm_cache(storage_cache) if cache else 0
        cache = norm_cache(cache)

        schema: SchemaDict = featurify(schema) if schema else None

        self._url = url
        self._token = token
        self.tokenizer = tokenizer
        self.lazy = lazy
        self._name = name

        self._fs, self._path = (
            (fs, url) if fs else get_fs_and_path(self._url, token=token, public=public)
        )
        self._cache = cache
        self._storage_cache = storage_cache
        self.lock_cache = lock_cache
        self.verison = "1.x"
        mode = self._get_mode(mode, self._fs)
        self._mode = mode
        needcreate = self._check_and_prepare_dir()
        fs_map = fs_map or get_storage_map(
            self._fs, self._path, cache, lock=lock_cache, storage_cache=storage_cache
        )
        self._fs_map = fs_map
        self._meta_information = meta_information
        self.username = None
        self.dataset_name = None
        if not needcreate:
            self.meta = json.loads(fs_map[defaults.META_FILE].decode("utf-8"))
            self._name = self.meta.get("name") or None
            self._shape = tuple(self.meta["shape"])
            self._schema = hub.schema.deserialize.deserialize(self.meta["schema"])
            self._meta_information = self.meta.get("meta_info") or dict()
            self._flat_tensors = tuple(flatten(self._schema))
            try:
                version_info = pickle.loads(fs_map[defaults.VERSION_INFO])
                self._branch_node_map = version_info.get("branch_node_map")
                self._commit_node_map = version_info.get("commit_node_map")
                self._chunk_commit_map = version_info.get("chunk_commit_map")
                if not (
                    self._branch_node_map
                    and self._commit_node_map
                    and self._chunk_commit_map
                ):
                    raise InvalidVersionInfoException()
                self._branch = "master"
                self._version_node = self._branch_node_map[self._branch]
                self._commit_id = self._version_node.commit_id
            except KeyError:
                self._commit_id = None
                self._branch = None
                self._version_node = None
                self._branch_node_map = None
                self._commit_node_map = None
                self._chunk_commit_map = None
            except InvalidVersionInfoException:
                self._commit_id = None
                self._branch = None
                self._version_node = None
                self._branch_node_map = None
                self._commit_node_map = None
                self._chunk_commit_map = None

            self._tensors = dict(self._open_storage_tensors())

            if shape != (None,) and shape != self._shape:
                raise TypeError(
                    f"Shape stored previously [{self._shape}]  and shape in arguments [{shape}] are !=, use mode='w' to overwrite dataset"
                )
            if schema is not None and not same_schema(schema, self._schema):
                raise SchemaMismatchException()

        else:
            if shape[0] is None:
                raise ShapeArgumentNotFoundException()
            if schema is None:
                raise SchemaArgumentNotFoundException()
            try:
                if shape is None:
                    raise ShapeArgumentNotFoundException()
                if schema is None:
                    raise SchemaArgumentNotFoundException()
                self._schema = schema
                self._shape = tuple(shape)
                self.meta = self._store_meta()
                self._meta_information = meta_information
                self._flat_tensors = tuple(flatten(self.schema))

                self._commit_id = generate_hash()
                self._branch = "master"
                self._version_node = VersionNode(self._commit_id, self._branch)
                self._branch_node_map = {self._branch: self._version_node}
                self._commit_node_map = {self._commit_id: self._version_node}
                self._chunk_commit_map = {
                    path: defaultdict(set) for schema, path in self._flat_tensors
                }
                self._tensors = dict(self._generate_storage_tensors())
            except Exception as e:
                try:
                    self.close()
                except Exception:
                    pass
                self._fs.rm(self._path, recursive=True)
                logger.error("Deleting the dataset " + traceback.format_exc() + str(e))
                raise
        self.flush()
        self.indexes = list(range(self._shape[0]))

        if self._path.startswith("s3://snark-hub-dev/") or self._path.startswith(
            "s3://snark-hub/"
        ):
            subpath = self._path[5:]
            spl = subpath.split("/")
            if len(spl) < 4:
                raise ValueError("Invalid Path for dataset")
            self.username = spl[-2]
            self.dataset_name = spl[-1]
            if needcreate:
                HubControlClient().create_dataset_entry(
                    self.username, self.dataset_name, self.meta, public=public
                )

    @property
    def mode(self):
        return self._mode

    @property
    def url(self):
        return self._url

    @property
    def shape(self):
        return self._shape

    @property
    def name(self):
        return self._name

    @property
    def token(self):
        return self._token

    @property
    def cache(self):
        return self._cache

    @property
    def storage_cache(self):
        return self._storage_cache

    @property
    def schema(self):
        return self._schema

    @property
    def meta_information(self):
        return self._meta_information

    def _store_meta(self) -> dict:
        meta = {
            "shape": self._shape,
            "schema": hub.schema.serialize.serialize(self._schema),
            "version": 1,
            "meta_info": self._meta_information or dict(),
            "name": self._name,
        }

        self._fs_map[defaults.META_FILE] = bytes(json.dumps(meta), "utf-8")
        return meta

    def _store_version_info(self) -> dict:
        if self._commit_id is not None:
            d = {
                "branch_node_map": self._branch_node_map,
                "commit_node_map": self._commit_node_map,
                "chunk_commit_map": self._chunk_commit_map,
            }
            self._fs_map[defaults.VERSION_INFO] = pickle.dumps(d)

    def commit(self, message: str = "") -> str:
        """| Saves the current state of the dataset and returns the commit id.
        Checks out automatically to an auto branch if the current commit is not the head of the branch

        Only saves the dataset without any version control information if the dataset was created before Hub v1.3.0

        Parameters
        ----------
        message: str, optional
            The commit message to store along with the commit
        """
        if self._commit_id is None:
            warnings.warn(
                "This dataset was created before version control, it does not support it. commit will behave same as flush"
            )
            self.flush()
        elif "r" in self._mode:
            raise ReadModeException("commit")
        else:
            self._auto_checkout()
            stored_commit_id = self._commit_id
            self._commit_id = generate_hash()
            new_node = VersionNode(self._commit_id, self._branch)
            self._version_node.insert(new_node, message)
            self._version_node = new_node
            self._branch_node_map[self._branch] = new_node
            self._commit_node_map[self._commit_id] = new_node
            self.flush()
            return stored_commit_id

    def checkout(self, address: str, create: bool = False) -> str:
        """| Changes the state of the dataset to the address mentioned. Creates a new branch if address isn't a commit id or branch name and create is True.
        Always checks out to the head of a branch if the address specified is a branch name.

        Returns the commit id of the commit that has been switched to.

        Only works if dataset was created on or after Hub v1.3.0

        Parameters
        ----------
        address: str
            The branch name or commit id to checkout to
        create: bool, optional
            Specifying create as True creates a new branch from the current commit if the address isn't an existing branch name or commit id
        """
        if self._commit_id is None:
            raise VersioningNotSupportedException("checkout")
        self.flush()
        if address in self._branch_node_map.keys():
            self._branch = address
            self._version_node = self._branch_node_map[address]
            self._commit_id = self._version_node.commit_id
        elif address in self._commit_node_map.keys():
            self._version_node = self._commit_node_map[address]
            self._branch = self._version_node.branch
            self._commit_id = self._version_node.commit_id
        elif create:
            if "r" in self._mode:
                raise ReadModeException("checkout to create new branch")
            self._branch = address
            new_commit_id = generate_hash()
            new_node = VersionNode(new_commit_id, self._branch)
            if not self._version_node.children:
                for key in self.keys:
                    self._tensors[key].fs_map.copy_all_chunks(
                        self._commit_id, new_commit_id
                    )
                if self._version_node.parent is not None:
                    self._version_node.parent.insert(
                        new_node, f"switched to new branch {address}"
                    )
            else:
                self._version_node.insert(new_node, f"switched to new branch {address}")
            self._version_node = new_node
            self._commit_id = new_commit_id
            self._branch_node_map[self._branch] = new_node
            self._commit_node_map[self._commit_id] = new_node
            self.flush()
        else:
            raise AddressNotFound(address)
        return self._commit_id

    def _auto_checkout(self):
        """| Automatically checks out to a new branch if the current commit is not at the head of a branch"""
        if self._version_node and self._version_node.children:
            branch_name = f"'auto-{generate_hash()}'"
            print(
                f"automatically checking out to new branch {branch_name} as not at the head of branch {self._branch}"
            )
            self.checkout(branch_name, True)

    def log(self):
        """| Prints the commits in the commit tree before the current commit
        Only works if dataset was created on or after Hub v1.3.0
        """
        if self._commit_id is None:
            raise VersioningNotSupportedException("log")
        current_node = (
            self._version_node.parent
            if not self._version_node.children
            else self._version_node
        )
        print(f"\n Current Branch: {self._branch}\n")
        while current_node:
            print(f"{current_node}\n")
            current_node = current_node.parent

    def _check_and_prepare_dir(self):
        """
        Checks if input data is ok.
        Creates or overwrites dataset folder.
        Returns True dataset needs to be created opposed to read.
        """
        fs, path, mode = self._fs, self._path, self._mode
        if path.startswith("s3://"):
            with open(os.path.expanduser("~/.activeloop/store"), "rb") as f:
                stored_username = json.load(f)["_id"]
            current_username = path.split("/")[-2]
            if stored_username != current_username:
                try:
                    fs.listdir(path)
                except BaseException:
                    raise WrongUsernameException(stored_username)
        meta_path = posixpath.join(path, defaults.META_FILE)
        try:
            # Update boto3 cache
            fs.ls(path, detail=False, refresh=True)
        except Exception:
            pass
        exist_meta = fs.exists(meta_path)
        if exist_meta:
            if "w" in mode:
                fs.rm(path, recursive=True)
                fs.makedirs(path)
                return True
            return False
        else:
            if "r" in mode:
                raise HubDatasetNotFoundException(path)
            exist_dir = fs.exists(path)
            if not exist_dir:
                fs.makedirs(path)
            elif get_file_count(fs, path) > 0:
                if "w" in mode:
                    raise NotHubDatasetToOverwriteException()
                else:
                    raise NotHubDatasetToAppendException()
            return True

    def _generate_storage_tensors(self):
        for t in self._flat_tensors:
            t_dtype, t_path = t
            path = posixpath.join(self._path, t_path[1:])
            self._fs.makedirs(posixpath.join(path, "--dynamic--"))
            yield t_path, DynamicTensor(
                fs_map=MetaStorage(
                    t_path,
                    get_storage_map(
                        self._fs,
                        path,
                        self._cache,
                        self.lock_cache,
                        storage_cache=self._storage_cache,
                    ),
                    self._fs_map,
                    self,
                ),
                mode=self._mode,
                shape=self._shape + t_dtype.shape,
                max_shape=self._shape + t_dtype.max_shape,
                dtype=_get_dynamic_tensor_dtype(t_dtype),
                chunks=t_dtype.chunks,
                compressor=_get_compressor(t_dtype.compressor),
            )

    def _open_storage_tensors(self):
        for t in self._flat_tensors:
            t_dtype, t_path = t
            path = posixpath.join(self._path, t_path[1:])
            yield t_path, DynamicTensor(
                fs_map=MetaStorage(
                    t_path,
                    get_storage_map(
                        self._fs,
                        path,
                        self._cache,
                        self.lock_cache,
                        storage_cache=self._storage_cache,
                    ),
                    self._fs_map,
                    self,
                ),
                mode=self._mode,
                # FIXME We don't need argument below here
                shape=self._shape + t_dtype.shape,
            )

    def __getitem__(self, slice_):
        """| Gets a slice or slices from dataset
        | Usage:
        >>> return ds["image", 5, 0:1920, 0:1080, 0:3].compute() # returns numpy array
        >>> images = ds["image"]
        >>> return images[5].compute() # returns numpy array
        >>> images = ds["image"]
        >>> image = images[5]
        >>> return image[0:1920, 0:1080, 0:3].compute()
        """
        if not isinstance(slice_, abc.Iterable) or isinstance(slice_, str):
            slice_ = [slice_]
        slice_ = list(slice_)
        subpath, slice_list = slice_split(slice_)
        if not subpath:
            if len(slice_list) > 1:
                raise ValueError(
                    "Can't slice a dataset with multiple slices without key"
                )
            indexes = self.indexes[slice_list[0]]
            return DatasetView(
                dataset=self,
                indexes=indexes,
                lazy=self.lazy,
            )
        elif not slice_list:
            if subpath in self.keys:
                tensorview = TensorView(
                    dataset=self,
                    subpath=subpath,
                    slice_=slice(0, self._shape[0]),
                    lazy=self.lazy,
                )
                return tensorview if self.lazy else tensorview.compute()
            for key in self.keys:
                if subpath.startswith(key):
                    objectview = ObjectView(
                        dataset=self,
                        subpath=subpath,
                        lazy=self.lazy,
                        slice_=[slice(0, self._shape[0])],
                    )
                    return objectview if self.lazy else objectview.compute()
            return self._get_dictionary(subpath)
        else:
            schema_obj = self.schema.dict_[subpath.split("/")[1]]
            if subpath in self.keys and (
                not isinstance(schema_obj, Sequence) or len(slice_list) <= 1
            ):
                tensorview = TensorView(
                    dataset=self, subpath=subpath, slice_=slice_list, lazy=self.lazy
                )
                return tensorview if self.lazy else tensorview.compute()
            for key in self.keys:
                if subpath.startswith(key):
                    objectview = ObjectView(
                        dataset=self,
                        subpath=subpath,
                        slice_=slice_list,
                        lazy=self.lazy,
                    )
                    return objectview if self.lazy else objectview.compute()
            if len(slice_list) > 1:
                raise ValueError("You can't slice a dictionary of Tensors")
            return self._get_dictionary(subpath, slice_list[0])

    def __setitem__(self, slice_, value):
        """| Sets a slice or slices with a value
        | Usage:
        >>> ds["image", 5, 0:1920, 0:1080, 0:3] = np.zeros((1920, 1080, 3), "uint8")
        >>> images = ds["image"]
        >>> image = images[5]
        >>> image[0:1920, 0:1080, 0:3] = np.zeros((1920, 1080, 3), "uint8")
        """
        if "r" in self._mode:
            raise ReadModeException("__setitem__")
        self._auto_checkout()

        if not isinstance(slice_, abc.Iterable) or isinstance(slice_, str):
            slice_ = [slice_]
        slice_ = list(slice_)
        subpath, slice_list = slice_split(slice_)

        if not subpath:
            raise ValueError("Can't assign to dataset sliced without subpath")
        elif subpath not in self.keys:
            raise KeyError(f"Key {subpath} not found in the dataset")

        assign_value = get_value(value)
        schema_dict = self.schema
        if subpath[1:] in schema_dict.dict_.keys():
            schema_key = schema_dict.dict_.get(subpath[1:], None)
        else:
            for schema_key in subpath[1:].split("/"):
                schema_dict = schema_dict.dict_.get(schema_key, None)
                if not isinstance(schema_dict, SchemaDict):
                    schema_key = schema_dict
        if isinstance(schema_key, ClassLabel):
            assign_value = check_class_label(assign_value, schema_key)
        if isinstance(schema_key, (Text, bytes)) or (
            isinstance(assign_value, Iterable)
            and any(isinstance(val, str) for val in assign_value)
        ):
            # handling strings and bytes
            assign_value = str_to_int(assign_value, self.tokenizer)

        if not slice_list:
            self._tensors[subpath][:] = assign_value
        else:
            self._tensors[subpath][slice_list] = assign_value

    def filter(self, fn):
        """| Applies a function on each element one by one as a filter to get a new DatasetView

        Parameters
        ----------
        fn: function
            Should take in a single sample of the dataset and return True or False
            This function is applied to all the items of the datasetview and retains those items that return True
        """
        indexes = [index for index in self.indexes if fn(self[index])]
        return DatasetView(dataset=self, lazy=self.lazy, indexes=indexes)

    def store(
        self,
        url: str,
        token: dict = None,
        sample_per_shard: int = None,
        public: bool = True,
        scheduler="single",
        workers=1,
    ):
        """| Used to save the dataset as a new dataset, very similar to copy but uses transforms instead

        Parameters
        ----------
        url: str
            path where the data is going to be stored
        token: str or dict, optional
            If url is referring to a place where authorization is required,
            token is the parameter to pass the credentials, it can be filepath or dict
        length: int
            in case shape is None, user can provide length
        sample_per_shard: int
            How to split the iterator not to overfill RAM
        public: bool, optional
            only applicable if using hub storage, ignored otherwise
            setting this to False allows only the user who created it to access the dataset and
            the dataset won't be visible in the visualizer to the public
        scheduler: str
            choice between "single", "threaded", "processed"
        workers: int
            how many threads or processes to use
        Returns
        ----------
        ds: hub.Dataset
            uploaded dataset
        """

        return _store_helper(
            self, url, token, sample_per_shard, public, scheduler, workers
        )

    def copy(self, dst_url: str, token=None, fs=None, public=True):
        """| Creates a copy of the dataset at the specified url and returns the dataset object
        Parameters
        ----------
        dst_url: str
            The destination url where dataset should be copied
        token: str or dict, optional
            If dst_url is refering to a place where authorization is required,
            token is the parameter to pass the credentials, it can be filepath or dict
        fs: optional
        public: bool, optional
            only applicable if using hub storage, ignored otherwise
            setting this to False allows only the user who created it to access the new copied dataset and
            the dataset won't be visible in the visualizer to the public
        """
        self.flush()
        destination = dst_url
        path = _copy_helper(
            dst_url=dst_url,
            token=token,
            fs=fs,
            public=public,
            src_url=self._path,
            src_fs=self._fs,
        )

        #  create entry in database if stored in hub storage
        if path.startswith("s3://snark-hub-dev/") or path.startswith("s3://snark-hub/"):
            subpath = path[5:]
            spl = subpath.split("/")
            if len(spl) < 4:
                raise ValueError("Invalid Path for dataset")
            username = spl[-2]
            dataset_name = spl[-1]
            HubControlClient().create_dataset_entry(
                username, dataset_name, self.meta, public=public
            )
        return hub.Dataset(destination, token=token, fs=fs, public=public)

    def resize_shape(self, size: int) -> None:
        """ Resize the shape of the dataset by resizing each tensor first dimension """
        if size == self._shape[0]:
            return
        self._shape = (int(size),)
        self.indexes = list(range(self.shape[0]))
        self.meta = self._store_meta()
        for t in self._tensors.values():
            t.resize_shape(int(size))

        self._update_dataset_state()

    def append_shape(self, size: int):
        """ Append the shape: Heavy Operation """
        size += self._shape[0]
        self.resize_shape(size)

    def rename(self, name: str) -> None:
        """ Renames the dataset """
        self._name = name
        self.meta = self._store_meta()
        self.flush()

    def delete(self):
        """ Deletes the dataset """
        fs, path = self._fs, self._path
        exist_meta = fs.exists(posixpath.join(path, defaults.META_FILE))
        if exist_meta:
            fs.rm(path, recursive=True)
            if self.username:
                HubControlClient().delete_dataset_entry(
                    self.username, self.dataset_name
                )
            return True
        return False

    def to_pytorch(
        self,
        transform=None,
        inplace=True,
        output_type=dict,
        indexes=None,
        key_list=None,
    ):
        """| Converts the dataset into a pytorch compatible format.
        ** Pytorch does not support uint16, uint32, uint64 dtypes. These are implicitly type casted to int32, int64 and int64 respectively.
        Avoid having schema with these dtypes if you want to avoid this implicit conversion.
        ** This method does not work with Sequence schema

        Parameters
        ----------
        transform: function that transforms data in a dict format
        inplace: bool, optional
            Defines if data should be converted to torch.Tensor before or after Transforms applied (depends on what data
            type you need for Transforms). Default is True.
        output_type: one of list, tuple, dict, optional
            Defines the output type. Default is dict - same as in original Hub Dataset.
        indexes: list or int, optional
            The samples to be converted into Pytorch format. Takes all samples in dataset by default.
        key_list: list, optional
            The list of keys that are needed in Pytorch format. For nested schemas such as {"a":{"b":{"c": Tensor()}}}
            use ["a/b/c"] as key_list
        """
        from .integrations import _to_pytorch

        ds = _to_pytorch(self, transform, inplace, output_type, indexes, key_list)
        return ds

    def to_tensorflow(self, indexes=None, include_shapes=False, key_list=None):
        """| Converts the dataset into a tensorflow compatible format
        Parameters
        ----------
        indexes: list or int, optional
            The samples to be converted into tensorflow format. Takes all samples in dataset by default.
        include_shapes: boolean, optional
            False by default. Setting it to True passes the shapes to tf.data.Dataset.from_generator.
            Setting to True could lead to issues with dictionaries inside Tensors.
        key_list: list, optional
            The list of keys that are needed in tensorflow format. For nested schemas such as {"a":{"b":{"c": Tensor()}}}
            use ["a/b/c"] as key_list
        """
        from .integrations import _to_tensorflow

        ds = _to_tensorflow(self, indexes, include_shapes, key_list)
        return ds

    def _get_dictionary(self, subpath, slice_=None):
        """Gets dictionary from dataset given incomplete subpath"""
        tensor_dict = {}
        subpath = subpath if subpath.endswith("/") else subpath + "/"
        for key in self.keys:
            if key.startswith(subpath):
                suffix_key = key[len(subpath) :]
                split_key = suffix_key.split("/")
                cur = tensor_dict
                for i in range(len(split_key) - 1):
                    if split_key[i] not in cur.keys():
                        cur[split_key[i]] = {}
                    cur = cur[split_key[i]]
                slice_ = slice_ or slice(0, self._shape[0])
                tensorview = TensorView(
                    dataset=self, subpath=key, slice_=slice_, lazy=self.lazy
                )
                cur[split_key[-1]] = tensorview if self.lazy else tensorview.compute()
        if not tensor_dict:
            raise KeyError(f"Key {subpath} was not found in dataset")
        return tensor_dict

    def __iter__(self):
        """ Returns Iterable over samples """
        for i in range(len(self)):
            yield self[i]

    def __len__(self):
        """ Number of samples in the dataset """
        return self._shape[0]

    def disable_lazy(self):
        self.lazy = False

    def enable_lazy(self):
        self.lazy = True

    def _save_meta(self):
        _meta = json.loads(self._fs_map[defaults.META_FILE])
        _meta["meta_info"] = self._meta_information
        self._fs_map[defaults.META_FILE] = json.dumps(_meta).encode("utf-8")

    def flush(self):
        """Save changes from cache to dataset final storage. Doesn't create a new commit.
        Does not invalidate this object.
        """
        if "r" in self._mode:
            return
        self._store_version_info()
        for t in self._tensors.values():
            t.flush()
        self._save_meta()
        self._fs_map.flush()
        self._update_dataset_state()

    def save(self):
        """Save changes from cache to dataset final storage. Doesn't create a new commit.
        Does not invalidate this object.
        """
        self.flush()

    def close(self):
        """Save changes from cache to dataset final storage. Doesn't create a new commit.
        This invalidates this object.
        """
        self.flush()
        for t in self._tensors.values():
            t.close()
        self._fs_map.close()
        self._update_dataset_state()

    def _update_dataset_state(self):
        if self.username:
            HubControlClient().update_dataset_state(
                self.username, self.dataset_name, "UPLOADED"
            )

    def numpy(self, label_name=False):
        """Gets the values from different tensorview objects in the dataset schema

        Parameters
        ----------
        label_name: bool, optional
            If the TensorView object is of the ClassLabel type, setting this to True would retrieve the label names
            instead of the label encoded integers, otherwise this parameter is ignored.
        """
        return np.array(
            [
                create_numpy_dict(self, i, label_name=label_name)
                for i in range(self._shape[0])
            ]
        )

    def compute(self, label_name=False):
        """Gets the values from different tensorview objects in the dataset schema

        Parameters
        ----------
        label_name: bool, optional
            If the TensorView object is of the ClassLabel type, setting this to True would retrieve the label names
            instead of the label encoded integers, otherwise this parameter is ignored.
        """
        return self.numpy(label_name=label_name)

    def __str__(self):
        return (
            "Dataset(schema="
            + str(self._schema)
            + ", url="
            + "'"
            + self._url
            + "'"
            + ", shape="
            + str(self._shape)
            + ", mode="
            + "'"
            + self._mode
            + "')"
        )

    def __repr__(self):
        return self.__str__()

    def __enter__(self):
        return self

    def __exit__(self, exc_type, exc_value, exc_traceback):
        self.close()

    @property
    def keys(self):
        """
        Get Keys of the dataset
        """
        return self._tensors.keys()

    @property
    def branches(self) -> list:
        """
        Gets a list all the branches of the dataset
        """
        if self._commit_id is None:
            raise VersioningNotSupportedException("branches")
        return self._branch_node_map.keys()

    def _get_mode(self, mode: str, fs: AbstractFileSystem):
        if mode:
            if mode not in ["r", "r+", "a", "a+", "w", "w+"]:
                raise Exception(f"Invalid mode {mode}")
            return mode
        else:
            try:
                meta_path = posixpath.join(self._path, defaults.META_FILE)
                if not fs.exists(self._path) or not fs.exists(meta_path):
                    return "a"
                bytes_ = bytes("Hello", "utf-8")
                path = posixpath.join(self._path, "mode_test")
                fs.pipe(path, bytes_)
                fs.rm(path)
            except BaseException:
                return "r"
            return "a"

    @staticmethod
    def from_tensorflow(ds, scheduler: str = "single", workers: int = 1):
        """Converts a tensorflow dataset into hub format.

        Parameters
        ----------
        dataset:
            The tensorflow dataset object that needs to be converted into hub format
        scheduler: str
            choice between "single", "threaded", "processed"
        workers: int
            how many threads or processes to use

        Examples
        --------
        >>> ds = tf.data.Dataset.from_tensor_slices(tf.range(10))
        >>> out_ds = hub.Dataset.from_tensorflow(ds)
        >>> res_ds = out_ds.store("username/new_dataset") # res_ds is now a usable hub dataset

        >>> ds = tf.data.Dataset.from_tensor_slices({'a': [1, 2], 'b': [5, 6]})
        >>> out_ds = hub.Dataset.from_tensorflow(ds)
        >>> res_ds = out_ds.store("username/new_dataset") # res_ds is now a usable hub dataset

        >>> ds = hub.Dataset(schema=my_schema, shape=(1000,), url="username/dataset_name", mode="w")
        >>> ds = ds.to_tensorflow()
        >>> out_ds = hub.Dataset.from_tensorflow(ds)
        >>> res_ds = out_ds.store("username/new_dataset") # res_ds is now a usable hub dataset
        """
        from .integrations import _from_tensorflow

        ds = _from_tensorflow(ds, scheduler, workers)
        return ds

    @staticmethod
    def from_tfds(
        dataset,
        split=None,
        num: int = -1,
        sampling_amount: int = 1,
        scheduler: str = "single",
        workers: int = 1,
    ):
        """| Converts a TFDS Dataset into hub format.

        Parameters
        ----------
        dataset: str
            The name of the tfds dataset that needs to be converted into hub format
        split: str, optional
            A string representing the splits of the dataset that are required such as "train" or "test+train"
            If not present, all the splits of the dataset are used.
        num: int, optional
            The number of samples required. If not present, all the samples are taken.
            If count is -1, or if count is greater than the size of this dataset, the new dataset will contain all elements of this dataset.
        sampling_amount: float, optional
            a value from 0 to 1, that specifies how much of the dataset would be sampled to determinte feature shapes
            value of 0 would mean no sampling and 1 would imply that entire dataset would be sampled
        scheduler: str
            choice between "single", "threaded", "processed"
        workers: int
            how many threads or processes to use

        Examples
        --------
        >>> out_ds = hub.Dataset.from_tfds('mnist', split='test+train', num=1000)
        >>> res_ds = out_ds.store("username/mnist") # res_ds is now a usable hub dataset
        """
        from .integrations import _from_tfds

        ds = _from_tfds(dataset, split, num, sampling_amount, scheduler, workers)
        return ds

    @staticmethod
    def from_pytorch(dataset, scheduler: str = "single", workers: int = 1):
        """| Converts a pytorch dataset object into hub format

        Parameters
        ----------
        dataset:
            The pytorch dataset object that needs to be converted into hub format
        scheduler: str
            choice between "single", "threaded", "processed"
        workers: int
            how many threads or processes to use
        """

        from .integrations import _from_pytorch

        ds = _from_pytorch(dataset, scheduler, workers)
        return ds

    @staticmethod
    def from_path(path, scheduler="single", workers=1):
        # infer schema & get data (label -> input mapping with file refs)
        ds = auto.infer_dataset(path, scheduler=scheduler, workers=workers)
        return ds<|MERGE_RESOLUTION|>--- conflicted
+++ resolved
@@ -44,11 +44,8 @@
     _get_compressor,
     _get_dynamic_tensor_dtype,
     _store_helper,
-<<<<<<< HEAD
     check_class_label,
-=======
     same_schema,
->>>>>>> 5f1ab722
 )
 
 import hub.schema.serialize
