from abc import abstractmethod
import struct
import numpy as np
from typing import List, Optional, Tuple, Union
import warnings

import hub
from hub.compression import (
    BYTE_COMPRESSION,
    IMAGE_COMPRESSION,
    VIDEO_COMPRESSION,
    get_compression_type,
)
from hub.constants import CONVERT_GRAYSCALE
from hub.core.fast_forwarding import ffw_chunk
from hub.core.linked_sample import LinkedSample
from hub.core.meta.encode.byte_positions import BytePositionsEncoder
from hub.core.meta.encode.shape import ShapeEncoder
from hub.core.meta.tensor_meta import TensorMeta
from hub.core.sample import Sample  # type: ignore
from hub.core.partial_sample import PartialSample
from hub.core.serialize import (
    deserialize_chunk,
    infer_chunk_num_bytes,
    serialize_chunk,
    serialize_numpy_and_base_types,
    serialize_sample_object,
    serialize_text,
    serialize_tensor,
    serialize_partial_sample_object,
    get_header_from_url,
)
from hub.core.storage.hub_memory_object import HubMemoryObject
from hub.core.tiling.sample_tiles import SampleTiles
from hub.util.exceptions import TensorInvalidSampleShapeError

InputSample = Union[
    Sample,
    np.ndarray,
    int,
    float,
    bool,
    dict,
    list,
    str,
    np.integer,
    np.floating,
    np.bool_,
]
SerializedOutput = Tuple[bytes, Tuple]


class BaseChunk(HubMemoryObject):
    def __init__(
        self,
        min_chunk_size: int,
        max_chunk_size: int,
        tiling_threshold: int,
        tensor_meta: TensorMeta,
        compression: Optional[str] = None,
        encoded_shapes: Optional[np.ndarray] = None,
        encoded_byte_positions: Optional[np.ndarray] = None,
        data: Optional[memoryview] = None,
    ):
        super().__init__()
        self._data_bytes: Union[bytearray, bytes, memoryview] = data or bytearray()
        self.version = hub.__version__
        self.min_chunk_size = min_chunk_size
        self.max_chunk_size = max_chunk_size
        self.tiling_threshold = tiling_threshold

        self.tensor_meta = tensor_meta
        self.num_dims = len(tensor_meta.max_shape) if tensor_meta.max_shape else None
        self.is_text_like = (
            self.htype in {"json", "list", "text"} or self.tensor_meta.is_link
        )

        self.compression = compression
        compression_type = get_compression_type(compression)
        self.is_byte_compression = compression_type == BYTE_COMPRESSION
        self.is_image_compression = compression_type == IMAGE_COMPRESSION
        self.is_video_compression = compression_type == VIDEO_COMPRESSION
        self.is_convert_candidate = self.htype == "image" or self.is_image_compression

        self.shapes_encoder = ShapeEncoder(encoded_shapes)
        self.byte_positions_encoder = BytePositionsEncoder(encoded_byte_positions)

        if self.is_text_like and self.is_image_compression:
            raise ValueError("Can't use image compression with text data.")

        # These caches are only used for ChunkCompressed chunk.
        self.decompressed_samples: Optional[List[np.ndarray]] = None
        self.decompressed_bytes: Optional[bytes] = None

        # Whether tensor meta length is updated by chunk. Used by chunk engine while replacing chunks.
        self._update_tensor_meta_length: bool = (
            True  # Note: tensor meta shape interval is updated regardless.
        )

    @property
    def data_bytes(self) -> Union[bytearray, bytes, memoryview]:
        return self._data_bytes

    @data_bytes.setter
    def data_bytes(self, value: Union[bytearray, bytes, memoryview]):
        self._data_bytes = value

    @property
    def num_data_bytes(self) -> int:
        return len(self.data_bytes)

    @property
    def dtype(self):
        return self.tensor_meta.dtype

    @property
    def htype(self):
        return self.tensor_meta.htype

    @property
    def num_samples(self) -> int:
        if not self.shapes_encoder.is_empty():
            return self.shapes_encoder.num_samples
        else:
            return self.byte_positions_encoder.num_samples

    @property
    def nbytes(self):
        """Calculates the number of bytes `tobytes` will be without having to call `tobytes`. Used by `LRUCache` to determine if this chunk can be cached."""
        return infer_chunk_num_bytes(
            self.version,
            self.shapes_encoder.array,
            self.byte_positions_encoder.array,
            len_data=self.num_data_bytes,
        )

    @property
    def memoryview_data(self):
        if isinstance(self.data_bytes, memoryview):
            return self.data_bytes
        return memoryview(self.data_bytes)

    @property
    def is_empty(self):
        return (
            self.num_data_bytes == 0
            and len(self.shapes_encoder.array) == 0
            and len(self.byte_positions_encoder.array) == 0
        )

    def tobytes(self) -> memoryview:
        return serialize_chunk(
            self.version,
            self.shapes_encoder.array,
            self.byte_positions_encoder.array,
            [self.data_bytes],
        )

    @classmethod
    def frombuffer(cls, buffer: bytes, chunk_args: list, copy=True, url=False):  # type: ignore
        if not buffer:
            return cls(*chunk_args)
        if url:
            version, shapes, byte_positions, header_size = get_header_from_url(
                buffer.decode("utf-8")
            )
            data = memoryview(buffer + struct.pack("<i", header_size))
        else:
            version, shapes, byte_positions, data = deserialize_chunk(buffer, copy=copy)
        chunk = cls(*chunk_args, shapes, byte_positions, data=data)  # type: ignore
        chunk.version = version
        chunk.is_dirty = False
        return chunk

    @abstractmethod
    def extend_if_has_space(
        self, incoming_samples, update_meta: bool = True, end: bool = True
    ) -> float:
        """Extends the chunk with the incoming samples."""

    @abstractmethod
    def read_sample(
        self,
        local_index: int,
        cast: bool = True,
        copy: bool = False,
        decompress: bool = True,
    ):
        """Reads a sample from the chunk."""

    @abstractmethod
    def update_sample(self, local_index: int, new_sample: InputSample):
        """Updates a sample in the chunk."""

    def _make_data_bytearray(self):
        """Copies `self.data_bytes` into a bytearray if it is a memoryview."""
        # data_bytes will be a memoryview if frombuffer is called.
        if isinstance(self.data_bytes, memoryview):
            self.data_bytes = bytearray(self.data_bytes)

    def prepare_for_write(self):
        ffw_chunk(self)
        self._make_data_bytearray()
        self.is_dirty = True

<<<<<<< HEAD
    def register_sample_to_headers(
        self,
        incoming_num_bytes: Optional[int],
        sample_shape: Tuple[int],
        end: bool = True,
    ):
        """Registers a single sample to this chunk's header. A chunk should NOT exist without headers.

        Args:
            incoming_num_bytes (int): The length of the buffer that was used to
            sample_shape (Tuple[int]): Every sample that `num_samples` symbolizes is considered to have `sample_shape`.
            end (bool): parameter that shows whether we need to add elements to the end of encoder or in the front

        Raises:
            ValueError: If `incoming_num_bytes` is not divisible by `num_samples`.
        """
        self.shapes_encoder.register_samples(sample_shape, 1, end=end)
        # incoming_num_bytes is not applicable for image compressions
        if incoming_num_bytes is not None:
            self.byte_positions_encoder.register_samples(incoming_num_bytes, 1, end=end)

=======
>>>>>>> f7d5bef8
    def serialize_sample(
        self,
        incoming_sample: InputSample,
        sample_compression: Optional[str] = None,
        chunk_compression: Optional[str] = None,
        break_into_tiles: bool = True,
        store_uncompressed_tiles: bool = False,
    ) -> SerializedOutput:
        """Converts the sample into bytes"""
        dt, ht, min_chunk_size, tiling_threshold = (
            self.dtype,
            self.htype,
            self.min_chunk_size,
            self.tiling_threshold,
        )
        if tiling_threshold < 0:
            break_into_tiles = False
        if self.is_text_like:
            if isinstance(incoming_sample, LinkedSample):
                incoming_sample = incoming_sample.path
            incoming_sample, shape = serialize_text(
                incoming_sample, sample_compression, dt, ht  # type: ignore
            )
        elif incoming_sample is None:
            shape = (0,) * self.num_dims if self.num_dims else None
            incoming_sample = b""
        elif isinstance(incoming_sample, Sample):
            incoming_sample, shape = serialize_sample_object(  # type: ignore
                incoming_sample,
                sample_compression,
                chunk_compression,
                dt,
                ht,
                tiling_threshold,
                break_into_tiles,
                store_uncompressed_tiles,
            )
            shape = self.convert_to_rgb(shape)
        elif isinstance(incoming_sample, PartialSample):
            incoming_sample, shape = serialize_partial_sample_object(
                incoming_sample,
                sample_compression,
                chunk_compression,
                dt,
                ht,
                min_chunk_size,
            )
        elif isinstance(incoming_sample, hub.core.tensor.Tensor):
            incoming_sample, shape = serialize_tensor(
                incoming_sample,
                sample_compression,
                chunk_compression,
                dt,
                ht,
                tiling_threshold,
                break_into_tiles,
                store_uncompressed_tiles,
            )
        elif isinstance(
            incoming_sample,
            (np.ndarray, list, int, float, bool, np.integer, np.floating, np.bool_),
        ):
            incoming_sample, shape = serialize_numpy_and_base_types(
                incoming_sample,
                sample_compression,
                chunk_compression,
                dt,
                ht,
                tiling_threshold,
                break_into_tiles,
                store_uncompressed_tiles,
            )
        elif isinstance(incoming_sample, SampleTiles):
            shape = incoming_sample.sample_shape
        else:
            raise TypeError(f"Cannot serialize sample of type {type(incoming_sample)}")
        shape = self.normalize_shape(shape)
        return incoming_sample, shape  # type: ignore

    def convert_to_rgb(self, shape):
        if self.is_convert_candidate and CONVERT_GRAYSCALE:
            if self.num_dims is None:
                self.num_dims = len(shape)
            if len(shape) == 2 and self.num_dims == 3:
                message = "Grayscale images will be reshaped from (H, W) to (H, W, 1) to match tensor dimensions. This warning will be shown only once."
                warnings.warn(message)
                shape += (1,)  # type: ignore[assignment]
        return shape

    def can_fit_sample(self, sample_nbytes, buffer_nbytes=0):
        if self.num_data_bytes == 0:
            if self.tiling_threshold < 0:  # tiling disabled
                return True
            else:
                return buffer_nbytes + sample_nbytes <= self.tiling_threshold
        else:
            return (
                self.num_data_bytes + buffer_nbytes + sample_nbytes
                <= self.min_chunk_size
            )

    def copy(self, chunk_args=None):
        return self.frombuffer(self.tobytes(), chunk_args)

<<<<<<< HEAD
    def register_in_meta_and_headers(
        self,
        sample_nbytes: Optional[int],
        shape,
        update_tensor_meta: bool = True,
        end: bool = True,
    ):
        """Registers a new sample in meta and headers

        Args:
           sample_nbytes (Optional[int]): Paramter shat shows the numbero of bytes
           shape (Any): Parameter that shows the shape of the added elements
           update_commit_diff (bool): Parameter that shows if we need to update the commit diffs
           update_tensor_meta (bool): Parameter that shows if it is need to update tensor metas, in case of rechunk we do not need to update meta as we do not add new elements
           end (bool): Parameter that shows if we need to add the elements to the end or to the beggining of the encoder
        """
        self.register_sample_to_headers(sample_nbytes, shape, end=end)
        if update_tensor_meta:
            if self._update_tensor_meta_length:
                self.tensor_meta.update_length(1)
=======
    def register_sample_to_headers(
        self, incoming_num_bytes: Optional[int], sample_shape: Tuple[int]
    ):
        """Registers a single sample to this chunk's header. A chunk should NOT exist without headers.

        Args:
            incoming_num_bytes (int): The length of the buffer that was used to
            sample_shape (Tuple[int]): Every sample that `num_samples` symbolizes is considered to have `sample_shape`.

        Raises:
            ValueError: If `incoming_num_bytes` is not divisible by `num_samples`.
        """
        # incoming_num_bytes is not applicable for image compressions
        if incoming_num_bytes is not None:
            self.byte_positions_encoder.register_samples(incoming_num_bytes, 1)
        if sample_shape is not None:
            if self.shapes_encoder.is_empty():
                num_samples = self.byte_positions_encoder.num_samples - 1
                self._fill_empty_shapes(sample_shape, num_samples)
            self.shapes_encoder.register_samples(sample_shape, 1)

    def register_in_meta_and_headers(self, sample_nbytes: Optional[int], shape):
        """Registers a new sample in meta and headers"""
        self.register_sample_to_headers(sample_nbytes, shape)
        if self._update_tensor_meta_length:
            self.tensor_meta.update_length(1)
        if shape is not None:
>>>>>>> f7d5bef8
            self.tensor_meta.update_shape_interval(shape)

    def update_in_meta_and_headers(
        self, local_index: int, sample_nbytes: Optional[int], shape
    ):
        """Updates an existing sample in meta and headers"""
        if sample_nbytes is not None:
            self.byte_positions_encoder[local_index] = sample_nbytes
        if shape is not None:
            if self.shapes_encoder.is_empty():
                num_samples = self.byte_positions_encoder.num_samples
                self._fill_empty_shapes(shape, num_samples)
            self.shapes_encoder[local_index] = shape
            self.tensor_meta.update_shape_interval(shape)

    def check_shape_for_update(self, shape):
        """Checks if the shape being assigned at the new index is valid."""
        if shape is None:
            return
        max_shape = self.tensor_meta.max_shape
        if max_shape:
            expected_dimensionality = len(max_shape)
            if expected_dimensionality != len(shape):
                raise TensorInvalidSampleShapeError(shape, expected_dimensionality)

    def create_updated_data(self, local_index: int, old_data, new_sample_bytes: bytes):
        if not old_data or self.byte_positions_encoder.is_empty():  # tiled sample
            return new_sample_bytes
        old_start_byte, old_end_byte = self.byte_positions_encoder[local_index]
        left_data = old_data[:old_start_byte]  # type: ignore
        right_data = old_data[old_end_byte:]  # type: ignore

        # preallocate
        total_new_bytes = len(left_data) + len(new_sample_bytes) + len(right_data)
        new_data = bytearray(total_new_bytes)

        # copy old data and add new data
        new_start_byte = old_start_byte
        new_end_byte = old_start_byte + len(new_sample_bytes)
        new_data[:new_start_byte] = left_data
        new_data[new_start_byte:new_end_byte] = new_sample_bytes
        new_data[new_end_byte:] = right_data
        return new_data

    def normalize_shape(self, shape):
        if shape is not None and len(shape) == 0:
            shape = (1,)
        return shape

    def write_tile(self, sample: SampleTiles):
        data, tile_shape = sample.yield_tile()
        self.data_bytes = data
        self.register_sample_to_headers(None, tile_shape)
        if sample.is_first_write:
            self.tensor_meta.update_shape_interval(sample.sample_shape)  # type: ignore
            if self._update_tensor_meta_length:
                self.tensor_meta.update_length(1)

    def _pop_sample(self):
        self.prepare_for_write()
        self.data_bytes = self.data_bytes[: self.byte_positions_encoder[-1][0]]
        self.shapes_encoder._pop()
        self.byte_positions_encoder._pop()

    def pop_multiple(self, num_samples):
        self.prepare_for_write()

        if not self.byte_positions_encoder.is_empty():
            total_samples = self.shapes_encoder.num_samples
            starting_byte_first_popped_sample = self.byte_positions_encoder[
                total_samples - num_samples
            ][0]
            self.data_bytes = self.data_bytes[0:starting_byte_first_popped_sample]

        for _ in range(num_samples):
            if not self.shapes_encoder.is_empty():
                self.shapes_encoder._pop()
            if not self.byte_positions_encoder.is_empty():
                self.byte_positions_encoder._pop()

    def _get_partial_sample_tile(self, as_bytes=False):
        if not self._data_bytes and len(self.shapes_encoder._encoded) > 0:
            shape = self.shapes_encoder._encoded[0][:-1]
            if len(shape) and np.all(shape):
                if as_bytes:
                    return b"0" * int(
                        np.prod(np.array(shape, dtype=np.uint64))
                        * np.dtype(self.dtype).itemsize
                    )
                return np.zeros(shape, dtype=self.dtype)
        return None

    def _fill_empty_shapes(self, shape, num_samples):
        dims = len(shape)
        self.num_dims = self.num_dims or dims
        if num_samples > 0:
            empty_shape = (0,) * dims
            self.shapes_encoder.register_samples(empty_shape, num_samples)
            self.tensor_meta.update_shape_interval(empty_shape)

    @property
    def is_empty_tensor(self):
        return len(self.tensor_meta.max_shape) == 0 and len(self.data_bytes) == 0<|MERGE_RESOLUTION|>--- conflicted
+++ resolved
@@ -203,30 +203,6 @@
         self._make_data_bytearray()
         self.is_dirty = True
 
-<<<<<<< HEAD
-    def register_sample_to_headers(
-        self,
-        incoming_num_bytes: Optional[int],
-        sample_shape: Tuple[int],
-        end: bool = True,
-    ):
-        """Registers a single sample to this chunk's header. A chunk should NOT exist without headers.
-
-        Args:
-            incoming_num_bytes (int): The length of the buffer that was used to
-            sample_shape (Tuple[int]): Every sample that `num_samples` symbolizes is considered to have `sample_shape`.
-            end (bool): parameter that shows whether we need to add elements to the end of encoder or in the front
-
-        Raises:
-            ValueError: If `incoming_num_bytes` is not divisible by `num_samples`.
-        """
-        self.shapes_encoder.register_samples(sample_shape, 1, end=end)
-        # incoming_num_bytes is not applicable for image compressions
-        if incoming_num_bytes is not None:
-            self.byte_positions_encoder.register_samples(incoming_num_bytes, 1, end=end)
-
-=======
->>>>>>> f7d5bef8
     def serialize_sample(
         self,
         incoming_sample: InputSample,
@@ -331,7 +307,31 @@
     def copy(self, chunk_args=None):
         return self.frombuffer(self.tobytes(), chunk_args)
 
-<<<<<<< HEAD
+    def register_sample_to_headers(
+        self,
+        incoming_num_bytes: Optional[int],
+        sample_shape: Tuple[int],
+        end: bool = True,
+    ):
+        """Registers a single sample to this chunk's header. A chunk should NOT exist without headers.
+
+        Args:
+            incoming_num_bytes (int): The length of the buffer that was used to
+            sample_shape (Tuple[int]): Every sample that `num_samples` symbolizes is considered to have `sample_shape`.
+            end (bool): parameter that shows whether we need to add elements to the end of encoder or in the front
+
+        Raises:
+            ValueError: If `incoming_num_bytes` is not divisible by `num_samples`.
+        """
+        # incoming_num_bytes is not applicable for image compressions
+        if incoming_num_bytes is not None:
+            self.byte_positions_encoder.register_samples(incoming_num_bytes, 1, end=end)
+        if sample_shape is not None:
+            if self.shapes_encoder.is_empty():
+                num_samples = self.byte_positions_encoder.num_samples - 1
+                self._fill_empty_shapes(sample_shape, num_samples)
+            self.shapes_encoder.register_samples(sample_shape, 1, end=end)
+
     def register_in_meta_and_headers(
         self,
         sample_nbytes: Optional[int],
@@ -352,36 +352,8 @@
         if update_tensor_meta:
             if self._update_tensor_meta_length:
                 self.tensor_meta.update_length(1)
-=======
-    def register_sample_to_headers(
-        self, incoming_num_bytes: Optional[int], sample_shape: Tuple[int]
-    ):
-        """Registers a single sample to this chunk's header. A chunk should NOT exist without headers.
-
-        Args:
-            incoming_num_bytes (int): The length of the buffer that was used to
-            sample_shape (Tuple[int]): Every sample that `num_samples` symbolizes is considered to have `sample_shape`.
-
-        Raises:
-            ValueError: If `incoming_num_bytes` is not divisible by `num_samples`.
-        """
-        # incoming_num_bytes is not applicable for image compressions
-        if incoming_num_bytes is not None:
-            self.byte_positions_encoder.register_samples(incoming_num_bytes, 1)
-        if sample_shape is not None:
-            if self.shapes_encoder.is_empty():
-                num_samples = self.byte_positions_encoder.num_samples - 1
-                self._fill_empty_shapes(sample_shape, num_samples)
-            self.shapes_encoder.register_samples(sample_shape, 1)
-
-    def register_in_meta_and_headers(self, sample_nbytes: Optional[int], shape):
-        """Registers a new sample in meta and headers"""
-        self.register_sample_to_headers(sample_nbytes, shape)
-        if self._update_tensor_meta_length:
-            self.tensor_meta.update_length(1)
-        if shape is not None:
->>>>>>> f7d5bef8
-            self.tensor_meta.update_shape_interval(shape)
+            if shape is not None:
+                self.tensor_meta.update_shape_interval(shape)
 
     def update_in_meta_and_headers(
         self, local_index: int, sample_nbytes: Optional[int], shape
