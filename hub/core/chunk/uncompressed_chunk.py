--- conflicted
+++ resolved
@@ -16,18 +16,13 @@
     ) -> float:
         self.prepare_for_write()
         if isinstance(incoming_samples, np.ndarray):
-<<<<<<< HEAD
-            return self._extend_if_has_space_numpy(
-                incoming_samples, update_tensor_meta, end
-            )
-        return self._extend_if_has_space_list(incoming_samples, update_tensor_meta, end)
-=======
             if incoming_samples.dtype == object:
                 incoming_samples = list(incoming_samples)
             else:
-                return self._extend_if_has_space_numpy(incoming_samples)
-        return self._extend_if_has_space_list(incoming_samples)
->>>>>>> f7d5bef8
+                return self._extend_if_has_space_numpy(
+                    incoming_samples, update_tensor_meta, end
+                )
+        return self._extend_if_has_space_list(incoming_samples, update_tensor_meta, end)
 
     def _extend_if_has_space_numpy(
         self,
