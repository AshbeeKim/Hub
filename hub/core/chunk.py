--- conflicted
+++ resolved
@@ -122,11 +122,6 @@
     def has_space_for(self, num_bytes: int, max_data_bytes: int):
         return self.num_data_bytes + num_bytes <= max_data_bytes
 
-<<<<<<< HEAD
-    def append_sample(
-        self, buffer: Buffer, max_data_bytes: int, shape: Tuple[int, ...]
-    ):
-=======
     def extend_samples(
         self,
         buffer: memoryview,
@@ -162,7 +157,6 @@
             self.register_sample_to_headers(nb, shape)
 
     def append_sample(self, buffer: memoryview, max_data_bytes: int, shape: Tuple[int]):
->>>>>>> b7e51ef7
         """Store `buffer` in this chunk.
 
         Args:
@@ -193,11 +187,7 @@
         self._decompressed_data_cache = None
 
     def register_sample_to_headers(
-<<<<<<< HEAD
-        self, incoming_num_bytes: int, sample_shape: Tuple[int, ...]
-=======
-        self, incoming_num_bytes: Optional[int], sample_shape: Tuple[int]
->>>>>>> b7e51ef7
+        self, incoming_num_bytes: Optional[int], sample_shape: Tuple[int, ...]
     ):
         """Registers a single sample to this chunk's header. A chunk should NOT exist without headers.
 
@@ -220,13 +210,9 @@
         self,
         local_sample_index: int,
         new_buffer: memoryview,
-<<<<<<< HEAD
-        new_shape: Tuple[int, ...],
-=======
         new_shape: Tuple[int],
         chunk_compression: Optional[str] = None,
         dtype: Optional[np.dtype] = np.dtype("uint8"),
->>>>>>> b7e51ef7
     ):
         """Updates data and headers for `local_sample_index` with the incoming `new_buffer` and `new_shape`."""
 
