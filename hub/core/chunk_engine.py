import hub
import numpy as np
from tqdm import tqdm  # type: ignore
from typing import Any, Callable, Dict, Optional, Sequence, Union, List, Tuple
from hub.api.info import Info
from hub.core.tensor_link import get_link_transform
from hub.core.version_control.commit_diff import CommitDiff
from hub.core.version_control.commit_node import CommitNode  # type: ignore
from hub.core.version_control.commit_chunk_set import CommitChunkSet  # type: ignore
from typing import Any, Dict, List, Optional, Sequence, Union, Callable
from hub.core.meta.encode.tile import TileEncoder
from hub.core.storage.provider import StorageProvider
from hub.core.storage import S3Provider, GCSProvider
from hub.core.tiling.deserialize import combine_chunks, translate_slices, coalesce_tiles
from hub.core.tiling.serialize import break_into_tiles
from hub.util.casting import get_empty_sample, intelligent_cast
from hub.util.shape_interval import ShapeInterval
from hub.constants import (
    RANDOM_MAX_ALLOWED_CHUNK_SIZE,
    RANDOM_MINIMAL_CHUNK_SIZE,
    RANDOM_CHUNK_SIZE,
    DEFAULT_MAX_CHUNK_SIZE,
    FIRST_COMMIT_ID,
    PARTIAL_NUM_SAMPLES,
    DEFAULT_TILING_THRESHOLD,
)
from hub.core.chunk.base_chunk import BaseChunk, InputSample
from hub.core.chunk.chunk_compressed_chunk import ChunkCompressedChunk
from hub.core.chunk.sample_compressed_chunk import SampleCompressedChunk
from hub.core.chunk.uncompressed_chunk import UncompressedChunk
from hub.core.fast_forwarding import ffw_chunk_id_encoder
from hub.core.index.index import Index, IndexEntry
from hub.core.meta.encode.chunk_id import CHUNK_ID_COLUMN, ChunkIdEncoder
from hub.core.meta.encode.sequence import SequenceEncoder
from hub.core.meta.tensor_meta import TensorMeta
from hub.core.storage.lru_cache import LRUCache
from hub.util.casting import get_dtype, get_htype
from hub.core.sample import Sample
from hub.util.chunk_engine import (
    check_samples_type,
    make_sequence,
    check_suboptimal_chunks,
    check_sample_shape,
)
from hub.util.keys import (
    get_chunk_id_encoder_key,
    get_sequence_encoder_key,
    get_tensor_commit_diff_key,
    get_tensor_meta_key,
    get_chunk_key,
    get_tensor_commit_chunk_set_key,
    get_tensor_meta_key,
    get_tensor_tile_encoder_key,
    get_tensor_info_key,
)
from hub.util.exceptions import (
    CorruptedMetaError,
    DynamicTensorNumpyError,
    ReadOnlyModeError,
    SampleHtypeMismatchError,
)
from hub.util.remove_cache import get_base_storage
from hub.util.image import convert_sample, convert_img_arr
from hub.compression import VIDEO_COMPRESSIONS
from hub.core.sample import Sample
from itertools import chain, repeat
from collections.abc import Iterable


class ChunkEngine:
    def __init__(
        self,
        key: str,
        cache: LRUCache,
        version_state: Dict[str, Any],
        meta_cache: LRUCache = None,
    ):
        """Handles creating `Chunk`s and filling them with incoming samples.

        Data delegation:
            All samples must live inside a chunk. No chunks may contain partial samples, only 1 chunk per sample.
            A chunk holds the dynamic information for the samples they contain (like shape and byte ranges).
            For more information on the `Chunk` format, check out the `Chunk` class.

        ChunkIdEncoder:
            The `ChunkIdEncoder` bidirectionally maps samples to the chunk IDs they live in. For more information,
            see `ChunkIdEncoder`'s docstring.

        Example:
            Given:
                Sample sizes: [1 * MB, 1 * MB, 14 * MB, 15 * MB, 15 * MB]
                Min chunk size: 16 * MB
                Max chunk size: 32 * MB


            Basic logic:
                >>> chunks = []
                >>> chunks.append(sum([1 * MB, 1 * MB, 14 * MB, 15 * MB]))  # i=(0, 1, 2, 3)
                >>> chunks[-1]
                31 * MB
                >>> chunks.append(sum([15 * MB]))  # i=(4,)
                >>> chunks[-1]
                15 * MB

            Samples 0, 1, 2, and 3 can be stored in 1 chunk. sample 4 resides in it's own chunk.

            If more samples come later: sizes = [15 * MB, 1 * MB]

            Basic logic:
                >>> len(chunks)
                2
                >>> chunks[-1]
                15 * MB
                >>> chunks[-1] += sum([15 * MB, 1 * MB])  # i=(5, 6)
                >>> chunks[-1]
                31 * MB
                >>> sum(chunks)
                62 * MB
                >>> len(chunks)
                2

            Because our max chunk size is 32 * MB, we try to fit as much data into this size as possible.


        Args:
            key (str): Tensor key.
            cache (LRUCache): Cache for which chunks and the metadata are stored.
            version_state (Dict[str, Any]): The version state of the dataset, includes commit_id, commit_node, branch, branch_commit_map and commit_node_map.
            meta_cache (LRUCache): Cache used for storing non chunk data such as tensor meta and chunk id encoder during transforms in memory.

        Raises:
            ValueError: If invalid max chunk size.
        """

        self.key = key
        self.cache = cache
        self.base_storage = get_base_storage(cache)
        self._meta_cache = meta_cache
        self.version_state = version_state
        self.compression = None
        self.chunk_class = BaseChunk

        self._tensor_meta: Optional[TensorMeta] = None
        self._tensor_meta_commit_id: Optional[str] = None

        self._chunk_id_encoder: Optional[ChunkIdEncoder] = None
        self._chunk_id_encoder_commit_id: Optional[str] = None

        self._sequence_encoder: Optional[SequenceEncoder] = None
        self._sequence_encoder_commit_id: Optional[str] = None

        self._tile_encoder: Optional[TileEncoder] = None
        self._tile_encoder_commit_id: Optional[str] = None

        self._commit_chunk_set: Optional[CommitChunkSet] = None
        self._commit_chunk_set_commit_id: Optional[str] = None

        self._commit_diff: Optional[CommitDiff] = None
        self._commit_diff_commit_id: Optional[str] = None

        self._active_appended_chunk: Optional[BaseChunk] = None
        self._active_updated_chunk: Optional[BaseChunk] = None

        self._info: Optional[Info] = None
        self._info_commit_id: Optional[str] = None

        self._all_chunk_engines: Optional[Dict[str, ChunkEngine]] = None

        tensor_meta = self.tensor_meta

        if tensor_meta.sample_compression:
            self.compression = tensor_meta.sample_compression
            self.chunk_class = SampleCompressedChunk
        elif tensor_meta.chunk_compression:
            self.compression = tensor_meta.chunk_compression
            self.chunk_class = ChunkCompressedChunk
        else:
            self.chunk_class = UncompressedChunk

        self.cached_data: Optional[np.ndarray] = None
        self.cache_range: range = range(0)

    @property
    def is_data_cachable(self):
        tensor_meta = self.tensor_meta
        return (
            self.chunk_class == UncompressedChunk
            and tensor_meta.htype not in ["text", "json", "list"]
            and tensor_meta.max_shape
            and (tensor_meta.max_shape == tensor_meta.min_shape)
            and (np.prod(tensor_meta.max_shape) < 20)
        )

    @property
    def commit_id(self):
        return self.version_state["commit_id"]

    @property
    def max_chunk_size(self):
        # no chunks may exceed this
        return (
            getattr(self.tensor_meta, "max_chunk_size", None) or DEFAULT_MAX_CHUNK_SIZE
        )

    @property
    def tiling_threshold(self):
        return (
            getattr(self.tensor_meta, "tiling_threshold", None)
            or DEFAULT_TILING_THRESHOLD
            or self.min_chunk_size
        )

    @property
    def chunk_args(self):
        return [
            self.min_chunk_size,
            self.max_chunk_size,
            self.tiling_threshold,
            self.tensor_meta,
            self.compression,
        ]

    @property
    def min_chunk_size(self):
        # only the last chunk may be less than this
        return self.max_chunk_size // 2

    @property
    def tensor_meta(self):
        commit_id = self.commit_id
        if self._tensor_meta is None or self._tensor_meta_commit_id != commit_id:
            key = get_tensor_meta_key(self.key, commit_id)
            self._tensor_meta = self.meta_cache.get_hub_object(key, TensorMeta)
            self._tensor_meta_commit_id = commit_id
            self.meta_cache.register_hub_object(key, self._tensor_meta)
        return self._tensor_meta

    @property
    def meta_cache(self) -> LRUCache:
        return self._meta_cache or self.cache

    @property
    def chunk_id_encoder(self) -> ChunkIdEncoder:
        """Gets the chunk id encoder from cache, if one is not found it creates a blank encoder.
        For more information on what `ChunkIdEncoder` is used for, see the `__init__` docstring.

        Raises:
            CorruptedMetaError: If chunk id encoding was corrupted.

        Returns:
            ChunkIdEncoder: The chunk ID encoder handles the mapping between sample indices
                and their corresponding chunks.
        """
        commit_id = self.commit_id
        if (
            self._chunk_id_encoder is None
            or self._chunk_id_encoder_commit_id != commit_id
        ):
            commit_id = self.commit_id
            key = get_chunk_id_encoder_key(self.key, commit_id)
            if not self.chunk_id_encoder_exists:
                enc = ChunkIdEncoder()
                try:
                    self.meta_cache[key] = enc
                except ReadOnlyModeError:
                    pass
            else:
                enc = self.meta_cache.get_hub_object(key, ChunkIdEncoder)
            self._chunk_id_encoder = enc
            self._chunk_id_encoder_commit_id = commit_id
            self.meta_cache.register_hub_object(key, enc)
        return self._chunk_id_encoder

    @property
    def commit_chunk_set(self) -> Optional[CommitChunkSet]:
        """Gets the commit chunk set from cache, if one is not found it creates a blank one.

        Returns:
            Optional[CommitChunkSet]: The commit chunk set keeps track of all the chunks present in the current commit, returns None for the first commit.
        """
        commit_id = self.commit_id
        if commit_id == FIRST_COMMIT_ID:
            # the first commit doesn't need a commit chunk set
            return None
        if (
            self._commit_chunk_set is None
            or self._commit_chunk_set_commit_id != commit_id
        ):
            key = get_tensor_commit_chunk_set_key(self.key, commit_id)
            if not self.commit_chunk_set_exists:
                cset = CommitChunkSet()
                try:
                    self.meta_cache[key] = cset
                except ReadOnlyModeError:
                    pass
            else:
                cset = self.meta_cache.get_hub_object(key, CommitChunkSet)
            self._commit_chunk_set = cset
            self._commit_chunk_set_commit_id = commit_id
            self.meta_cache.register_hub_object(key, cset)
        return self._commit_chunk_set

    @property
    def commit_chunk_set_exists(self) -> bool:
        """Checks if the commit chunk set exists for the given tensor in the current commit."""
        commit_id = self.commit_id
        if (
            self._commit_chunk_set is not None
            and self._commit_chunk_set_commit_id == commit_id
        ):
            return True

        try:
            key = get_tensor_commit_chunk_set_key(self.key, commit_id)
            self.meta_cache[key]
            return True
        except KeyError:
            return False

    @property
    def commit_diff(self) -> CommitDiff:
        """Gets the commit diff from cache, if one is not found it creates a blank one.

        Returns:
            CommitDiff: The commit diff keeps track of all the changes in the current commit.
        """
        commit_id = self.commit_id
        if self._commit_diff is None or self._commit_diff_commit_id != commit_id:
            key = get_tensor_commit_diff_key(self.key, commit_id)
            if not self.commit_diff_exists:
                diff = CommitDiff(self.num_samples)
                try:
                    self.meta_cache[key] = diff
                except ReadOnlyModeError:
                    pass
            else:
                diff = self.meta_cache.get_hub_object(key, CommitDiff)
            self._commit_diff = diff
            self._commit_diff_commit_id = commit_id
            self.meta_cache.register_hub_object(key, diff)
        return self._commit_diff

    @property
    def commit_diff_exists(self) -> bool:
        commit_id = self.commit_id
        if self._commit_diff is not None and self._commit_diff_commit_id == commit_id:
            return True
        try:
            key = get_tensor_commit_diff_key(self.key, commit_id)
            self.meta_cache[key]
            return True
        except KeyError:
            return False

    @property
    def chunk_id_encoder_exists(self) -> bool:
        commit_id = self.commit_id
        if (
            self._chunk_id_encoder is not None
            and self._chunk_id_encoder_commit_id == commit_id
        ):
            return True
        try:
            key = get_chunk_id_encoder_key(self.key, commit_id)
            self.meta_cache[key]
            return True
        except KeyError:
            return False

    def _is_tiled_sample(self, global_sample_index):
        return global_sample_index in self.tile_encoder

    @property
    def tile_encoder(self) -> TileEncoder:
        """Gets the tile encoder from cache, if one is not found it creates a blank encoder."""
        commit_id = self.commit_id
        if self._tile_encoder is None or self._tile_encoder_commit_id != commit_id:
            key = get_tensor_tile_encoder_key(self.key, commit_id)
            if not self.tile_encoder_exists:
                enc = TileEncoder()
                try:
                    self.meta_cache[key] = enc
                except ReadOnlyModeError:
                    pass
            else:
                enc = self.meta_cache.get_hub_object(key, TileEncoder)
            self._tile_encoder = enc
            self._tile_encoder_commit_id = commit_id
            self.meta_cache.register_hub_object(key, enc)
        return self._tile_encoder

    @property
    def tile_encoder_exists(self) -> bool:
        commit_id = self.commit_id
        if self._tile_encoder is not None and self._tile_encoder_commit_id == commit_id:
            return True

        try:
            key = get_tensor_tile_encoder_key(self.key, commit_id)
            self.meta_cache[key]
            return True
        except KeyError:
            return False

    @property
    def creds_encoder(self):
        return None

    @property
    def num_chunks(self) -> int:
        if not self.chunk_id_encoder_exists:
            return 0
        return self.chunk_id_encoder.num_chunks

    @property
    def num_samples(self) -> int:
        return self.tensor_meta.length

    @property
    def last_chunk_key(self) -> str:
        last_chunk_name = self.last_appended_chunk_name
        commit_id = self.get_chunk_commit(last_chunk_name)
        return get_chunk_key(self.key, last_chunk_name, commit_id)

    def get_chunk_key_for_id(self, chunk_id) -> str:
        chunk_name = ChunkIdEncoder.name_from_id(chunk_id)
        commit_id = self.get_chunk_commit(chunk_name)
        return get_chunk_key(self.key, chunk_name, commit_id)

    @property
    def active_appended_chunk(self):
        return self._active_appended_chunk

    @active_appended_chunk.setter
    def active_appended_chunk(self, value):
        if self.active_appended_chunk is not None:
            self.cache.remove_hub_object(self.active_appended_chunk.key)
        self._active_appended_chunk = value
        if value is not None:
            self.cache.register_hub_object(value.key, value)

    @property
    def active_updated_chunk(self):
        return self._active_updated_chunk

    @active_updated_chunk.setter
    def active_updated_chunk(self, value):
        if self.active_updated_chunk is not None:
            self.cache.remove_hub_object(self.active_updated_chunk.key)
        self._active_updated_chunk = value
        if value is not None:
            self.cache.register_hub_object(value.key, value)

    @property
    def last_appended_chunk_name(self) -> str:
        return self.chunk_id_encoder.get_name_for_chunk(-1)

    @property
    def last_appended_chunk_id(self) -> str:
        return self.chunk_id_encoder.get_id_for_chunk(-1)

    def last_appended_chunk(self) -> Optional[BaseChunk]:
        last_index = self.num_samples - 1
        if self.num_chunks == 0 or last_index in self.tile_encoder:
            return None
        chunk_name = self.last_appended_chunk_name
        chunk_commit_id = self.get_chunk_commit(chunk_name)
        chunk_key = get_chunk_key(self.key, chunk_name, chunk_commit_id)
        chunk = self.get_chunk(chunk_key)
        chunk.key = chunk_key  # type: ignore
        chunk.id = self.last_appended_chunk_id  # type: ignore
        if chunk_commit_id != self.commit_id:
            chunk = self.copy_chunk_to_new_commit(chunk, chunk_name)
        self.active_appended_chunk = chunk
        return chunk

    def get_chunk(self, chunk_key: str) -> BaseChunk:
        return self.cache.get_hub_object(chunk_key, self.chunk_class, self.chunk_args)

    def get_chunk_from_chunk_id(self, chunk_id, copy: bool = False) -> BaseChunk:
        chunk_name = ChunkIdEncoder.name_from_id(chunk_id)
        chunk_commit_id = self.get_chunk_commit(chunk_name)
        chunk_key = get_chunk_key(self.key, chunk_name, chunk_commit_id)
        chunk = self.get_chunk(chunk_key)
        chunk.key = chunk_key  # type: ignore
        chunk.id = chunk_id  # type: ignore
        if copy and chunk_commit_id != self.commit_id:
            chunk = self.copy_chunk_to_new_commit(chunk, chunk_name)
        return chunk

    def get_video_chunk(self, chunk_id, copy: bool = False):
        """Returns video chunks. Chunk will contain presigned url to the video instead of data if the chunk is large."""
        chunk_name = ChunkIdEncoder.name_from_id(chunk_id)
        chunk_commit_id = self.get_chunk_commit(chunk_name)
        chunk_key = get_chunk_key(self.key, chunk_name, chunk_commit_id)

        base_storage = self.base_storage
        stream = False
        if isinstance(base_storage, (S3Provider, GCSProvider)):
            chunk_size = base_storage.get_object_size(chunk_key)
            stream = chunk_size > self.min_chunk_size
            if stream:
                chunk = self.cache.get_hub_object(
                    chunk_key, self.chunk_class, meta=self.chunk_args, url=True
                )
        if not stream:
            chunk = self.cache.get_hub_object(
                chunk_key, self.chunk_class, meta=self.chunk_args
            )
        chunk.key = chunk_key  # type: ignore
        chunk.id = chunk_id  # type: ignore
        if copy and chunk_commit_id != self.commit_id:
            chunk = self.copy_chunk_to_new_commit(chunk, chunk_name)
        return chunk, stream

    def copy_chunk_to_new_commit(self, chunk, chunk_name):
        """Copies the chunk to the current commit.

        Returns the copied chunk.
        """
        new_chunk_key = get_chunk_key(self.key, chunk_name, self.commit_id)
        chunk_id = chunk.id
        chunk = chunk.copy(self.chunk_args)
        chunk.key = new_chunk_key
        chunk.id = chunk_id
        if self.commit_chunk_set is not None:
            self.commit_chunk_set.add(chunk_name)
        return chunk

    def get_chunk_commit(self, chunk_name) -> str:
        """Returns the commit id that contains the chunk_name."""
        cur_node: Optional[CommitNode] = self.version_state["commit_node"]
        while cur_node is not None:
            commit_id = cur_node.commit_id
            chunk_set_key = get_tensor_commit_chunk_set_key(self.key, commit_id)
            try:
                # the first commit doesn't contain a chunk set, don't repeatedly try to fetch from storage
                if commit_id == FIRST_COMMIT_ID:
                    chunk_set = set()
                else:
                    chunk_set = self.meta_cache.get_hub_object(
                        chunk_set_key, CommitChunkSet
                    ).chunks
            except Exception:
                commit_chunk_set = CommitChunkSet()
                try:
                    self.meta_cache[chunk_set_key] = commit_chunk_set
                except ReadOnlyModeError:
                    # put CommitChunkSet in hub_objects to keep in cache temporarily, but won't write to storage
                    # this shouldn't happen in latest version of hub, chunk set would always be present
                    self.meta_cache.hub_objects[chunk_set_key] = commit_chunk_set
                chunk_set = set()
            if chunk_name in chunk_set:
                return commit_id
            cur_node = cur_node.parent  # type: ignore
        # the first commit doesn't have a commit chunk set, so any chunk that wasn't found belongs to the first commit
        return FIRST_COMMIT_ID

    def _write_initialization(self):
        ffw_chunk_id_encoder(self.chunk_id_encoder)

    def _convert_to_list(self, samples):
        if self.chunk_class != UncompressedChunk:
            return True
        elif isinstance(samples, np.ndarray):
            return samples[0].nbytes >= self.min_chunk_size
        return True

    def check_each_sample(self, samples):
        return

    def _sanitize_samples(self, samples):
        check_samples_type(samples)
        verified_samples = self.check_each_sample(samples)
        tensor_meta = self.tensor_meta
        all_empty = all(sample is None for sample in samples)
        if tensor_meta.htype is None and not all_empty:
            tensor_meta.set_htype(get_htype(samples))
        if tensor_meta.dtype is None and not all_empty:
            tensor_meta.set_dtype(get_dtype(samples))
        if self._convert_to_list(samples):
            samples = list(samples)
        if tensor_meta.htype in ("image.gray", "image.rgb"):
            mode = "L" if tensor_meta.htype == "image.gray" else "RGB"
            converted = []
            for sample in samples:
                if isinstance(sample, Sample):
                    converted.append(convert_sample(sample, mode, self.compression))
                elif isinstance(sample, np.ndarray):
                    converted.append(convert_img_arr(sample, mode))
                else:
                    raise SampleHtypeMismatchError(tensor_meta.htype, type(sample))
            samples = verified_samples = converted
        return samples, verified_samples

    def _samples_to_chunks(
        self,
        samples,
        start_chunk: Optional[BaseChunk] = None,
        register: bool = True,
        update_commit_diff: bool = False,
        update_tensor_meta: bool = True,
        start_chunk_row: Optional[int] = None,
        progressbar: bool = False,
    ):
        """Add samples to chunks, in case if there is a space on the start_chunk,
        othewise creating new chunk and append samples to newly created chunk

        Args:
            samples (List[Any]): Paramter that shows the list of samples to be added to the chunk
            start_chunk (Optional[BaseChunk]): Parameter that points to the chunk on which the samples should be added
            register (bool): Parameter that shows if we need to register the chunk
            update_commit_diff (bool): Parameter that shows if we need to update the commit diffs
            update_tensor_meta (bool): Parameter that shows if it is needed to update tensor metas, this will be false in case of rechunking at the meta will not be changed
            start_chunk_row (Optional[int]): Parameter that shows the chunk row that needs to be updated, those params are needed only in rechunking phase.
            progressbar (bool): Parameter that shows if need to show sample insertion progress

        Returns:
            Tuple[List[BaseChunk], Dict[Any, Any]]
        """
        current_chunk = start_chunk

        updated_chunks = []
        if current_chunk is None:
            current_chunk = self._create_new_chunk(register)
            updated_chunks.append(current_chunk)
        enc = self.chunk_id_encoder
        tiles = {}
        nsamples = len(samples)
        if register and update_commit_diff:
            commit_diff = self.commit_diff
        if progressbar:
            pbar = tqdm(total=len(samples))
        while len(samples) > 0:
            num_samples_added = current_chunk.extend_if_has_space(
                samples, update_tensor_meta=update_tensor_meta
            )  # type: ignore
            self.register_new_creds(num_samples_added, samples)
            if num_samples_added == 0:
                current_chunk = self._create_new_chunk(register)
                updated_chunks.append(current_chunk)
            elif num_samples_added == PARTIAL_NUM_SAMPLES:
                sample = samples[0]
                if register and sample.is_first_write:
                    enc.register_samples(1)
                if sample.is_last_write:
                    if register:
                        self.tile_encoder.register_sample(sample, self.num_samples - 1)
                        if update_commit_diff:
                            commit_diff.add_data(1)
                    else:
                        tiles[nsamples - len(samples)] = (
                            sample.sample_shape,
                            sample.tile_shape,
                        )
                    samples = samples[1:]
                if len(samples) > 0:
                    current_chunk = self._create_new_chunk(register)
                    updated_chunks.append(current_chunk)
            else:
                if not updated_chunks:
                    updated_chunks.append(current_chunk)
                num = int(num_samples_added)
                if register:
                    enc.register_samples(num, row=start_chunk_row)
                    if update_commit_diff:
                        commit_diff.add_data(num)
                samples = samples[num:]
            if progressbar:
                pbar.update(num_samples_added)
        if progressbar:
            pbar.close()
        if register:
            return updated_chunks
        return updated_chunks, tiles

    def register_new_creds(self, num_samples_added, samples):
        return

    def update_creds(self, sample_index, sample):
        return

    def _extend(self, samples, progressbar, update_commit_diff=True):
        if isinstance(samples, hub.Tensor):
            samples = tqdm(samples) if progressbar else samples
            for sample in samples:
                self._extend(
                    [sample],
                    update_commit_diff=update_commit_diff,
                    progressbar=False,
                )  # TODO optimize this
            return
        if len(samples) == 0:
            return
        samples, verified_samples = self._sanitize_samples(samples)
        self._samples_to_chunks(
            samples,
            start_chunk=self.last_appended_chunk(),
            register=True,
            progressbar=progressbar,
            update_commit_diff=update_commit_diff,
        )
        return verified_samples

    def extend(
        self,
        samples,
        progressbar: bool = False,
        link_callback: Optional[Callable] = None,
    ):
        self._write_initialization()
        initial_autoflush = self.cache.autoflush
        self.cache.autoflush = False

        if self.is_sequence:
            samples = tqdm(samples) if progressbar else samples
            for sample in samples:
                verified_sample = self._extend(
                    sample, progressbar=False, update_commit_diff=False
                )
                self.sequence_encoder.register_samples(len(sample), 1)
                self.commit_diff.add_data(1)
                ls = verified_sample or sample
                if link_callback:
                    link_callback(ls, flat=False)
                    for s in ls:
                        link_callback(s, flat=True)

        else:
            verified_samples = self._extend(samples, progressbar)
            ls = verified_samples or samples
            if link_callback:
                for sample in ls:
                    link_callback(sample, flat=None)

        self.cache.autoflush = initial_autoflush
        self.cache.maybe_flush()

    def _create_new_chunk(self, register=True, row: Optional[int] = None) -> BaseChunk:
        """Creates and returns a new `Chunk`. Automatically creates an ID for it and puts a reference in the cache."""
        chunk_id = self.chunk_id_encoder.generate_chunk_id(register=register, row=row)
        chunk = self.chunk_class(*self.chunk_args)  # type: ignore
        chunk_name = ChunkIdEncoder.name_from_id(chunk_id)  # type: ignore
        chunk_key = get_chunk_key(self.key, chunk_name, self.commit_id)
        if self.commit_chunk_set is not None:
            self.commit_chunk_set.add(chunk_name)
        chunk.key = chunk_key  # type: ignore
        chunk.id = chunk_id  # type: ignore
        chunk._update_tensor_meta_length = register
        if self.active_appended_chunk is not None:
            self.write_chunk_to_storage(self.active_appended_chunk)
        self.active_appended_chunk = chunk
        return chunk

    def clear(self):
        """Clears all samples and cachables."""
        self.cache.check_readonly()

        commit_id = self.commit_id

        chunk_folder_path = get_chunk_key(self.key, "", commit_id)
        self.cache.clear(prefix=chunk_folder_path)

        enc_key = get_chunk_id_encoder_key(self.key, commit_id)
        self._chunk_id_encoder = None
        try:
            del self.meta_cache[enc_key]
        except KeyError:
            pass

        info_key = get_tensor_info_key(self.key, commit_id)
        try:
            self._info = None
            del self.cache[info_key]
        except KeyError:
            pass

        self.commit_diff.clear_data()

        tile_encoder_key = get_tensor_tile_encoder_key(self.key, commit_id)
        try:
            self._tile_encoder = None
            del self.cache[tile_encoder_key]
        except KeyError:
            pass

        seq_encoder_key = get_sequence_encoder_key(self.key, commit_id)
        try:
            self._sequence_encoder = None
            del self.cache[seq_encoder_key]
        except KeyError:
            pass

        self.tensor_meta.length = 0
        self.tensor_meta.min_shape = []
        self.tensor_meta.max_shape = []
        self.tensor_meta.is_dirty = True

        self.cache.maybe_flush()
        self.meta_cache.maybe_flush()

    def _replace_tiled_sample(self, global_sample_index: int, sample):
        new_chunks, tiles = self._samples_to_chunks(
            [sample], start_chunk=None, register=False
        )
        new_chunk_ids = [chunk.id for chunk in new_chunks]
        self.chunk_id_encoder._replace_chunks_for_tiled_sample(
            global_sample_index, new_chunk_ids
        )
        if tiles:
            self.tile_encoder.entries[global_sample_index] = tiles[0]
        else:
            del self.tile_encoder.entries[global_sample_index]

    def _update_tiled_sample(self, global_sample_index: int, index: Index, sample):
        if len(index.values) == 1:
            self._replace_tiled_sample(global_sample_index, sample)
            return
        enc = self.chunk_id_encoder
        tile_enc = self.tile_encoder
        chunk_ids = enc[global_sample_index]
        sample_shape = tile_enc.get_sample_shape(global_sample_index)
        tile_shape = tile_enc.get_tile_shape(global_sample_index)
        ordered_tile_ids = np.array(chunk_ids).reshape(
            tile_enc.get_tile_layout_shape(global_sample_index)
        )
        tiles_index, sample_index = translate_slices(
            [v.value for v in index.values[1:]], sample_shape, tile_shape  # type: ignore
        )
        required_tile_ids = ordered_tile_ids[tiles_index]
        tiles = np.vectorize(
            lambda chunk_id: self.get_chunk_from_chunk_id(
                chunk_id, copy=True
            ).read_sample(0),
            otypes=[object],
        )(required_tile_ids)
        current_sample = coalesce_tiles(tiles, tile_shape, None, self.tensor_meta.dtype)
        new_sample = current_sample
        new_sample[sample_index] = sample
        new_tiles = break_into_tiles(
            new_sample, tile_enc.get_tile_shape(global_sample_index)
        )
        chunk_ids = required_tile_ids
        for chunk_id, tile in zip(chunk_ids.reshape(-1), new_tiles.reshape(-1)):
            chunk = self.get_chunk_from_chunk_id(int(chunk_id), copy=True)
            curr_shape = chunk.shapes_encoder[-1]
            assert curr_shape == tile.shape, (curr_shape, tile.shape)
            chunk.update_sample(0, tile)
            if (
                self.active_updated_chunk is not None
                and self.active_updated_chunk.key != chunk.key  # type: ignore
            ):
                self.write_chunk_to_storage(self.active_updated_chunk)
            self.active_updated_chunk = chunk

    def pad_and_append(
        self,
        num_samples_to_pad: int,
        value,
        append_link_callback=None,
        update_link_callback=None,
    ):
        """Pads the tensor with empty samples and appends value at the end."""
        update_first_sample = False
        if num_samples_to_pad > 0:
            if self.num_samples == 0:
                # set htype, dtype, shape, we later update it with empty sample
                self.extend([value], link_callback=append_link_callback)
                num_samples_to_pad -= 1
                update_first_sample = True

            htype = self.tensor_meta.htype
            if htype in ["json", "text", "list"]:
                empty_sample = get_empty_sample(htype)
                empty_samples = [empty_sample] * num_samples_to_pad
            else:
                ndim = len(self.tensor_meta.max_shape)
                shape = tuple([num_samples_to_pad] + [0] * ndim)
                dtype = self.tensor_meta.dtype
                empty_sample = np.zeros(shape[1:], dtype=dtype)
                empty_samples = np.zeros(shape, dtype=dtype)  # type: ignore

            if update_first_sample:
                self.update(Index(0), empty_sample, link_callback=update_link_callback)

            # pad
            self.extend(empty_samples, link_callback=append_link_callback)

        self.extend([value], link_callback=append_link_callback)

    def update(
        self,
        index: Index,
        samples: Union[np.ndarray, Sequence[InputSample], InputSample],
        operator: Optional[str] = None,
        link_callback: Optional[Callable] = None,
    ):
        """Update data at `index` with `samples`."""
        (self._sequence_update if self.is_sequence else self._update)(  # type: ignore
            index,
            samples,
            operator,
            link_callback=link_callback,
        )

    def _get_samples_to_move(self, chunk) -> List[Sample]:
        decompress = isinstance(chunk, ChunkCompressedChunk)
        samples_to_move: List[Sample] = []
        sum_bytes = 0

        for idx in range(chunk.num_samples - 1, 1, -1):
            sample_data = chunk.read_sample(idx, decompress=decompress)
            sum_bytes += len(sample_data)
            if sum_bytes > int(RANDOM_MAX_ALLOWED_CHUNK_SIZE / 2):
                break
            sample_shape = chunk.shapes_encoder[idx]

            if not decompress:
                samples_to_move = [
                    Sample(
                        buffer=sample_data,
                        shape=sample_shape,
                        compression=chunk.compression,
                        dtype=chunk.dtype,
                    )
                ] + samples_to_move
            else:
                samples_to_move = [
                    Sample(
                        array=sample_data,
                        shape=sample_shape,
                        compression=chunk.compression,
                    )
                ] + samples_to_move

        return samples_to_move

    def _get_chunk_samples(self, chunk) -> List[Sample]:
        decompress = isinstance(chunk, ChunkCompressedChunk)

        samples_to_move: List[Sample] = []

        for idx in range(0, chunk.num_samples):
            sample_bytes = chunk.read_sample(idx, decompress=decompress)
            sample_shape = chunk.shapes_encoder[idx]

            if not decompress:
                samples_to_move = [
                    Sample(
                        buffer=sample_bytes,
                        shape=sample_shape,
                        compression=chunk.compression,
                        dtype=chunk.dtype,
                    )
                ] + samples_to_move
            else:
                samples_to_move = [
                    Sample(
                        array=sample_bytes,
                        shape=sample_shape,
                        compression=chunk.compression,
                    )
                ] + samples_to_move

        samples_to_move.reverse()

        return samples_to_move

    def __rechunk(self, chunk: BaseChunk, chunk_row: int):
        samples_to_move = self._get_samples_to_move(chunk=chunk)
        num_samples = len(samples_to_move)
        if num_samples == 0:
            return
        new_chunk = self._create_new_chunk(register=True, row=chunk_row)
        new_chunk_row = chunk_row + 1

        self.chunk_id_encoder.decrease_samples(row=chunk_row, num_samples=num_samples)
        self.chunk_id_encoder.decrease_samples(
            row=new_chunk_row, num_samples=num_samples
        )
        chunk.pop_multiple(num_samples=len(samples_to_move))

        samples, _ = self._sanitize_samples(samples_to_move)
        self._samples_to_chunks(
            samples,
            start_chunk=new_chunk,
            register=True,
            update_commit_diff=True,
            update_tensor_meta=False,
            start_chunk_row=new_chunk_row,
        )

    def _merge_chunks(
        self,
        from_chunk: BaseChunk,
        from_chunk_row: int,
        to_chunk: BaseChunk,
        to_chunk_row: int,
    ):
        samples_to_move = self._get_chunk_samples(chunk=from_chunk)
        num_samples = len(samples_to_move)
        if num_samples == 0:
            return True

        from_chunk.pop_multiple(num_samples=num_samples)
        samples, _ = self._sanitize_samples(samples_to_move)
        self._samples_to_chunks(
            samples,
            start_chunk=to_chunk,
            register=True,
            update_commit_diff=True,
            # append_to_end=True,
            update_tensor_meta=False,
            start_chunk_row=to_chunk_row,
        )
        self.chunk_id_encoder.delete_chunk_id(row=from_chunk_row)
        del self.cache[from_chunk.key]  # type: ignore
        return True

    def _try_merge_with_next_chunk(self, chunk: BaseChunk, row: int) -> bool:
        next_chunk_id = self.chunk_id_encoder.get_next_chunk_id(row)
        if next_chunk_id is None:
            return False
        next_chunk_row = row + 1
        next_chunk_name = ChunkIdEncoder.name_from_id(next_chunk_id)  # type: ignore
        next_chunk_commit_id = self.get_chunk_commit(next_chunk_name)
        chunk_key = get_chunk_key(self.key, next_chunk_name, next_chunk_commit_id)
        next_chunk_size = self.cache.get_object_size(chunk_key)
        next_chunk = self.get_chunk_from_chunk_id(int(next_chunk_id))

        if next_chunk_size + chunk.num_data_bytes < next_chunk.min_chunk_size:
            # merge with next chunk
            return self._merge_chunks(
                from_chunk=next_chunk,
                from_chunk_row=next_chunk_row,
                to_chunk=chunk,
                to_chunk_row=row,
            )
        return False

    def _try_merge_with_previous_chunk(self, chunk: BaseChunk, row: int) -> bool:
        prev_chunk_id = self.chunk_id_encoder.get_prev_chunk_id(row)
        if prev_chunk_id is None:
            return False

        prev_chunk_row = row - 1
        prev_chunk_name = ChunkIdEncoder.name_from_id(prev_chunk_id)  # type: ignore
        prev_chunk_commit_id = self.get_chunk_commit(prev_chunk_name)
        prev_chunk_key = get_chunk_key(self.key, prev_chunk_name, prev_chunk_commit_id)
        prev_chunk_size = self.cache.get_object_size(prev_chunk_key)
        prev_chunk = self.get_chunk_from_chunk_id(int(prev_chunk_id))
        if prev_chunk_size + chunk.num_data_bytes < prev_chunk.min_chunk_size:
            # merge with previous chunk
            return self._merge_chunks(
                from_chunk=chunk,
                from_chunk_row=row,
                to_chunk=prev_chunk,
                to_chunk_row=prev_chunk_row,
            )
        return False

    def _try_merge_with_neighbor_and_split(self, chunk: BaseChunk, row: int):
        if self._try_merge_with_previous_chunk(chunk, row) is False:
            self._try_merge_with_next_chunk(chunk, row)

    def _check_rechunk(self, chunk: BaseChunk, chunk_row: int):
        """function to check if there is a need to re-chunk the current one"""
        if (
            chunk.num_data_bytes < RANDOM_MINIMAL_CHUNK_SIZE
            and self.max_chunk_size > RANDOM_MINIMAL_CHUNK_SIZE
        ):
            self._try_merge_with_neighbor_and_split(chunk=chunk, row=chunk_row)
            return

        if (
            chunk.num_data_bytes > RANDOM_MAX_ALLOWED_CHUNK_SIZE
            or chunk.num_data_bytes > self.max_chunk_size + RANDOM_MINIMAL_CHUNK_SIZE
        ):
            self.__rechunk(chunk, chunk_row)
            return

    def _update(
        self,
        index: Index,
        samples: Union[np.ndarray, Sequence[InputSample], InputSample],
        operator: Optional[str] = None,
        update_commit_diff: bool = True,
        link_callback: Optional[Callable] = None,
    ):
        """Update data at `index` with `samples`."""
        self._write_initialization()
        self.cached_data = None
        initial_autoflush = self.cache.autoflush
        self.cache.autoflush = False

        if operator is not None:
            return self._update_with_operator(index, samples, operator)

        enc = self.chunk_id_encoder
        index_length = index.length(self.num_samples)
        samples = make_sequence(samples, index_length)
        verified_samples = self.check_each_sample(samples)
        nbytes_after_updates = []
        global_sample_indices = tuple(index.values[0].indices(self.num_samples))
        is_sequence = self.is_sequence
        for i, sample in enumerate(samples):
            global_sample_index = global_sample_indices[i]  # TODO!
            if self._is_tiled_sample(global_sample_index):
                self._update_tiled_sample(global_sample_index, index, sample)
            else:
                chunk = self.get_chunks_for_sample(global_sample_index, copy=True)[0]
                local_sample_index = enc.translate_index_relative_to_chunks(
                    global_sample_index
                )
<<<<<<< HEAD

                chunk.update_sample(local_sample_index, sample)
=======
                if len(index.values) <= 1 + int(self.is_sequence):
                    chunk.update_sample(local_sample_index, sample)
                else:
                    orig_sample = chunk.read_sample(local_sample_index, copy=True)
                    orig_sample[tuple(e.value for e in index.values[1:])] = sample
                    chunk.update_sample(local_sample_index, orig_sample)
>>>>>>> 8166f600
                if (
                    self.active_updated_chunk is not None
                    and self.active_updated_chunk.key != chunk.key  # type: ignore
                ):
                    self.write_chunk_to_storage(self.active_updated_chunk)
                self.active_updated_chunk = chunk

                # only care about deltas if it isn't the last chunk
                if chunk.key != self.last_chunk_key:  # type: ignore
                    nbytes_after_updates.append(chunk.nbytes)

                self._check_rechunk(
                    chunk, chunk_row=enc.__getitem__(global_sample_index, True)[0][1]
                )

            self.update_creds(global_sample_index, sample)
            if update_commit_diff:
                self.commit_diff.update_data(global_sample_index)
            chunk_min, chunk_max = self.min_chunk_size, self.max_chunk_size
            check_suboptimal_chunks(nbytes_after_updates, chunk_min, chunk_max)

            if link_callback:
                new_sample = verified_samples[i] if verified_samples else sample
                link_callback(
                    global_sample_index,
                    sub_index=Index(index.values[1:]),
                    new_sample=new_sample,
                    flat=True if is_sequence else None,
                )
        self.cache.autoflush = initial_autoflush
        self.cache.maybe_flush()
        return verified_samples

    def _update_with_operator(
        self,
        index: Index,
        samples: Union[np.ndarray, Sequence[InputSample], InputSample],
        operator: str,
    ):
        """Update data at `index` with the output of elem-wise operatorion with samples"""
        try:
            if isinstance(samples, hub.core.tensor.Tensor):
                samples = samples.numpy()
            if len(index) > 1:
                index1 = Index(index.values[:1])
                index2 = Index(index.values[1:])
            else:
                index1 = index
                index2 = None
            arr = self._numpy(index1, use_data_cache=False)
            view = arr
            if index2:
                for v in index2.values:
                    view = view[v.value]  # type: ignore
        except DynamicTensorNumpyError:
            raise NotImplementedError(
                "Inplace update operations are not available for dynamic tensors yet."
            )
        tensor_meta = self.tensor_meta

        dt, ht = tensor_meta.dtype, tensor_meta.htype
        samples = intelligent_cast(samples, dt, ht)
        getattr(view, operator)(samples)
        self._update(index1, arr)

    def read_bytes_for_sample(self, global_sample_index: int) -> bytes:
        if self.tensor_meta.chunk_compression:
            raise Exception(
                "Cannot retreive original bytes for samples in chunk-wise compressed tensors."
            )
        enc = self.chunk_id_encoder
        chunks = self.get_chunks_for_sample(global_sample_index)
        if len(chunks) > 1:
            raise NotImplementedError(
                "read_bytes_for_sample() is not implemented for tiled samples."
            )
        chunk = chunks[0]
        buffer = chunk.memoryview_data
        if not buffer:
            return b""
        local_sample_index = enc.translate_index_relative_to_chunks(global_sample_index)
        sb, eb = chunk.byte_positions_encoder[local_sample_index]
        return buffer[sb:eb].tobytes()

    def read_shape_for_sample(
        self,
        global_sample_index: int,
    ) -> Tuple[int, ...]:
        enc = self.chunk_id_encoder
        if self.compression in VIDEO_COMPRESSIONS or self.tensor_meta.htype == "video":
            chunks = [
                self.get_video_chunk(idx)[0]
                for idx in self.chunk_id_encoder[global_sample_index]
            ]
        else:
            chunks = self.get_chunks_for_sample(global_sample_index)
        if len(chunks) == 1:
            local_sample_index = enc.translate_index_relative_to_chunks(
                global_sample_index
            )
            return tuple(map(int, chunks[0].shapes_encoder[local_sample_index]))
        else:
            return self.tile_encoder.get_sample_shape(global_sample_index)

    def read_sample_from_chunk(
        self,
        global_sample_index: int,
        chunk: BaseChunk,
        cast: bool = True,
        copy: bool = False,
        decompress: bool = True,
    ) -> np.ndarray:
        enc = self.chunk_id_encoder
        local_sample_index = enc.translate_index_relative_to_chunks(global_sample_index)
        return chunk.read_sample(
            local_sample_index, cast=cast, copy=copy, decompress=decompress
        )

    def numpy(
        self, index: Index, aslist: bool = False, use_data_cache: bool = True
    ) -> Union[np.ndarray, List[np.ndarray]]:
        """Reads samples from chunks and returns as a numpy array. If `aslist=True`, returns a sequence of numpy arrays.

        Args:
            index (Index): Represents the samples to read from chunks. See `Index` for more information.
            aslist (bool): If True, the samples will be returned as a list of numpy arrays. If False, returns a single numpy array. Defaults to False.
            use_data_cache (bool): If True, the data cache is used to speed up the read if possible. If False, the data cache is ignored. Defaults to True.

        Raises:
            DynamicTensorNumpyError: If shapes of the samples being read are not all the same.

        Returns:
            Union[np.ndarray, List[np.ndarray]]: Either a list of numpy arrays or a single numpy array (depending on the `aslist` argument).
        """
        return (self._sequence_numpy if self.is_sequence else self._numpy)(
            index, aslist, use_data_cache
        )

    def get_video_sample(self, global_sample_index, index):
        enc = self.chunk_id_encoder
        chunk_ids = enc[global_sample_index]
        local_sample_index = enc.translate_index_relative_to_chunks(global_sample_index)
        chunk, stream = self.get_video_chunk(chunk_ids[0])
        sub_index = index.values[1].value if len(index.values) > 1 else None  # type: ignore
        sample = chunk.read_sample(
            local_sample_index,
            sub_index=sub_index,
            stream=stream,
        )[tuple(entry.value for entry in index.values[2:])]
        return sample

    def get_basic_sample(self, global_sample_index, index):
        enc = self.chunk_id_encoder
        chunk_ids = enc[global_sample_index]
        local_sample_index = enc.translate_index_relative_to_chunks(global_sample_index)
        chunk = self.get_chunk_from_chunk_id(chunk_ids[0])
        return chunk.read_sample(
            local_sample_index, cast=self.tensor_meta.htype != "dicom"
        )[tuple(entry.value for entry in index.values[1:])]

    def get_non_tiled_sample(self, global_sample_index, index):
        if self.compression in VIDEO_COMPRESSIONS or self.tensor_meta.htype == "video":
            return self.get_video_sample(global_sample_index, index)
        return self.get_basic_sample(global_sample_index, index)

    def get_full_tiled_sample(self, global_sample_index):
        chunks = self.get_chunks_for_sample(global_sample_index)
        return combine_chunks(chunks, global_sample_index, self.tile_encoder)

    def get_partial_tiled_sample(self, global_sample_index, index):
        tile_enc = self.tile_encoder
        chunk_ids = self.chunk_id_encoder[global_sample_index]
        sample_shape = tile_enc.get_sample_shape(global_sample_index)
        tile_shape = tile_enc.get_tile_shape(global_sample_index)
        ordered_tile_ids = np.array(chunk_ids).reshape(
            tile_enc.get_tile_layout_shape(global_sample_index)
        )
        tiles_index, sample_index = translate_slices(
            [v.value for v in index.values[1:]], sample_shape, tile_shape  # type: ignore
        )
        required_tile_ids = ordered_tile_ids[tiles_index]
        tiles = np.vectorize(
            lambda chunk_id: self.get_chunk_from_chunk_id(chunk_id).read_sample(0),
            otypes=[object],
        )(required_tile_ids)
        sample = coalesce_tiles(tiles, tile_shape, None, self.tensor_meta.dtype)
        sample = sample[sample_index]
        return sample

    def get_single_sample(self, global_sample_index, index):
        if not self._is_tiled_sample(global_sample_index):
            sample = self.get_non_tiled_sample(global_sample_index, index)
        elif len(index.values) == 1:
            sample = self.get_full_tiled_sample(global_sample_index)
        else:
            sample = self.get_partial_tiled_sample(global_sample_index, index)

        return sample

    def _numpy(
        self, index: Index, aslist: bool = False, use_data_cache: bool = True
    ) -> Union[np.ndarray, List[np.ndarray]]:
        """Reads samples from chunks and returns as a numpy array. If `aslist=True`, returns a sequence of numpy arrays.

        Args:
            index (Index): Represents the samples to read from chunks. See `Index` for more information.
            aslist (bool): If True, the samples will be returned as a list of numpy arrays. If False, returns a single numpy array. Defaults to False.
            use_data_cache (bool): If True, the data cache is used to speed up the read if possible. If False, the data cache is ignored. Defaults to True.

        Raises:
            DynamicTensorNumpyError: If shapes of the samples being read are not all the same.

        Returns:
            Union[np.ndarray, List[np.ndarray]]: Either a list of numpy arrays or a single numpy array (depending on the `aslist` argument).
        """
        length = self.num_samples
        last_shape = None
        if use_data_cache and self.is_data_cachable:
            samples = self.numpy_from_data_cache(index, length, aslist)
        else:
            samples = []
            for global_sample_index in index.values[0].indices(length):
                sample = self.get_single_sample(global_sample_index, index)
                samples.append(sample)
                check_sample_shape(sample.shape, last_shape, self.key, index, aslist)
                last_shape = sample.shape

        if aslist and all(map(np.isscalar, samples)):
            samples = list(arr.item() for arr in samples)

        if not index.values[0].subscriptable():
            samples = samples[0]

        if aslist:
            return samples
        return np.array(samples)

    def numpy_from_data_cache(self, index, length, aslist):
        samples = []
        enc = self.chunk_id_encoder
        for global_sample_index in index.values[0].indices(length):
            if self.cached_data is None or global_sample_index not in self.cache_range:
                row = enc.__getitem__(global_sample_index, True)[0][1]
                chunks = self.get_chunks_for_sample(global_sample_index)
                assert len(chunks) == 1

                chunk = chunks[0]
                chunk_arr = self.chunk_id_encoder.array

                first_sample = 0 if row == 0 else chunk_arr[row - 1][1] + 1
                last_sample = self.chunk_id_encoder.array[row][1]
                num_samples = last_sample - first_sample + 1

                full_shape = (num_samples,) + tuple(self.tensor_meta.max_shape)
                dtype = self.tensor_meta.dtype

                data_bytes = bytearray(chunk.data_bytes)
                self.cached_data = np.frombuffer(data_bytes, dtype).reshape(full_shape)
                self.cache_range = range(first_sample, last_sample + 1)

            sample = self.cached_data[global_sample_index - self.cache_range.start]  # type: ignore

            # need to copy if aslist otherwise user might modify the returned data
            # if not aslist, we already do np.array(samples) while formatting which copies
            sample = sample.copy() if aslist else sample
            sample = sample[tuple(entry.value for entry in index.values[1:])]
            samples.append(sample)
        return samples

    def get_chunks_for_sample(
        self,
        global_sample_index: int,
        copy: bool = False,
    ) -> List[BaseChunk]:
        """Retrives the `Chunk` object corresponding to `global_sample_index`.
        Args:
            global_sample_index (int): Index relative to the entire tensor representing the sample.
            copy (bool): If True and the chunk exists in a different commit to the current commit, it will be copied. Defaults to False.
        Returns:
            List[BaseChunk]: BaseChunk objects that contains `global_sample_index`.
        """
        return [
            self.get_chunk_from_chunk_id(idx, copy)
            for idx in self.chunk_id_encoder[global_sample_index]
        ]

    def validate_num_samples_is_synchronized(self):
        """Check if tensor meta length and chunk ID encoder are representing the same number of samples.
        Helpful for determining if a user has tampered with the tensor meta or the chunk ID encoder, or if
        the tensor was corruptd.

        Raises:
            CorruptedMetaError: tensor_meta and chunk_id_encoder must have the same num samples.
        """

        tensor_meta_length = self.tensor_meta.length

        # compare chunk ID encoder and tensor meta

        # update this if we change self.num_samples implementation later to use tensor meta length instead of chunk_id_encoder
        chunk_id_num_samples = self.num_samples

        if tensor_meta_length != chunk_id_num_samples:
            commit_id = self.commit_id
            tkey = get_tensor_meta_key(self.key, commit_id)
            ikey = get_chunk_id_encoder_key(self.key, commit_id)
            raise CorruptedMetaError(
                f"'{tkey}' and '{ikey}' have a record of different numbers of samples. Got {tensor_meta_length} and {chunk_id_num_samples} respectively."
            )

    def list_all_chunks(self) -> List[str]:
        """Return list of all chunks for current `version_state['commit_id']` and tensor"""
        commit_id = self.commit_id
        if commit_id == FIRST_COMMIT_ID:
            return [
                ChunkIdEncoder.name_from_id(chunk_id)
                for chunk_id in self.chunk_id_encoder.array[:, CHUNK_ID_COLUMN]
            ]  # type: ignore
        else:
            return list(self.commit_chunk_set.chunks)  # type: ignore

    def list_all_chunks_path(self) -> List[str]:
        """Return list of paths to all chunks"""
        commit_id = self.commit_id
        return [
            get_chunk_key(self.key, chunk, commit_id)
            for chunk in self.list_all_chunks()
        ]

    def list_orphaned_chunks(self, storage):
        """Return paths for orphaned chunks (chunks what are not linked to the `current_version`)"""

        commit_id = self.commit_id
        prefix: str = f"{self.key}/chunks/"

        if commit_id != FIRST_COMMIT_ID:
            prefix = f"versions/{commit_id}/{prefix}"

        all_chunks = [
            item.replace(prefix, "") for item in storage if item.startswith(prefix)
        ]
        linked_chunks = self.list_all_chunks()

        return [
            f"{prefix}{chunk}" for chunk in all_chunks if chunk not in linked_chunks
        ]

    def clear_unusd_chunks(self, storage: StorageProvider):
        # storage.delete_multiple(self.list_orphaned_chunks(storage))
        raise NotImplementedError(
            "requires StorageProvider to be able to list all chunks"
        )

    def _pop(self):
        if self.num_samples == 0:
            raise IndexError("pop from empty tensor")
        self.commit_diff._pop()  # This will fail if the last sample was added in a previous commit
        (self._pop_sequence if self.is_sequence else self.__pop)()

    def _pop_sequence(self):
        for _ in range(*self.sequence_encoder[-1]):
            self.__pop()
        self.sequence_encoder._pop()

    def __pop(self):
        """Used only for Dataset.append"""
        self._write_initialization()
        chunk_ids, delete = self.chunk_id_encoder._pop()
        if len(chunk_ids) > 1:  # Tiled sample, delete all chunks
            del self.tile_encoder[self.num_samples - 1]
        elif not delete:  # There are other samples in the last chunk
            chunk_to_update = self.get_chunk(self.get_chunk_key_for_id(chunk_ids[0]))
            chunk_to_update._pop_sample()
        if delete:
            for chunk_key in map(self.get_chunk_key_for_id, chunk_ids):
                if (
                    self.active_appended_chunk is not None
                    and self.active_appended_chunk.key == chunk_key
                ):
                    self.active_appended_chunk = None
                    try:
                        del self.cache[chunk_key]
                    except KeyError:
                        pass
                else:
                    del self.cache[chunk_key]
        self.tensor_meta._pop()

    def write_chunk_to_storage(self, chunk):
        if chunk is None or not chunk.is_dirty:
            return
        storage = self.cache
        key = chunk.key
        storage[key] = chunk
        chunk.is_dirty = False

    @property
    def is_sequence(self):
        return self.tensor_meta.is_sequence

    @property
    def sequence_encoder_exists(self) -> bool:
        commit_id = self.commit_id
        if (
            self._sequence_encoder is not None
            and self._sequence_encoder_commit_id == commit_id
        ):
            return True
        try:
            key = get_sequence_encoder_key(self.key, commit_id)
            self.meta_cache[key]
            return True
        except KeyError:
            return False

    @property
    def _sequence_length(self):
        return self.sequence_encoder.num_samples

    @property
    def sequence_encoder(self) -> SequenceEncoder:
        """Gets the shape encoder from cache, if one is not found it creates a blank encoder.

        Raises:
            CorruptedMetaError: If shape encoding was corrupted.

        Returns:
            A SequenceEncoder instance storing the start and end indices of each sequence in the tensor.
        """

        if not self.is_sequence:
            return  # type: ignore
        commit_id = self.commit_id
        if (
            self._sequence_encoder is None
            or self._sequence_encoder_commit_id != commit_id
        ):
            commit_id = self.commit_id
            key = get_sequence_encoder_key(self.key, commit_id)
            if not self.sequence_encoder_exists:
                enc = SequenceEncoder()
                try:
                    self.meta_cache[key] = enc
                except ReadOnlyModeError:
                    pass
            else:
                enc = self.meta_cache.get_hub_object(key, SequenceEncoder)
            self._sequence_encoder = enc
            self._sequence_encoder_commit_id = commit_id
            self.meta_cache.register_hub_object(key, enc)
        return self._sequence_encoder

    def _sequence_numpy(
        self, index: Index, aslist: bool = False, use_data_cache: bool = True
    ):
        arr = self._numpy(
            self._get_flat_index_from_sequence_index(index),
            aslist=aslist,
            use_data_cache=use_data_cache,
        )
        if index.subscriptable_at(0) and index.subscriptable_at(1):
            if aslist:
                _item_length = self._sequence_item_length
                ret = []
                for i in index.values[0].indices(self._sequence_length):
                    item_length = _item_length or index.length_at(
                        1, -int(np.subtract(*self.sequence_encoder[i]))
                    )
                    ret.append(arr[:item_length])
                    arr = arr[item_length:]
                return ret
            else:
                try:
                    return arr.reshape(  # type: ignore
                        index.length_at(0, self._sequence_length), -1, *arr.shape[1:]  # type: ignore
                    )
                except ValueError as ve:
                    raise DynamicTensorNumpyError(self.key, index, "shape") from ve
        return arr

    def _translate_2d_index(
        self, x: Optional[IndexEntry] = None, y: Optional[IndexEntry] = None
    ) -> IndexEntry:
        x = x or IndexEntry()
        y = y or IndexEntry()
        _item_length = self._sequence_item_length
        if _item_length is None:

            def idx0_gen():
                for i in x.indices(self._sequence_length):
                    s, e = self.sequence_encoder[i]
                    for j in y.indices(e - s):
                        yield s + j

        else:

            def idx0_gen():
                for i in x.indices(self._sequence_length):
                    for j in y.indices(_item_length):
                        yield i * _item_length + j

        idx0_gen.__len__ = (  # type: ignore
            (
                lambda: sum(
                    [
                        y.length(-np.subtract(*self.sequence_encoder[i]))
                        for i in x.indices(self._sequence_length)
                    ]
                )
            )
            if _item_length is None
            else (lambda: x.length(self._sequence_length) * y.length(_item_length))  # type: ignore
        )
        return IndexEntry(idx0_gen)  # type: ignore

    def _get_flat_index_from_sequence_index(self, index: Index) -> Index:
        if len(index) == 1:
            index = Index([index.values[0], IndexEntry()])
        if index.values[0].is_trivial() and index.values[1].is_trivial():
            return Index([IndexEntry(), *index.values[2:]])
        if index.subscriptable_at(0) or index.subscriptable_at(1):
            idx0 = self._translate_2d_index(index.values[0], index.values[1])
            return Index([idx0, *index.values[2:]])  # type: ignore
        return Index(
            [
                IndexEntry(
                    self.sequence_encoder[index.values[0].value][0]  # type: ignore
                    + index.values[1].value
                ),
                *index.values[2:],
            ]
        )

    def _get_flat_samples_for_sequence_update(self, samples, index: Index):
        ndim = self.ndim(index)
        if isinstance(samples, np.ndarray):
            if index.subscriptable_at(0) and index.subscriptable_at(1):
                diff = ndim - samples.ndim
                if diff < 0:
                    samples, diff = samples.reshape(samples.shape[-ndim:]), 0
                if diff > 1:
                    return samples.reshape(1, *samples.shape).repeat(
                        self._translate_2d_index(*index.values[:2]).length(None), 0  # type: ignore
                    )
                elif diff == 1:
                    return (
                        samples.reshape(1, *samples.shape)
                        .repeat(index.length_at(0, self._sequence_length), 0)
                        .reshape(-1, *samples.shape[1:])
                    )
                else:
                    return samples.reshape(-1, *samples.shape[2:])
            return samples
        elif isinstance(samples, (str, bytes)):  # treated as scalars
            return samples
        elif isinstance(samples, Iterable):
            # Note: broadcasting is not supported here
            if index.subscriptable_at(0) and index.subscriptable_at(1):
                return list(chain(*samples))
            return samples
        else:
            return samples  # scalars

    def _sequence_update(
        self,
        index: Index,
        samples: Union[np.ndarray, Sequence[InputSample], InputSample],
        operator: Optional[str] = None,
        link_callback: Optional[Callable] = None,
    ):
        flat_idx = self._get_flat_index_from_sequence_index(index)
        flat_samples = self._get_flat_samples_for_sequence_update(samples, index)
        flat_verified_samples: List = self._update(
            flat_idx,
            flat_samples,
            operator,
            update_commit_diff=False,
            link_callback=link_callback,
        )
        i = 0
        verified_samples: Optional[List] = None
        if flat_verified_samples:
            verified_samples = []
            for sample in samples:  # type: ignore
                verified_sample = []
                for _ in sample:  # type: ignore
                    verified_sample.append(flat_verified_samples[i])
                    i += 1
                verified_samples.append(verified_sample)

        list(
            map(
                self.commit_diff.update_data,
                index.values[0].indices(self._sequence_length),
            )
        )
        if link_callback:
            ls = verified_samples or samples

            if isinstance(ls, np.ndarray):
                broadcast = ls.ndim < self.ndim(index)
            elif isinstance(ls, (bytes, str)):  # sacalars:
                broadcast = True
            elif isinstance(ls, Iterable):
                broadcast = False
            else:
                broadcast = True
            seq_len = self._sequence_length
            if broadcast:
                ls = repeat(ls)  # type: ignore
            for i, sample in zip(index.values[0].indices(seq_len), ls):  # type: ignore
                link_callback(
                    i, sub_index=Index(index.values[1:]), new_sample=sample, flat=False
                )

    @property
    def _sequence_item_length(self):
        enc = self.sequence_encoder
        nrows = len(enc._encoded)
        if nrows == 0:
            return 0
        if nrows == 1:
            s, e = enc[0]
            return e - s
        else:
            return None

    def shape(
        self, index: Index, sample_shape_provider: Optional[Callable] = None
    ) -> Tuple[Optional[int], ...]:
        shape = self.shape_interval.astuple()
        idxs = index.values
        skip_dims = 0
        if self.is_sequence:
            if not idxs[0].subscriptable():
                shape = shape[1:]
                skip_dims += 1
            if len(idxs) > 1 and not idxs[1].subscriptable():
                shape = shape[1:]
                skip_dims += 1
        else:
            if None in shape or self.tensor_meta.is_link:
                if not idxs[0].subscriptable():
                    if self.tensor_meta.htype in ("text", "json"):
                        shape = (1,)
                    else:
                        if sample_shape_provider:
                            try:
                                shape = sample_shape_provider(idxs[0].value)  # type: ignore
                            except IndexError:  # Happens during transforms, sample shape tensor is not populated yet
                                shape = self.read_shape_for_sample(idxs[0].value)  # type: ignore
                        else:
                            shape = self.read_shape_for_sample(idxs[0].value)  # type: ignore
                    skip_dims += 1
            elif not idxs[0].subscriptable():
                shape = shape[1:]
                skip_dims += 1
        shape = list(shape)  # type: ignore
        squeeze_dims = set()
        for i, idx in enumerate(idxs[skip_dims:]):
            if idx.subscriptable():
                shape[i] = idx.length(shape[i])  # type: ignore
            else:
                squeeze_dims.add(i)
        return tuple(shape[i] for i in range(len(shape)) if i not in squeeze_dims)

    def ndim(self, index: Optional[Index] = None) -> int:
        ndim = len(self.tensor_meta.min_shape) + 1
        if self.is_sequence:
            ndim += 1
        if index:
            for idx in index.values:
                if not idx.subscriptable():
                    ndim -= 1
        return ndim

    @property
    def shape_interval(self) -> ShapeInterval:
        """Returns a `ShapeInterval` object that describes this tensor's shape more accurately. Length is included.

        Note:
            If you are expecting a `tuple`, use `tensor.shape` instead.

        Example:
            >>> tensor.append(np.zeros((10, 10)))
            >>> tensor.append(np.zeros((10, 15)))
            >>> tensor.shape_interval
            ShapeInterval(lower=(2, 10, 10), upper=(2, 10, 15))
            >>> str(tensor.shape_interval)
            (2, 10, 10:15)

        Returns:
            ShapeInterval: Object containing `lower` and `upper` properties.
        """
        meta = self.tensor_meta
        if self.is_sequence:
            length = [
                self._sequence_length,
                self._sequence_item_length,
            ]
        else:
            length = [meta.length]
        min_shape = length + list(meta.min_shape)
        max_shape = length + list(meta.max_shape)

        return ShapeInterval(min_shape, max_shape)

    def _transform_callback(self, sample, flat: Optional[bool]):
        """Used in transforms to handle linked tensors."""
        assert self._all_chunk_engines is not None
        for k, v in self.tensor_meta.links.items():
            if flat is None or v["flatten_sequence"] == flat:
                self._all_chunk_engines[k].extend(
                    [get_link_transform(v["append"])(sample)]
                )<|MERGE_RESOLUTION|>--- conflicted
+++ resolved
@@ -1112,17 +1112,13 @@
                 local_sample_index = enc.translate_index_relative_to_chunks(
                     global_sample_index
                 )
-<<<<<<< HEAD
-
-                chunk.update_sample(local_sample_index, sample)
-=======
+
                 if len(index.values) <= 1 + int(self.is_sequence):
                     chunk.update_sample(local_sample_index, sample)
                 else:
                     orig_sample = chunk.read_sample(local_sample_index, copy=True)
                     orig_sample[tuple(e.value for e in index.values[1:])] = sample
                     chunk.update_sample(local_sample_index, orig_sample)
->>>>>>> 8166f600
                 if (
                     self.active_updated_chunk is not None
                     and self.active_updated_chunk.key != chunk.key  # type: ignore
