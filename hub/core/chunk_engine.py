--- conflicted
+++ resolved
@@ -298,11 +298,8 @@
         if chunk_commit_id != self.version_state["commit_id"]:
             chunk = self.copy_chunk_to_new_commit(chunk, chunk_name)
         chunk.key = chunk_key  # type: ignore
-<<<<<<< HEAD
         chunk.id = self.last_chunk_id
-=======
         self.add_chunk_to_dirty_keys(chunk)
->>>>>>> 9aa892e7
         return chunk
 
     def add_chunk_to_dirty_keys(self, chunk: BaseChunk):
@@ -389,7 +386,6 @@
             samples = list(samples)
         return samples
 
-<<<<<<< HEAD
     def _samples_to_chunks(
         self, samples, start_chunk: Optional[BaseChunk] = None, register: bool = True
     ):
@@ -398,31 +394,14 @@
         if current_chunk is None:
             current_chunk = self._create_new_chunk(register)
             updated_chunks.append(current_chunk)
-=======
-    def extend(self, samples):
-        if len(samples) == 0:
-            return
-        self._write_initialization()
-        initial_autoflush = self.cache.autoflush
-        self.cache.autoflush = False
-
-        samples = self._sanitize_samples(samples)
-        indexes_added = get_sample_indexes_added(self.num_samples, samples)
-        current_chunk = self.last_chunk() or self._create_new_chunk()
->>>>>>> 9aa892e7
         enc = self.chunk_id_encoder
         tiles = {}
         nsamples = len(samples)
         while len(samples) > 0:
             num_samples_added = current_chunk.extend_if_has_space(samples)
             if num_samples_added == 0:
-<<<<<<< HEAD
                 current_chunk = self._create_new_chunk(register)
                 updated_chunks.append(current_chunk)
-=======
-                current_chunk = self._create_new_chunk()
-
->>>>>>> 9aa892e7
             elif num_samples_added == PARTIAL_NUM_SAMPLES:
                 sample = samples[0]
                 if register and sample.is_first_write:
@@ -438,10 +417,7 @@
                     samples = samples[1:]
                 if len(samples) > 0:
                     current_chunk = self._create_new_chunk()
-<<<<<<< HEAD
                     updated_chunks.append(current_chunk)
-=======
->>>>>>> 9aa892e7
             else:
                 if not updated_chunks:
                     updated_chunks.append(current_chunk)
@@ -456,9 +432,12 @@
         if len(samples) == 0:
             return
         self._write_initialization()
+        initial_autoflush = self.cache.autoflush
+        self.cache.autoflush = False
+
         samples = self._sanitize_samples(samples)
         indexes_added = get_sample_indexes_added(self.num_samples, samples)
-        chunks = self._samples_to_chunks(
+        self._samples_to_chunks(
             samples,
             start_chunk=self.last_chunk() or self._create_new_chunk(),
             register=True,
@@ -466,35 +445,14 @@
 
         self.commit_diff.add_data(indexes_added)
         self.cache.autoflush = initial_autoflush
+
         self.cache.maybe_flush()
-
-<<<<<<< HEAD
-        for chunk in chunks:
-            self.cache[chunk.key] = chunk  # type: ignore
         self._write_finalization()
 
-    def _synchronize_cache(self, chunk_keys: List[str] = None):
-        """Synchronizes cachables with the cache.
-
-        Args:
-            chunk_keys (List[str]): List of chunk keys to be synchronized. If None, only the last chunk will be synchronized. Defaults to None.
-        """
-
-        # TODO implement tests for cache size compute
-        # TODO: optimize this by storing all of these keys in the chunk engine's state (posixpath.joins are pretty slow)
-
-        # synchronize chunks
-        if chunk_keys is None:
-            chunk_keys = [self.last_chunk_key]
-        for chunk_key in chunk_keys:
-            chunk = self.get_chunk(chunk_key)
-            self.cache.update_used_cache_for_path(chunk_key, chunk.nbytes)  # type: ignore
-=======
     def add_cachables_to_cache_dirty_keys(self):
         """Adds all the cachables to the cache as dirty keys."""
         if self.cachables_in_dirty_keys:
             return
->>>>>>> 9aa892e7
 
         commit_id = self.version_state["commit_id"]
 
@@ -579,12 +537,10 @@
             new_sample, tile_enc.get_tile_shape(global_sample_index)
         )
         chunk_ids = required_tile_ids
-        updated_chunks = []
         for chunk_id, tile in zip(chunk_ids, new_tiles.reshape(-1)):
             chunk = self.get_chunk_from_chunk_id(int(chunk_id), copy=True)
             chunk.update_sample(0, tile)
-            updated_chunks.append(chunk)
-        return updated_chunks
+            self.add_chunk_to_dirty_keys(chunk)
 
     def update(
         self,
@@ -608,55 +564,25 @@
         for i, sample in enumerate(samples):
             global_sample_index = global_sample_indices[i]  # TODO!
             if global_sample_index in self.tile_encoder:
-                updated_chunks = self._update_tiled_sample(
-                    global_sample_index, index, sample
-                )
-<<<<<<< HEAD
+                self._update_tiled_sample(global_sample_index, index, sample)
             else:
-                chunk = self.get_chunk_from_chunk_id(
-                    enc[global_sample_index][0], copy=True
-                )
+                chunk = chunks[0]
+                self.add_chunk_to_dirty_keys(chunk)
                 local_sample_index = enc.translate_index_relative_to_chunks(
                     global_sample_index
                 )
                 # tensor_meta.update_shape_interval(shape)
-                if len(index.values) > 1:
-                    curr_data = self.read_sample_from_chunk(
-                        global_sample_index, chunk
-                    ).copy()
-                    curr_data[tuple(e.value for e in index.values[1:])] = sample
-                    sample = curr_data
                 chunk.update_sample(local_sample_index, sample)
-                updated_chunks = [chunk]
+                self.commit_diff.update_data(global_sample_index)
 
                 # only care about deltas if it isn't the last chunk
                 if chunk.key != self.last_chunk_key:  # type: ignore
                     nbytes_after_updates.append(chunk.nbytes)
 
-            # TODO: [refactor] this is a hacky way, also `self._synchronize_cache` might be redundant. maybe chunks should use callbacks.
-            for chunk in updated_chunks:
-                self.cache[chunk.key] = chunk  # type: ignore
-        self.commit_diff.update_data(global_sample_index)
-        self._write_finalization()
-=======
-            chunk = chunks[0]
-            self.add_chunk_to_dirty_keys(chunk)
-            local_sample_index = enc.translate_index_relative_to_chunks(
-                global_sample_index
-            )
-            # tensor_meta.update_shape_interval(shape)
-            chunk.update_sample(local_sample_index, sample)
-            self.commit_diff.update_data(global_sample_index)
-
-            # only care about deltas if it isn't the last chunk
-            if chunk.key != self.last_chunk_key:  # type: ignore
-                nbytes_after_updates.append(chunk.nbytes)
-
-        self.cache.autoflush = initial_autoflush
-        self.cache.maybe_flush()
->>>>>>> 9aa892e7
-        chunk_min, chunk_max = self.min_chunk_size, self.max_chunk_size
-        check_suboptimal_chunks(nbytes_after_updates, chunk_min, chunk_max)
+            self.cache.autoflush = initial_autoflush
+            self.cache.maybe_flush()
+            chunk_min, chunk_max = self.min_chunk_size, self.max_chunk_size
+            check_suboptimal_chunks(nbytes_after_updates, chunk_min, chunk_max)
 
     def _update_with_operator(
         self,
