<<<<<<< HEAD
from typing import List, Tuple, Union
from hub.util.index import Index
=======
>>>>>>> f82f3b6a
import numpy as np

from hub.core.chunk_engine.read import sample_from_index_entry
from hub.core.chunk_engine.write import write_bytes
from hub.core.meta.index_map import read_index_map, write_index_map
from hub.core.meta.tensor_meta import (
    read_tensor_meta,
    write_tensor_meta,
    update_tensor_meta_with_array,
    validate_tensor_meta,
)
<<<<<<< HEAD
from hub.core.meta.index_map import read_index_map, write_index_map
from hub.util.keys import get_tensor_meta_key, get_index_map_key
from hub.util.array import is_shape_empty, normalize_and_batchify_array_shape
=======
from hub.core.typing import StorageProvider
from hub.util.array import normalize_and_batchify_shape
>>>>>>> f82f3b6a
from hub.util.exceptions import (
    DynamicTensorNumpyError,
    TensorAlreadyExistsError,
    TensorInvalidSampleShapeError,
    TensorMetaMismatchError,
    TensorDoesNotExistError,
)
from hub.util.index import Index
from hub.util.keys import get_tensor_meta_key, get_index_map_key
from .flatten import row_wise_to_bytes


def tensor_exists(key: str, storage: StorageProvider) -> bool:
    """A tensor exists if at the specified `key` and `storage` there is both a tensor meta file and index map."""

    meta_key = get_tensor_meta_key(key)
    index_map_key = get_index_map_key(key)
    return meta_key in storage and index_map_key in storage


def create_tensor(key: str, storage: StorageProvider, meta: dict):
    """If a tensor does not exist, create a new one with the provided meta.

    Args:
        key (str): Key for where the chunks, index_map, and meta will be located in `storage` relative to it's root.
        storage (StorageProvider): StorageProvider that all tensor data is written to.
        meta (dict): Meta for the tensor. For required properties, see `default_tensor_meta`.

    Raises:
        TensorAlreadyExistsError: If a tensor defined with `key` already exists.
    """

    if tensor_exists(key, storage):
        raise TensorAlreadyExistsError(key)

    validate_tensor_meta(meta)

    write_tensor_meta(key, storage, meta)
    write_index_map(key, storage, [])


def add_samples_to_tensor(
    array: np.ndarray,
    key: str,
    storage: StorageProvider,
    batched: bool = False,
):
    """Adds samples to a tensor that already exists. `array` is chunked and sent to `storage`.
    For more on chunking, see the `generate_chunks` method.
    Args:
        array (np.ndarray): Array to be chunked/written. Batch axis (`array.shape[0]`) is optional, if `array` does
        have a batch axis, you should pass the argument `batched=True`.
        key (str): Key for where the chunks, index_map, and meta will be located in `storage` relative to it's root.
        storage (StorageProvider): StorageProvider for storing the chunks, index_map, and meta.
        batched (bool): If True, the provided `array`'s first axis (`shape[0]`) will be considered it's batch axis.
        If False, a new axis will be created with a size of 1 (`array.shape[0] == 1`). default=False
    Raises:
        TensorDoesNotExistError: If a tensor at `key` does not exist. A tensor must be created first using
        `create_tensor(...)`.
    """

    if not tensor_exists(key, storage):
        raise TensorDoesNotExistError(key)

    index_map = read_index_map(key, storage)
    tensor_meta = read_tensor_meta(key, storage)

    array = normalize_and_batchify_array_shape(array, batched=batched)
    if "min_shape" not in tensor_meta:
        tensor_meta = update_tensor_meta_with_array(tensor_meta, array, batched=True)

    _check_array_and_tensor_are_compatible(tensor_meta, array)

    # TODO: get the tobytes function from meta
    tobytes = row_wise_to_bytes

    array_length = array.shape[0]
    for i in range(array_length):
        sample = array[i]

<<<<<<< HEAD
        if is_shape_empty(sample.shape):
            # if sample has a 0 in the shape, no data will be written
            index_map_entry = {"chunk_names": []}  # type: ignore
=======
        # TODO: we may want to call `tobytes` on `array` and call memoryview on that. this may depend on the access
        #  patterns we choose to optimize for.
        b = memoryview(tobytes(sample))
>>>>>>> f82f3b6a

        else:
            # TODO: we may want to call `tobytes` on `array` and call memoryview on that. this may depend on the access patterns we
            # choose to optimize for.
            b = memoryview(tobytes(sample))

            index_map_entry = write_bytes(
                b, key, tensor_meta["chunk_size"], storage, index_map
            )

        index_map_entry["shape"] = sample.shape
        _update_tensor_meta_shapes(sample.shape, tensor_meta)
        index_map.append(index_map_entry)

    tensor_meta["length"] += array_length

    write_tensor_meta(key, storage, tensor_meta)
    write_index_map(key, storage, index_map)


def read_samples_from_tensor(
    key: str,
    storage: StorageProvider,
    index: Index = Index(),
    aslist: bool = False,
) -> Union[np.ndarray, List[np.ndarray]]:
    """Read (and unpack) samples from a tensor as an np.ndarray.

    Args:
        key (str): Key for where the chunks, index_map, and meta are located in `storage` relative to it's root.
        storage (StorageProvider): StorageProvider for reading the chunks, index_map, and meta.
        index (Index): Index that represents which samples to read.
        aslist (bool): If True, a list of np.ndarrays will be returned. Helpful for dynamic tensors.
            If False, a single np.ndarray will be returned unless the samples are dynamically shaped, in which case
            an error is raised.

    Raises:
        DynamicTensorNumpyError: If reading a dynamically-shaped array without `aslist=True`.
        NotImplementedError: Empty samples (shape contains 0) not implemented.

    Returns:
        np.ndarray: Array containing the sample(s) in the `array_slice` slice.
    """

    meta = read_tensor_meta(key, storage)
    index_map = read_index_map(key, storage)
    index_entries = index_map[index.to_slice()]

    dtype = meta["dtype"]

    # TODO: read samples in parallel
    samples = []
    is_fixed_shape = True
    for i, index_entry in enumerate(index_entries):
        shape = index_entry["shape"]

        # check if all samples are the same shape
        last_shape = index_entries[i - 1]["shape"]
        if is_fixed_shape and i > 0 and shape != last_shape:
            is_fixed_shape = False

        if is_shape_empty(shape):
            # TODO: implement support for 0s in shape and update docstring
            raise NotImplementedError("0s in shapes are not supported yet.")

        array = sample_from_index_entry(key, storage, index_entry, dtype)
        samples.append(array)

    if isinstance(index.item, int):
        return samples[0]

    if aslist:
        return samples

    if not is_fixed_shape:
        raise DynamicTensorNumpyError(key, index)

    return np.array(samples, dtype=dtype)


def _check_array_and_tensor_are_compatible(tensor_meta: dict, array: np.ndarray):
    """An array is considered incompatible with a tensor if the `tensor_meta` entries don't match the `array` properties.
    Args:
        tensor_meta (dict): Tensor meta containing the expected properties of `array`.
        array (np.ndarray): Candidate array to check compatibility with `tensor_meta`.
    Raises:
<<<<<<< HEAD
        TensorMetaMismatchError: When `array` properties do not match the `tensor_meta`'s exactly. Also when `len(array.shape)` != len(tensor_meta max/min shapes).
        TensorInvalidSampleShapeError: All samples must have the same dimensionality (`len(sample.shape)`).
=======
        TensorMetaMismatchError: When `array` properties do not match the `tensor_meta`'s exactly. Also when
        `len(array.shape)` != len(tensor_meta max/min shapes).
        NotImplementedError: When `array.shape` does not match for all samples. Dynamic shapes are not yet supported.
>>>>>>> f82f3b6a
    """

    if tensor_meta["dtype"] != array.dtype.name:
        raise TensorMetaMismatchError("dtype", tensor_meta["dtype"], array.dtype.name)

    sample_shape = array.shape[1:]

    expected_shape_len = len(tensor_meta["min_shape"])
    actual_shape_len = len(sample_shape)
    if expected_shape_len != actual_shape_len:
        raise TensorInvalidSampleShapeError(
            "Sample shape length is expected to be {}, actual length is {}.".format(
                expected_shape_len, actual_shape_len
            ),
            sample_shape,
        )


def _update_tensor_meta_shapes(shape: Tuple[int], tensor_meta: dict):
    tensor_meta["min_shape"] = tuple(np.minimum(tensor_meta["min_shape"], shape))
    tensor_meta["max_shape"] = tuple(np.maximum(tensor_meta["max_shape"], shape))<|MERGE_RESOLUTION|>--- conflicted
+++ resolved
@@ -1,8 +1,5 @@
-<<<<<<< HEAD
 from typing import List, Tuple, Union
 from hub.util.index import Index
-=======
->>>>>>> f82f3b6a
 import numpy as np
 
 from hub.core.chunk_engine.read import sample_from_index_entry
@@ -14,14 +11,11 @@
     update_tensor_meta_with_array,
     validate_tensor_meta,
 )
-<<<<<<< HEAD
 from hub.core.meta.index_map import read_index_map, write_index_map
 from hub.util.keys import get_tensor_meta_key, get_index_map_key
 from hub.util.array import is_shape_empty, normalize_and_batchify_array_shape
-=======
 from hub.core.typing import StorageProvider
 from hub.util.array import normalize_and_batchify_shape
->>>>>>> f82f3b6a
 from hub.util.exceptions import (
     DynamicTensorNumpyError,
     TensorAlreadyExistsError,
@@ -102,15 +96,9 @@
     for i in range(array_length):
         sample = array[i]
 
-<<<<<<< HEAD
         if is_shape_empty(sample.shape):
             # if sample has a 0 in the shape, no data will be written
             index_map_entry = {"chunk_names": []}  # type: ignore
-=======
-        # TODO: we may want to call `tobytes` on `array` and call memoryview on that. this may depend on the access
-        #  patterns we choose to optimize for.
-        b = memoryview(tobytes(sample))
->>>>>>> f82f3b6a
 
         else:
             # TODO: we may want to call `tobytes` on `array` and call memoryview on that. this may depend on the access patterns we
@@ -197,14 +185,9 @@
         tensor_meta (dict): Tensor meta containing the expected properties of `array`.
         array (np.ndarray): Candidate array to check compatibility with `tensor_meta`.
     Raises:
-<<<<<<< HEAD
-        TensorMetaMismatchError: When `array` properties do not match the `tensor_meta`'s exactly. Also when `len(array.shape)` != len(tensor_meta max/min shapes).
-        TensorInvalidSampleShapeError: All samples must have the same dimensionality (`len(sample.shape)`).
-=======
         TensorMetaMismatchError: When `array` properties do not match the `tensor_meta`'s exactly. Also when
         `len(array.shape)` != len(tensor_meta max/min shapes).
-        NotImplementedError: When `array.shape` does not match for all samples. Dynamic shapes are not yet supported.
->>>>>>> f82f3b6a
+        TensorInvalidSampleShapeError: All samples must have the same dimensionality (`len(sample.shape)`).
     """
 
     if tensor_meta["dtype"] != array.dtype.name:
