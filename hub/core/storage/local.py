import os
import pathlib
import posixpath
import shutil
from typing import Optional, Set

from hub.core.storage.provider import StorageProvider
from hub.util.exceptions import (
    DirectoryAtPathException,
    FileAtPathException,
    PathNotEmptyException,
)


class LocalProvider(StorageProvider):
    """Provider class for using the local filesystem."""

    def __init__(self, root: str):
        """Initializes the LocalProvider.

        Example:
            local_provider = LocalProvider("/home/ubuntu/Documents/")

        Args:
            root (str): The root of the provider. All read/write request keys will be appended to root."

        Raises:
            FileAtPathException: If the root is a file instead of a directory.
        """
        if os.path.isfile(root):
            raise FileAtPathException(root)
        self.root = root
        self.files: Optional[Set[str]] = None

    def subdir(self, path: str):
        return self.__class__(os.path.join(self.root, path))

    def __getitem__(self, path: str):
        """Gets the object present at the path within the given byte range.

        Example:
            local_provider = LocalProvider("/home/ubuntu/Documents/")
            my_data = local_provider["abc.txt"]

        Args:
            path (str): The path relative to the root of the provider.

        Returns:
            bytes: The bytes of the object present at the path.

        Raises:
            KeyError: If an object is not found at the path.
            DirectoryAtPathException: If a directory is found at the path.
            Exception: Any other exception encountered while trying to fetch the object.
        """
        try:
            full_path = self._check_is_file(path)
            with open(full_path, "rb") as file:
                return file.read()
        except DirectoryAtPathException:
            raise
        except FileNotFoundError:
            raise KeyError(path)

    def __setitem__(self, path: str, value: bytes):
        """Sets the object present at the path with the value

        Example:
            local_provider = LocalProvider("/home/ubuntu/Documents/")
            local_provider["abc.txt"] = b"abcd"

        Args:
            path (str): the path relative to the root of the provider.
            value (bytes): the value to be assigned at the path.

        Raises:
            Exception: If unable to set item due to directory at path or permission or space issues.
            FileAtPathException: If the directory to the path is a file instead of a directory.
            ReadOnlyError: If the provider is in read-only mode.
        """
        self.check_readonly()
        full_path = self._check_is_file(path)
        directory = os.path.dirname(full_path)
        if os.path.isfile(directory):
            raise FileAtPathException(directory)
        if not os.path.exists(directory):
            os.makedirs(directory, exist_ok=True)
        with open(full_path, "wb") as file:
            file.write(value)
        if self.files is not None:
            self.files.add(path)

    def __delitem__(self, path: str):
        """Delete the object present at the path.

        Example:
            local_provider = LocalProvider("/home/ubuntu/Documents/")
            del local_provider["abc.txt"]

        Args:
            path (str): the path to the object relative to the root of the provider.

        Raises:
            KeyError: If an object is not found at the path.
            DirectoryAtPathException: If a directory is found at the path.
            Exception: Any other exception encountered while trying to fetch the object.
            ReadOnlyError: If the provider is in read-only mode.
        """
        self.check_readonly()
        try:
            full_path = self._check_is_file(path)
            os.remove(full_path)
            if self.files is not None:
                self.files.discard(path)
        except DirectoryAtPathException:
            raise
        except FileNotFoundError:
            raise KeyError

    def __iter__(self):
        """Generator function that iterates over the keys of the provider.

        Example:
            local_provider = LocalProvider("/home/ubuntu/Documents/")
            for my_data in local_provider:
                pass

        Yields:
            str: the path of the object that it is iterating over, relative to the root of the provider.
        """
        yield from self._all_keys()

    def __len__(self):
        """Returns the number of files present inside the root of the provider.

        Example:
            local_provider = LocalProvider("/home/ubuntu/Documents/")
            len(local_provider)

        Returns:
            int: the number of files present inside the root.
        """
        return len(self._all_keys())

    def _all_keys(self, refresh: bool = False) -> Set[str]:
        """Lists all the objects present at the root of the Provider.

        Args:
            refresh (bool): refresh keys

        Returns:
            set: set of all the objects found at the root of the Provider.
        """
        if self.files is None or refresh:
            full_path = os.path.expanduser(self.root)
            key_set = set()
            for root, dirs, files in os.walk(full_path):
                for file in files:
                    key_set.add(
                        posixpath.relpath(
                            posixpath.join(pathlib.Path(root).as_posix(), file),
                            pathlib.Path(full_path).as_posix(),
                        )
                    )
            self.files = key_set
        return self.files

    def _check_is_file(self, path: str):
        """Checks if the path is a file. Returns the full_path to file if True.

        Args:
            path (str): the path to the object relative to the root of the provider.

        Returns:
            str: the full path to the requested file.

        Raises:
            DirectoryAtPathException: If a directory is found at the path.
        """
        full_path = posixpath.join(self.root, path)
        full_path = os.path.expanduser(full_path)
        full_path = str(pathlib.Path(full_path))
        if os.path.isdir(full_path):
            raise DirectoryAtPathException
        return full_path

    def clear(self, prefix=""):
        """Deletes ALL data with keys having given prefix on the local machine (under self.root). Exercise caution!"""
        self.check_readonly()
        full_path = os.path.expanduser(self.root)
        if prefix and self.files:
            self.files = set(file for file in self.files if not file.startswith(prefix))
            full_path = os.path.join(full_path, prefix)
        else:
            self.files = set()
        if os.path.exists(full_path):
            shutil.rmtree(full_path)

    def rename(self, path):
        """Renames root folder"""
        if os.path.isfile(path) or (os.path.isdir(path) and len(os.listdir(path)) > 0):
            raise PathNotEmptyException(use_hub=False)
        os.rename(self.root, path)
        self.root = path

    def __contains__(self, key) -> bool:
        full_path = self._check_is_file(key)
        return os.path.exists(full_path)

    def __getstate__(self):
        return self.root

    def __setstate__(self, state):
        self.__init__(state)

<<<<<<< HEAD
    def get_object_size(self, key: str) -> int:
        return os.stat(os.path.join(self.root, key)).st_size
=======
    def get_presigned_url(self, key: str) -> str:
        return os.path.join(self.root, key)

    def get_object_size(self, key: str) -> int:
        return os.stat(os.path.join(self.root, key)).st_size

    def get_bytes(
        self,
        path: str,
        start_byte: Optional[int] = None,
        end_byte: Optional[int] = None,
    ):
        try:
            full_path = self._check_is_file(path)
            with open(full_path, "rb") as file:
                if start_byte is not None:
                    file.seek(start_byte)
                if end_byte is None:
                    return file.read()
                else:
                    return file.read(end_byte - (start_byte or 0))
        except DirectoryAtPathException:
            raise
        except FileNotFoundError:
            raise KeyError(path)
>>>>>>> 0a68b949
<|MERGE_RESOLUTION|>--- conflicted
+++ resolved
@@ -213,10 +213,6 @@
     def __setstate__(self, state):
         self.__init__(state)
 
-<<<<<<< HEAD
-    def get_object_size(self, key: str) -> int:
-        return os.stat(os.path.join(self.root, key)).st_size
-=======
     def get_presigned_url(self, key: str) -> str:
         return os.path.join(self.root, key)
 
@@ -241,5 +237,4 @@
         except DirectoryAtPathException:
             raise
         except FileNotFoundError:
-            raise KeyError(path)
->>>>>>> 0a68b949
+            raise KeyError(path)