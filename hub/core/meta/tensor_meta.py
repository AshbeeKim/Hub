--- conflicted
+++ resolved
@@ -5,12 +5,8 @@
     TensorMetaInvalidHtype,
     TensorMetaInvalidHtypeOverwriteValue,
     TensorMetaInvalidHtypeOverwriteKey,
-<<<<<<< HEAD
     TensorDtypeMismatchError,
-=======
-    TensorMetaMismatchError,
     UnsupportedCompressionError,
->>>>>>> e0b50907
 )
 from hub.util.keys import get_tensor_meta_key
 from hub.constants import (
