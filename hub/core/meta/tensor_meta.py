--- conflicted
+++ resolved
@@ -23,11 +23,8 @@
     max_shape: List[int]
     length: int
     sample_compression: str
-<<<<<<< HEAD
     max_chunk_size: int
-=======
     chunk_compression: str
->>>>>>> 62c00dba
 
     def __init__(
         self,
