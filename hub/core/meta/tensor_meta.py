--- conflicted
+++ resolved
@@ -21,10 +21,7 @@
     AUDIO_COMPRESSION,
     BYTE_COMPRESSION,
     IMAGE_COMPRESSION,
-<<<<<<< HEAD
     VIDEO_COMPRESSION,
-=======
->>>>>>> d1f2eaf0
 )
 from hub.htype import (
     HTYPE_CONFIGURATIONS,
@@ -183,7 +180,6 @@
                 htype_overwrite["sample_compression"], htype="audio"
             )
 
-<<<<<<< HEAD
     if htype == "video":
         if htype_overwrite["chunk_compression"] not in [UNSPECIFIED, None]:
             raise UnsupportedCompressionError("Chunk compression", htype=htype)
@@ -199,8 +195,6 @@
                 htype_overwrite["sample_compression"], htype="video"
             )
 
-=======
->>>>>>> d1f2eaf0
 
 def _replace_unspecified_values(htype: str, htype_overwrite: dict):
     """Replaces `UNSPECIFIED` values in `htype_overwrite` with the `htype`'s defaults."""
