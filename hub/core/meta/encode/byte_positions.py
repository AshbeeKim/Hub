--- conflicted
+++ resolved
@@ -1,6 +1,5 @@
 from hub.core.meta.encode.base_encoder import Encoder, LAST_SEEN_INDEX_COLUMN
-from hub.constants import ENCODING_DTYPE
-from typing import Sequence, Tuple
+from typing import Sequence
 import numpy as np
 
 
@@ -9,67 +8,6 @@
 
 
 class BytePositionsEncoder(Encoder):
-<<<<<<< HEAD
-=======
-    """Custom compressor that allows reading of byte positions from a sample index without decompressing.
-
-    Byte Positions:
-        Byte positions are 2 numbers: `start_byte` and `end_byte`. This represents where in the chunk's `data` buffer
-        a sample lives.
-        Byte positions are encoded as `num_bytes` and `start_byte`. That way we can group together samples that have the same
-        `num_bytes`.
-
-    Layout:
-        `_encoded` is a 2D array.
-
-        Rows:
-            The number of rows is equal to the number of unique runs of `num_bytes` that exist upon ingestion. See examples below.
-
-        Columns:
-            The number of columns is 3.
-            Each row looks like this: [num_bytes, start_byte, last_index], where `last_index` is the last index that a sample has the same
-            `num_bytes` in a run.
-
-        Example:
-            >>> enc = BytePositionsEncoder()
-            >>> enc.register_samples(4, 100)  # 100 int32 samples
-            >>> enc._encoded_byte_position
-            [[4, 0, 99]]
-            >>> enc.register_samples(8, 100)
-            >>> enc._encoded_byte_position
-            [[4, 0, 99],
-             [8, 400, 199]]
-             >>> enc.register_samples(4, 200)
-            >>> enc._encoded_byte_position
-            [[4, 0, 99],
-             [8, 400, 199],
-             [4, 1200, 399]]
-            >>> enc.num_samples
-            400
-
-        Best case scenario:
-            The best case scenario is when all samples are the same number of bytes long. This means the number of rows is 1,
-            providing a O(1) lookup.
-
-        Worst case scenario:
-            The worst case scenario is when all samples are a different number of bytes long. This means the number of rows is equal to the number
-            of samples, providing a O(log(N)) lookup.
-
-        Lookup algorithm:
-            To get the byte position for some sample index, you do a binary search over the right-most column. This will give you
-            the row that corresponds to that sample index (since the right-most column is our "last index" for that byte position).
-            Then, you get the `num_bytes` and `start_byte` from that row. You can now derive, using `last_index` what the `start_byte`
-            and `end_byte` are exactly.
-
-            derive byte position for `index` after finding the row:
-                row_start_byte = this row's stored `start_byte`.
-                index_bias = previous row's stored `start_byte` if it exists. If it doesn't, use 0.
-                start_byte = row_start_byte + (index - index_bias) * row_num_bytes
-                end_byte = start_byte + row_num_bytes
-                byte_position = (start_byte, end_byte)
-    """
-
->>>>>>> d42c9bb8
     def num_bytes_encoded_under_row(self, row_index: int) -> int:
         """Calculates the amount of bytes total under a specific row. Useful for adding new rows to `_encoded`."""
 
