from typing import Dict, Optional, Any
from hub.client.log import logger

from hub.util.tag import process_hub_path
from hub.util.path import get_org_id_and_ds_name, is_hub_cloud_path
from hub.util.logging import log_visualizer_link
from hub.constants import HUB_CLOUD_DEV_USERNAME


class ViewEntry:
    """Represents a view saved inside a dataset."""

    def __init__(self, info: Dict, dataset, external: bool = False):
        self.info = info
        self._ds = dataset
        self._external = external

    def __getitem__(self, key: str):
        return self.info[key]

    def get(self, key: str, default: Optional[Any] = None):
        return self.info.get(key, default)

    @property
    def id(self) -> str:
        """Returns id of the view."""
        return self.info["id"].split("]")[-1]

    @property
    def query(self) -> Optional[str]:
        return self.info.get("query")

    @property
    def message(self) -> str:
        """Returns the message with which the view was saved."""
        return self.info.get("message", "")

    def __str__(self):
        return f"View(id='{self.id}', message='{self.message}', virtual={self.virtual})"

    __repr__ = __str__

    @property
    def virtual(self) -> bool:
        return self.info["virtual-datasource"]

<<<<<<< HEAD
    def load(self):
        "Loads the view and returns the :class:`~hub.core.dataset.dataset.Dataset`."
        ds = self._ds._sub_ds(".queries/" + (self.info.get("path") or self.info["id"]))
=======
    def load(self, verbose=True):
        "Loads the view and returns the `hub.Dataset`."
        ds = self._ds._sub_ds(
            ".queries/" + (self.info.get("path") or self.info["id"]),
            lock=False,
            verbose=False,
        )
        sub_ds_path = ds.path
>>>>>>> 488de41a
        if self.virtual:
            ds = ds._get_view(inherit_creds=not self._external)
        ds._view_entry = self
        if verbose:
            log_visualizer_link(sub_ds_path, source_ds_url=self.info["source-dataset"])
        return ds

    def optimize(
        self, unlink=True, num_workers=0, scheduler="threaded", progressbar=True
    ):
        """Optimizes the dataset view by copying and rechunking the required data. This is necessary to achieve fast streaming
            speeds when training models using the dataset view. The optimization process will take some time, depending on
            the size of the data.

        Args:
<<<<<<< HEAD
            unlink (bool): - If ``True``, this unlinks linked tensors (if any) by copying data from the links to the view.
                    - This does not apply to linked videos. Set ``hub.constants._UNLINK_VIDEOS`` to ``True`` to change this behavior.
=======
            unlink (bool): - If True, this unlinks linked tensors (if any) by copying data from the links to the view.
                    - This does not apply to linked videos. Set `hub.\0constants._UNLINK_VIDEOS` to `True` to change this behavior.
            num_workers (int): Number of workers to be used for the optimization process. Defaults to 0.
            scheduler (str): The scheduler to be used for optimization. Supported values include: 'serial', 'threaded', 'processed' and 'ray'.
                Only applicable if `optimize=True`. Defaults to 'threaded'.
>>>>>>> 488de41a
            progressbar (bool): Whether to display a progressbar.

        Returns:
            :class:`ViewEntry`

        Examples:
            >>> # save view
            >>> ds[:10].save_view(view_id="first_10")
            >>> # optimize view
            >>> ds.get_view("first_10").optimize()
            >>> # load optimized view
            >>> ds.load_view("first_10")
        """
        self.info = self._ds._optimize_saved_view(
            self.info["id"],
            external=self._external,
            unlink=unlink,
            num_workers=num_workers,
            scheduler=scheduler,
            progressbar=progressbar,
        )
        return self

    def delete(self):
        """Deletes the view."""
        self._ds.delete_view(id=self.info["id"])<|MERGE_RESOLUTION|>--- conflicted
+++ resolved
@@ -44,20 +44,18 @@
     def virtual(self) -> bool:
         return self.info["virtual-datasource"]
 
-<<<<<<< HEAD
-    def load(self):
-        "Loads the view and returns the :class:`~hub.core.dataset.dataset.Dataset`."
-        ds = self._ds._sub_ds(".queries/" + (self.info.get("path") or self.info["id"]))
-=======
     def load(self, verbose=True):
-        "Loads the view and returns the `hub.Dataset`."
+        """Loads the view and returns the :class:`~hub.Dataset`.
+
+        Args:
+            verbose (bool): If ``True``, logs will be printed. Defaults to ``True``.
+        """
         ds = self._ds._sub_ds(
             ".queries/" + (self.info.get("path") or self.info["id"]),
             lock=False,
             verbose=False,
         )
         sub_ds_path = ds.path
->>>>>>> 488de41a
         if self.virtual:
             ds = ds._get_view(inherit_creds=not self._external)
         ds._view_entry = self
@@ -69,32 +67,32 @@
         self, unlink=True, num_workers=0, scheduler="threaded", progressbar=True
     ):
         """Optimizes the dataset view by copying and rechunking the required data. This is necessary to achieve fast streaming
-            speeds when training models using the dataset view. The optimization process will take some time, depending on
-            the size of the data.
+                    speeds when training models using the dataset view. The optimization process will take some time, depending on
+                    the size of the data.
 
-        Args:
-<<<<<<< HEAD
-            unlink (bool): - If ``True``, this unlinks linked tensors (if any) by copying data from the links to the view.
-                    - This does not apply to linked videos. Set ``hub.constants._UNLINK_VIDEOS`` to ``True`` to change this behavior.
-=======
-            unlink (bool): - If True, this unlinks linked tensors (if any) by copying data from the links to the view.
-                    - This does not apply to linked videos. Set `hub.\0constants._UNLINK_VIDEOS` to `True` to change this behavior.
-            num_workers (int): Number of workers to be used for the optimization process. Defaults to 0.
-            scheduler (str): The scheduler to be used for optimization. Supported values include: 'serial', 'threaded', 'processed' and 'ray'.
-                Only applicable if `optimize=True`. Defaults to 'threaded'.
->>>>>>> 488de41a
-            progressbar (bool): Whether to display a progressbar.
+                Args:
+        <<<<<<< HEAD
+                    unlink (bool): - If ``True``, this unlinks linked tensors (if any) by copying data from the links to the view.
+                            - This does not apply to linked videos. Set ``hub.constants._UNLINK_VIDEOS`` to ``True`` to change this behavior.
+        =======
+                    unlink (bool): - If True, this unlinks linked tensors (if any) by copying data from the links to the view.
+                            - This does not apply to linked videos. Set `hub.\0constants._UNLINK_VIDEOS` to `True` to change this behavior.
+                    num_workers (int): Number of workers to be used for the optimization process. Defaults to 0.
+                    scheduler (str): The scheduler to be used for optimization. Supported values include: 'serial', 'threaded', 'processed' and 'ray'.
+                        Only applicable if `optimize=True`. Defaults to 'threaded'.
+        >>>>>>> 488de41a3d5063f9cafcbfcf73373abaf1493b94
+                    progressbar (bool): Whether to display a progressbar.
 
-        Returns:
-            :class:`ViewEntry`
+                Returns:
+                    :class:`ViewEntry`
 
-        Examples:
-            >>> # save view
-            >>> ds[:10].save_view(view_id="first_10")
-            >>> # optimize view
-            >>> ds.get_view("first_10").optimize()
-            >>> # load optimized view
-            >>> ds.load_view("first_10")
+                Examples:
+                    >>> # save view
+                    >>> ds[:10].save_view(view_id="first_10")
+                    >>> # optimize view
+                    >>> ds.get_view("first_10").optimize()
+                    >>> # load optimized view
+                    >>> ds.load_view("first_10")
         """
         self.info = self._ds._optimize_saved_view(
             self.info["id"],
