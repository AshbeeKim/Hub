--- conflicted
+++ resolved
@@ -64,26 +64,15 @@
 
     def append(self, item):
         """Adds an item to the tensor."""
-<<<<<<< HEAD
-        if self.slice_list:
-            raise Exception("Cannot append to a tensor slice.")
-        if not isinstance(item, Sample):
-            item = np.asarray(item)
-            if self.items:
-                expected_dims = self.items[-1].ndim
-                dims = item.ndim
-                if expected_dims != dims:
-                    raise TensorInvalidSampleShapeError(item.shape, expected_dims)
-=======
         shape = getattr(item, "shape", None)
         if shape is None:
-            shape = np.asarray(item).shape
+            item = np.asarray(item)
+            shape = item.shape
         if self._ndim is None:
             self._ndim = len(shape)
         else:
             if len(shape) != self._ndim:
                 raise TensorInvalidSampleShapeError(shape, self._ndim)
->>>>>>> 9aa892e7
 
         self.items.append(item)
 
