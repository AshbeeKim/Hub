--- conflicted
+++ resolved
@@ -479,7 +479,6 @@
     data_in.delete()
 
 
-<<<<<<< HEAD
 def test_ds_append_in_transform(memory_ds):
     ds = memory_ds
     data_in = hub.dataset("./test/single_transform_hub_dataset", overwrite=True)
@@ -508,7 +507,8 @@
     assert ds_out.image.shape_interval.lower == (99, 1, 1)
     assert ds_out.image.shape_interval.upper == (99, 99, 99)
     data_in.delete()
-=======
+
+
 def test_inplace_transform(local_ds_generator):
     ds = local_ds_generator()
 
@@ -628,5 +628,4 @@
     assert len(ds) == 200
     for i in range(200):
         target = 2 if i % 2 == 0 else 3
-        check_target_array(ds, i, target)
->>>>>>> 55151dde
+        check_target_array(ds, i, target)