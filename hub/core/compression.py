--- conflicted
+++ resolved
@@ -26,10 +26,6 @@
 import os
 import subprocess as sp
 import tempfile
-<<<<<<< HEAD
-from miniaudio import mp3_read_file_f32, mp3_read_f32, mp3_get_file_info, mp3_get_info  # type: ignore
-import math
-=======
 from miniaudio import (  # type: ignore
     mp3_read_file_f32,
     mp3_read_f32,
@@ -45,7 +41,7 @@
     wav_get_info,
 )
 from numpy.core.fromnumeric import compress  # type: ignore
->>>>>>> 617a8840
+import math
 
 
 if sys.byteorder == "little":
@@ -230,13 +226,9 @@
         except Exception:
             raise SampleDecompressionError()
     elif compr_type == AUDIO_COMPRESSION:
-<<<<<<< HEAD
-        return _decompress_mp3(buffer)
+        return _decompress_audio(buffer, compression)
     elif compr_type == VIDEO_COMPRESSION:
         return _decompress_video(buffer)
-=======
-        return _decompress_audio(buffer, compression)
->>>>>>> 617a8840
     try:
         if not isinstance(buffer, str):
             buffer = BytesIO(buffer)  # type: ignore
@@ -336,16 +328,11 @@
             return _verify_png(file)
         elif compression == "jpeg":
             return _verify_jpeg(file), "|u1"
-<<<<<<< HEAD
-        elif compression == "mp3":
-            return _read_mp3_shape(file), "<f4"  # type: ignore
+        elif get_compression_type(compression) == AUDIO_COMPRESSION:
+            return _read_audio_shape(file, compression), "<f4"  # type: ignore
         elif compression in ("mp4", "mkv", "avi"):
             if isinstance(file, (bytes, memoryview, str)):
                 return _read_video_shape(file), "|u1"
-=======
-        elif get_compression_type(compression) == AUDIO_COMPRESSION:
-            return _read_audio_shape(file, compression), "<f4"  # type: ignore
->>>>>>> 617a8840
         else:
             return _fast_decompress(file)
     except Exception as e:
@@ -360,11 +347,7 @@
 def get_compression(header=None, path=None):
     if path:
         # These formats are recognized by file extension for now
-<<<<<<< HEAD
-        file_formats = ["mp3", "mp4", "mkv", "avi"]
-=======
-        file_formats = ["mp3", "flac", "wav"]
->>>>>>> 617a8840
+        file_formats = ["mp3", "flac", "wav", "mp4", "mkv", "avi"]
         for fmt in file_formats:
             if str(path).lower().endswith("." + fmt):
                 return fmt
@@ -542,16 +525,12 @@
             try:
                 shape, typestr = _read_audio_shape(file, compression), "<f4"
             except Exception as e:
-<<<<<<< HEAD
-                raise CorruptedSampleError("mp3")
+                raise CorruptedSampleError(compression)
         elif compression in ("mp4", "mkv", "avi"):
             try:
                 shape, typestr = _read_video_shape(file), "|u1"
             except Exception as e:
                 raise CorruptedSampleError(compression)
-=======
-                raise CorruptedSampleError(compress)
->>>>>>> 617a8840
         else:
             img = Image.open(f) if isfile else Image.open(BytesIO(f))  # type: ignore
             shape, typestr = Image._conv_type_shape(img)
