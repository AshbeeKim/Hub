--- conflicted
+++ resolved
@@ -1,7 +1,3 @@
-# type: ignore
-from inspect import GEN_CLOSED
-from mailcap import getcaps
-import os
 from hub.core.compression import (
     compress_array,
     decompress_array,
@@ -19,7 +15,6 @@
     get_compression_type,
     AUDIO_COMPRESSION,
     IMAGE_COMPRESSION,
-    BYTE_COMPRESSION,
 )
 from hub.util.exceptions import CorruptedSampleError
 from hub.util.path import get_path_type, is_remote_path
@@ -29,15 +24,7 @@
 from PIL import Image  # type: ignore
 from io import BytesIO
 
-<<<<<<< HEAD
-=======
-if os.name == "nt":
-    _USE_CFFI = False
-else:
-    _USE_CFFI = True
-
 from urllib.request import urlopen
-import boto3
 
 from hub.core.storage.s3 import S3Provider
 
@@ -46,9 +33,6 @@
 except ImportError:
     GCSProvider = None
 
-import posixpath
-
->>>>>>> bf3eb46a
 
 class Sample:
     path: Optional[str]
@@ -209,24 +193,9 @@
             if self.path is not None:
                 if self._compression is None:
                     self._compression = get_compression(path=self.path)
-<<<<<<< HEAD
-                with open(self.path, "rb") as f:
-                    compressed_bytes = f.read()
+                compressed_bytes = self._read_from_path()
                 if self._compression is None:
                     self._compression = get_compression(header=compressed_bytes[:32])
-=======
-                if not _USE_CFFI and self._compression in (
-                    "mp4",
-                    "mkv",
-                ):  # mp4 byte stream is not seekable, may not be able to extract duration from mkv byte stream (slower implementation only)
-                    compressed_bytes = to_hub_mkv(self.path)
-                else:
-                    compressed_bytes = self._read_from_path()
-                    if self._compression is None:
-                        self._compression = get_compression(
-                            header=compressed_bytes[:32]
-                        )
->>>>>>> bf3eb46a
                 if self._compression == compression:
                     if self._verify:
                         self._shape, self._typestr = verify_compressed_file(
