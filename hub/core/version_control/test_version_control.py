--- conflicted
+++ resolved
@@ -7,16 +7,13 @@
     sanitize_commit,
 )
 from hub.util.remove_cache import get_base_storage
-<<<<<<< HEAD
-from hub.util.exceptions import CheckoutError, CommitError, InfoError, ReadOnlyModeError
-=======
 from hub.util.exceptions import (
     CheckoutError,
     CommitError,
     ReadOnlyModeError,
+    InfoError,
     TensorModifiedError,
 )
->>>>>>> 224d7fac
 
 NO_COMMIT_PASSED_DIFF = ""
 ONE_COMMIT_PASSED_DIFF = "The 2 diffs are calculated relative to the most recent common ancestor (%s) of the current state and the commit passed."
