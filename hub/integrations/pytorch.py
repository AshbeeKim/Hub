from hub.core.storage import StorageProvider, S3Provider, MemoryProvider
from hub.core.compression import decompress_array
from hub.constants import UNCOMPRESSED
from hub.core.meta.index_meta import IndexMeta
from hub.core.meta.tensor_meta import TensorMeta
from hub.util.remove_cache import remove_memory_cache
from hub.util.join_chunks import join_chunks
import os
import numpy as np
import warnings
from itertools import repeat
from collections import defaultdict
from typing import Any, Callable, List, Optional, Set, Dict, Union
from hub.util.exceptions import (
    DatasetUnsupportedPytorch,
    ModuleNotInstalledException,
    TensorDoesNotExistError,
)
from hub.util.shared_memory import (
    remove_shared_memory_from_resource_tracker,
    clear_shared_memory,
)
from pathos.pools import ProcessPool  # type: ignore

try:
    from multiprocessing.shared_memory import SharedMemory  # type: ignore
except ModuleNotFoundError:
    pass

from functools import lru_cache


@lru_cache()
def get_s3_storage(state: tuple) -> S3Provider:
    """Ensures that s3 clients aren't initialized over and over again in the same process"""
    s3 = S3Provider.__new__(S3Provider)
    s3.__setstate__(state)
    return s3


def _read_and_store_chunk(
    chunk_name: str,
    shared_memory_name: str,
    key: str,
    storage: Union[StorageProvider, tuple],
):
    """Reads a single chunk from the dataset's storage provider and stores it in the SharedMemory. Returns its size"""

    # TODO: modify to support chunk-wise decompression
    remove_shared_memory_from_resource_tracker()
    if isinstance(storage, tuple):
        state: tuple = storage
        storage = get_s3_storage(state)
    chunk_path = os.path.join(key, "chunks", chunk_name)
    chunk_bytes = storage[chunk_path]
    chunk_size = len(chunk_bytes)
    shared_memory = SharedMemory(create=True, size=chunk_size, name=shared_memory_name)

    # needs to be sliced as some OS (like macOS) allocate extra space
    shared_memory.buf[:chunk_size] = chunk_bytes
    shared_memory.close()
    return chunk_size


def dataset_to_pytorch(
    dataset,
    transform: Optional[Callable] = None,
    workers: int = 1,
    tuple_fields: Optional[List] = None,
):
    dataset.flush()
    return TorchDataset(dataset, transform, workers, tuple_fields)


class TorchDataset:
    def __init__(
        self,
        dataset,
        transform: Optional[Callable] = None,
        workers: int = 1,
        tuple_fields: Optional[List[str]] = None,
    ):
        self._import_torch()
        self.transform: Optional[Callable] = transform
        self.workers: int = workers
        self.tuple_fields = tuple_fields
        self.map = ProcessPool(nodes=workers).map
        self.length = len(dataset)
        self.keys = list(dataset.tensors)
        if tuple_fields is not None:
            for field in tuple_fields:
                if field not in self.keys:
                    raise TensorDoesNotExistError(field)
            unused_tensors = [k for k in self.keys if k not in tuple_fields]
            if unused_tensors:
                warnings.warn("Unused tensors: %s." % (", ".join(unused_tensors)))
        self.storage = remove_memory_cache(dataset.storage)

        if isinstance(self.storage, MemoryProvider):
            raise DatasetUnsupportedPytorch(
                "Datasets whose underlying storage is MemoryProvider are not supported for Pytorch iteration."
            )

        elif isinstance(self.storage, S3Provider):
            self.storage_state_tuple = self.storage.__getstate__()

        # contains meta for each Tensor
        self.all_tensor_metas: Dict[str, TensorMeta] = self._load_all_meta()
        index_value = dataset.index.values[0].value

        if not isinstance(index_value, slice):
            raise DatasetUnsupportedPytorch(
                "Only full dataset or dataset indexed using slices can be converted to pytorch."
            )

        if index_value.step not in [None, 1]:
            raise DatasetUnsupportedPytorch(
                "The step of the Dataset object is not None or 1"
            )

        self.index_offset = index_value.start or 0

        # contains index_meta for each Tensor
        self.all_index_metas: Dict[str, IndexMeta] = self._load_all_index_meta()

        # stores index-value map for each Tensor where value is the actual array at the index
        # acts as in memory prefetch cache
        self.all_index_value_maps: Dict[str, Dict[int, Any]] = defaultdict(dict)

        # tracks last index that was prefetched in the prefetch cache for each Tensor
        self.last_index_meta: Dict[str, int] = {}

        # in memory processed cache containing all samples generated after prefetching and transforming
        self.processed_samples: List[Dict] = []
        self.processed_range = slice(-1, -1)  # range of processed_samples

        # keeps track of names of all shared_memory that have data in them
        self.all_shared_memory_names: Dict[str, List[str]] = defaultdict(list)

        # keeps pointers to shared memory across tensors so they don't get closed between calls to getitem
        self.all_shared_memory: Dict = defaultdict(list)

        self.last_chunk_num_generated = -1

    def __len__(self):
        return self.length

    def __getitem__(self, index: int):
        tuple_mode = self.tuple_fields is not None
        keys = self.tuple_fields if tuple_mode else self.keys
        for key in keys:
            # prefetch cache miss, fetch data
            if index not in self.all_index_value_maps[key]:
                self._prefetch_data(key, index)
        # processed cache miss, process more samples
        if index > self.processed_range.stop:
            self._process_samples()
        sample = self.processed_samples[index - self.processed_range.start]

        if index == len(self) - 1:  # clean up at the end
            self._all_shared_memory_clean_up()
            self.processed_range = slice(-1, -1)

<<<<<<< HEAD
        if tuple_mode:
            sample = tuple(sample[k] for k in keys)
        return sample
=======
        return self._apply_transform(sample)
>>>>>>> 00968189

    def __iter__(self):
        for index in range(len(self)):
            yield self[index]

    def _apply_transform(self, sample: Dict):
        """Used to apply transform to a single sample"""
        return self.transform(sample) if self.transform else sample

    # helper functions
    def _import_torch(self):
        global torch
        try:
            import torch
        except ModuleNotFoundError:
            raise ModuleNotInstalledException(
                "'torch' should be installed to convert the Dataset into pytorch format"
            )

    def _load_all_index_meta(self):
        """Loads index metas for all Tensors into memory"""
        all_index_metas = {key: IndexMeta.load(key, self.storage) for key in self.keys}
        return all_index_metas

    def _load_all_meta(self):
        """Loads meta for all Tensors into memory"""
        all_meta = {}
        # pytorch doesn't support certain dtypes, which are type casted to another dtype implicitly
        for key in self.keys:
            tensor_meta = TensorMeta.load(key, self.storage)
            if tensor_meta.dtype == "uint16":
                tensor_meta.dtype = "int32"
            elif tensor_meta.dtype in ["uint32", "uint64"]:
                tensor_meta.dtype = "int64"
            all_meta[key] = tensor_meta
        return all_meta

    def _prefetch_data(self, key: str, index: int):
        """Prefetches data for the given key, starting from the given index"""
        # clear data from previous prefetching, before fetching data
        del self.all_index_value_maps[key]
        old_shared_memory_names = self.all_shared_memory_names[key]
        clear_shared_memory(old_shared_memory_names)
        chunk_names = list(self._get_chunk_names(index, key))
        shared_memory_names = self._generate_shared_memory_names(chunk_names)
        clear_shared_memory(shared_memory_names)

        # will be passing in storage provider to each process
        storage: Union[S3Provider, Dict] = self.storage
        # s3 provider is not sent as storage provider but instead sent as a tuple containing it's state
        if isinstance(storage, S3Provider):
            storage = self.storage_state_tuple

        chunk_sizes: List[int] = self.map(
            _read_and_store_chunk,
            chunk_names,
            shared_memory_names,
            repeat(key),
            repeat(storage),
        )
        self._get_data_from_chunks(
            index, key, chunk_names, shared_memory_names, chunk_sizes
        )
        self.all_shared_memory_names[key] = shared_memory_names

    def _generate_shared_memory_names(self, chunk_names: List[str]):
        """Generates a name for every chunk_name as chunknames are very large and fail on MacOS"""
        ls = []
        for _ in chunk_names:
            self.last_chunk_num_generated += 1
            ls.append(f"al_{self.last_chunk_num_generated}")
        return ls

    def _get_chunk_names(self, index: int, key: str):
        """Gets chunk names for elements starting from index to read in parallel"""
        chunk_names: Set[str] = set()
        index_meta = self.all_index_metas[key]
        while len(chunk_names) < self.workers and index < len(self):
            actual_index = self.index_offset + index
            chunks = index_meta.entries[actual_index]["chunk_names"]
            chunk_names.update(chunks)
            index += 1
        return chunk_names

    def _np_from_chunk_list(self, index: int, key: str, chunks: List[bytes]):
        """Takes a list of chunks and returns a numpy array from it"""

        # TODO: this function should be located in core (sample_from_index_entry doesn't work because prefetch cache)
        # TODO: i think this can be done by creating a `PrefetchCache` like how we have `LRUCache` then all of this code
        # TODO: will be hanlded in there

        index_entry = self.all_index_metas[key].entries[index]

        start_byte = index_entry["start_byte"]
        end_byte = index_entry["end_byte"]
        shape = index_entry["shape"]

        tensor_meta = self.all_tensor_metas[key]
        dtype = tensor_meta.dtype
        sample_compression = tensor_meta.sample_compression

        combined_bytes = join_chunks(chunks, start_byte, end_byte)

        # TODO: migrate UNCOMPRESSED check into a single function
        if sample_compression == UNCOMPRESSED:
            arr = np.frombuffer(combined_bytes, dtype=dtype).reshape(shape)
        else:
            arr = decompress_array(combined_bytes, shape=shape)

        if isinstance(combined_bytes, memoryview):
            combined_bytes.release()

        return arr

    def _get_data_from_chunks(
        self,
        index: int,
        key: str,
        chunk_names: List[str],
        shared_memory_names: List[str],
        chunk_sizes: List[int],
    ):
        """Extracts data from all the chunks in chunk_names and stores it index wise in a dictionary"""
        self.all_index_value_maps[key] = {}
        chunk_map = {}
        # loads value of chunks saved in SharedMemory into memory
        for chunk_name, shared_memory_name, chunk_size in zip(
            chunk_names, shared_memory_names, chunk_sizes
        ):
            self.all_shared_memory[key].append(SharedMemory(name=shared_memory_name))
            chunk_map[chunk_name] = self.all_shared_memory[key][-1].buf[:chunk_size]

        # saves np array for each index in memory
        for i in range(index, len(self)):
            chunks = []
            actual_index = self.index_offset + i
            index_entry = self.all_index_metas[key].entries[actual_index]
            for chunk_name in index_entry["chunk_names"]:
                if chunk_name not in chunk_map:
                    self.last_index_meta[key] = i - 1
                    return
                chunks.append(chunk_map[chunk_name])
            self.all_index_value_maps[key][i] = self._np_from_chunk_list(
                actual_index, key, chunks
            )

        self.last_index_meta[key] = len(self) - 1

    def _process_samples(self):
        """Processes the prefetched values from across tensors into dictionaries.
        These samples may be further processed if a transform is specified.
        """
        first_index = self.processed_range.stop + 1
        # different no. of samples are fetched for each tensor, take the min and process
        last_index = min(self.last_index_meta[key] for key in self.keys)
        samples = []
        for i in range(first_index, last_index + 1):
            sample = {key: self.all_index_value_maps[key][i] for key in self.keys}
            samples.append(sample)
        self.processed_samples = samples
        self.processed_range = slice(first_index, last_index)

    def _all_shared_memory_clean_up(self):
        """Cleans up possibly leaked memory at the end of iteration across Tensors"""
        for key in self.keys:
            shared_memory_names = self.all_shared_memory_names[key]
            clear_shared_memory(shared_memory_names)<|MERGE_RESOLUTION|>--- conflicted
+++ resolved
@@ -147,7 +147,7 @@
 
     def __getitem__(self, index: int):
         tuple_mode = self.tuple_fields is not None
-        keys = self.tuple_fields if tuple_mode else self.keys
+        keys = self.tuple_fields if tuple_mode and not self.transform else self.keys
         for key in keys:
             # prefetch cache miss, fetch data
             if index not in self.all_index_value_maps[key]:
@@ -161,13 +161,10 @@
             self._all_shared_memory_clean_up()
             self.processed_range = slice(-1, -1)
 
-<<<<<<< HEAD
+        sample = self._apply_transform(sample)
         if tuple_mode:
             sample = tuple(sample[k] for k in keys)
         return sample
-=======
-        return self._apply_transform(sample)
->>>>>>> 00968189
 
     def __iter__(self):
         for index in range(len(self)):
