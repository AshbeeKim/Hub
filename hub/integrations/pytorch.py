--- conflicted
+++ resolved
@@ -1,25 +1,17 @@
-<<<<<<< HEAD
 from hub.core.storage.s3 import S3Provider
 from hub.core import storage
 from hub.core.storage.provider import StorageProvider
-=======
 from hub.core.compression import decompress_array
 from hub.constants import UNCOMPRESSED
 from hub.core.meta.index_meta import IndexMeta
 from hub.core.meta.tensor_meta import TensorMeta
->>>>>>> 070efc65
 from hub.util.remove_cache import remove_memory_cache
 from hub.util.join_chunks import join_chunks
 import os
 import numpy as np
 from itertools import repeat
 from collections import defaultdict
-<<<<<<< HEAD
-from typing import Any, Callable, List, Optional, Set, Dict, Union
-from hub.core.meta.index_map import read_index_map
-=======
 from typing import Any, Callable, List, Optional, Set, Dict
->>>>>>> 070efc65
 from hub.util.exceptions import ModuleNotInstalledException
 from hub.util.shared_memory import (
     remove_shared_memory_from_resource_tracker,
@@ -146,47 +138,22 @@
                 "'torch' should be installed to convert the Dataset into pytorch format"
             )
 
-<<<<<<< HEAD
     def _load_all_index_maps(self):
         """Loads index maps for all Tensors into memory"""
         all_index_maps = {key: read_index_map(key, self.storage) for key in self.keys}
         return all_index_maps
-=======
-        # global to pass to processes, not possible to serialize and send
-        global _hub_storage_provider
-
-        # TODO boto3.client isn't safe for multiprocessing https://github.com/boto/boto3/pull/2848/files
-        # could it be working here as we're only reading data?
-        _hub_storage_provider = remove_memory_cache(self.dataset.storage)
-
-    def _load_all_index_metas(self):
-        """Loads index maps for all Tensors into memory"""
-        all_index_metas = {
-            key: IndexMeta.load(key, _hub_storage_provider) for key in self.keys
-        }
-        return all_index_metas
->>>>>>> 070efc65
 
     def _load_all_meta(self):
         """Loads meta for all Tensors into memory"""
         all_meta = {}
         # pytorch doesn't support certain dtypes, which are type casted to another dtype implicitly
         for key in self.keys:
-<<<<<<< HEAD
-            meta = read_tensor_meta(key, self.storage)
-            if meta["dtype"] == "uint16":
-                meta["dtype"] = "int32"
-            elif meta["dtype"] in ["uint32", "uint64"]:
-                meta["dtype"] = "int64"
-            all_meta[key] = meta
-=======
             tensor_meta = TensorMeta.load(key, _hub_storage_provider)
             if tensor_meta.dtype == "uint16":
                 tensor_meta.dtype = "int32"
             elif tensor_meta.dtype in ["uint32", "uint64"]:
                 tensor_meta.dtype = "int64"
             all_meta[key] = tensor_meta
->>>>>>> 070efc65
         return all_meta
 
     def _prefetch_data(self, key: str, index: int):
