import sys

from hub.util.remove_cache import remove_memory_cache
import pytest
from hub.util.exceptions import DatasetUnsupportedPytorch
from hub.core.storage.memory import MemoryProvider
from hub.constants import UNCOMPRESSED
from hub.api.dataset import Dataset
import numpy as np

from hub.integrations.pytorch_old import dataset_to_pytorch
from hub.util.check_installation import requires_torch
from hub.core.tests.common import parametrize_all_dataset_storages


PY38 = sys.version_info >= (3, 8)


@requires_torch
@parametrize_all_dataset_storages
def test_pytorch_small(ds):
    import torch

    with ds:
        ds.create_tensor("image")
        ds.image.extend(np.array([i * np.ones((300, 300)) for i in range(256)]))
        ds.create_tensor("image2")
        ds.image2.extend(np.array([i * np.ones((100, 100)) for i in range(256)]))

    if PY38 and isinstance(remove_memory_cache(ds.storage), MemoryProvider):
        with pytest.raises(DatasetUnsupportedPytorch):
            ptds = ds.pytorch(workers=2)
        return
    ptds = ds.pytorch(workers=2)

    # always use num_workers=0, when using hub workers
    dl = torch.utils.data.DataLoader(
        ptds,
        batch_size=1,
        num_workers=0,
    )
    for i, batch in enumerate(dl):
        np.testing.assert_array_equal(
            batch["image"].numpy(), i * np.ones((1, 300, 300))
        )
        np.testing.assert_array_equal(
            batch["image2"].numpy(), i * np.ones((1, 100, 100))
        )

    sub_ds = ds[50:]

    sub_ptds = sub_ds.pytorch(workers=2)

    # always use num_workers=0, when using hub workers
    sub_dl = torch.utils.data.DataLoader(
        sub_ptds,
        batch_size=1,
        num_workers=0,
    )

    for i, batch in enumerate(sub_dl):
        np.testing.assert_array_equal(
            batch["image"].numpy(), (50 + i) * np.ones((1, 300, 300))
        )
        np.testing.assert_array_equal(
            batch["image2"].numpy(), (50 + i) * np.ones((1, 100, 100))
        )

    sub_ds2 = ds[30:100]

    sub_ptds2 = sub_ds2.pytorch(workers=2)

    # always use num_workers=0, when using hub workers
    sub_dl2 = torch.utils.data.DataLoader(
        sub_ptds2,
        batch_size=1,
        num_workers=0,
    )

    for i, batch in enumerate(sub_dl2):
        np.testing.assert_array_equal(
            batch["image"].numpy(), (30 + i) * np.ones((1, 300, 300))
        )
        np.testing.assert_array_equal(
            batch["image2"].numpy(), (30 + i) * np.ones((1, 100, 100))
        )

    sub_ds3 = ds[:100]

    sub_ptds3 = sub_ds3.pytorch(workers=2)

    # always use num_workers=0, when using hub workers
    sub_dl3 = torch.utils.data.DataLoader(
        sub_ptds3,
        batch_size=1,
        num_workers=0,
    )

    for i, batch in enumerate(sub_dl3):
        np.testing.assert_array_equal(
            batch["image"].numpy(), (i) * np.ones((1, 300, 300))
        )
        np.testing.assert_array_equal(
            batch["image2"].numpy(), (i) * np.ones((1, 100, 100))
        )


@requires_torch
@parametrize_all_dataset_storages
def test_pytorch_transform(ds):
    import torch

    with ds:
        ds.create_tensor("image")
        ds.image.extend(np.array([i * np.ones((300, 300)) for i in range(256)]))
        ds.create_tensor("image2")
        ds.image2.extend(np.array([i * np.ones((100, 100)) for i in range(256)]))

    def to_tuple(sample):
        return sample["image"], sample["image2"]

    if PY38 and isinstance(remove_memory_cache(ds.storage), MemoryProvider):
        with pytest.raises(DatasetUnsupportedPytorch):
            ptds = ds.pytorch(workers=2)
        return

    ptds = ds.pytorch(workers=2, transform=to_tuple)
    dl = torch.utils.data.DataLoader(
        ptds,
        batch_size=1,
        num_workers=0,
    )

    for i, batch in enumerate(dl):
        actual_image = batch[0].numpy()
        expected_image = i * np.ones((1, 300, 300))
        actual_image2 = batch[1].numpy()
        expected_image2 = i * np.ones((1, 100, 100))
        np.testing.assert_array_equal(actual_image, expected_image)
        np.testing.assert_array_equal(actual_image2, expected_image2)


@requires_torch
@parametrize_all_dataset_storages
def test_pytorch_with_compression(ds: Dataset):
    import torch

    # TODO: chunk-wise compression for labels (right now they are uncompressed)
    with ds:
        images = ds.create_tensor("images", htype="image")
        labels = ds.create_tensor("labels", htype="class_label")

        images.extend(np.ones((16, 100, 100, 3), dtype="uint8"))
        labels.extend(np.ones((16, 1), dtype="uint32"))

<<<<<<< HEAD
    # make sure data is appropriately compressed
    assert images.meta.sample_compression == "png"
    assert labels.meta.sample_compression == UNCOMPRESSED

=======
>>>>>>> 7b2df090
    if PY38 and isinstance(remove_memory_cache(ds.storage), MemoryProvider):
        with pytest.raises(DatasetUnsupportedPytorch):
            ptds = ds.pytorch(workers=2)
        return
    ptds = ds.pytorch(workers=2)
    dl = torch.utils.data.DataLoader(ptds, batch_size=1, num_workers=0)

    for batch in dl:
        X = batch["images"].numpy()
        T = batch["labels"].numpy()
        assert X.shape == (1, 100, 100, 3)
        assert T.shape == (1, 1)


@requires_torch
@parametrize_all_dataset_storages
def test_pytorch_small_old(ds):
    import torch

    with ds:
        ds.create_tensor("image")
        ds.image.extend(np.array([i * np.ones((300, 300)) for i in range(256)]))
        ds.create_tensor("image2")
        ds.image2.extend(np.array([i * np.ones((100, 100)) for i in range(256)]))

    # .pytorch will automatically switch depending on version, this syntax is being used to ensure testing of old code on Python 3.8
    ptds = dataset_to_pytorch(ds, workers=2, python_version_warning=False)
    dl = torch.utils.data.DataLoader(
        ptds,
        batch_size=1,
        num_workers=0,
    )
    for i, batch in enumerate(dl):
        np.testing.assert_array_equal(
            batch["image"].numpy(), i * np.ones((1, 300, 300))
        )
        np.testing.assert_array_equal(
            batch["image2"].numpy(), i * np.ones((1, 100, 100))
        )<|MERGE_RESOLUTION|>--- conflicted
+++ resolved
@@ -153,13 +153,10 @@
         images.extend(np.ones((16, 100, 100, 3), dtype="uint8"))
         labels.extend(np.ones((16, 1), dtype="uint32"))
 
-<<<<<<< HEAD
     # make sure data is appropriately compressed
     assert images.meta.sample_compression == "png"
     assert labels.meta.sample_compression == UNCOMPRESSED
 
-=======
->>>>>>> 7b2df090
     if PY38 and isinstance(remove_memory_cache(ds.storage), MemoryProvider):
         with pytest.raises(DatasetUnsupportedPytorch):
             ptds = ds.pytorch(workers=2)
