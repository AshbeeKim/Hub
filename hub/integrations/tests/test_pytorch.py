--- conflicted
+++ resolved
@@ -17,6 +17,7 @@
     local_ds.image.extend(np.array([i * np.ones((300, 300)) for i in range(256)]))
     local_ds.create_tensor("image2")
     local_ds.image2.extend(np.array([i * np.ones((100, 100)) for i in range(256)]))
+    local_ds.flush()
 
     ptds = local_ds.pytorch(workers=2)
 
@@ -27,48 +28,12 @@
         num_workers=0,
     )
     for i, batch in enumerate(dl):
-<<<<<<< HEAD
-        assert (batch["image"].numpy() == i * np.ones((1, 300, 300))).all()
-        assert (batch["image2"].numpy() == i * np.ones((1, 100, 100))).all()
-    local_ds.delete()
-
-
-@requires_torch
-def test_pytorch_large(local_ds):
-    import torch
-
-    local_ds.create_tensor("image")
-    arr = np.array(
-        [
-            np.ones((4096, 4096)),
-            2 * np.ones((4096, 4096)),
-            3 * np.ones((4096, 4096)),
-            4 * np.ones((4096, 4096)),
-        ]
-    )
-    local_ds.image.extend(arr)
-    local_ds.create_tensor("classlabel")
-    local_ds.classlabel.extend(np.array(range(10)))
-
-    ptds = local_ds.pytorch(workers=2)
-
-    # always use num_workers=0, when using hub workers
-    dl = torch.utils.data.DataLoader(
-        ptds,
-        batch_size=1,
-        num_workers=0,
-    )
-    for i, batch in enumerate(dl):
-        assert (batch["image"].numpy() == (i + 1) * np.ones((1, 4096, 4096))).all()
-        assert (batch["classlabel"].numpy() == (i) * np.ones((1,))).all()
-=======
         np.testing.assert_array_equal(
             batch["image"].numpy(), i * np.ones((1, 300, 300))
         )
         np.testing.assert_array_equal(
             batch["image2"].numpy(), i * np.ones((1, 100, 100))
         )
->>>>>>> f86e74df
     local_ds.delete()
 
 
@@ -80,6 +45,7 @@
     local_ds.image.extend(np.array([i * np.ones((300, 300)) for i in range(256)]))
     local_ds.create_tensor("image2")
     local_ds.image2.extend(np.array([i * np.ones((100, 100)) for i in range(256)]))
+    local_ds.flush()
 
     # .pytorch will automatically switch depending on version, this syntax is being used to ensure testing of old code on Python 3.8
     ptds = dataset_to_pytorch(local_ds, workers=2)
@@ -114,6 +80,7 @@
     local_ds.image.extend(arr)
     local_ds.create_tensor("classlabel")
     local_ds.classlabel.extend(np.array([i for i in range(10)]))
+    local_ds.flush()
 
     # .pytorch will automatically switch depending on version, this syntax is being used to ensure testing of old code on Python 3.8
     ptds = dataset_to_pytorch(local_ds, workers=2)
