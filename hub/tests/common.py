from PIL import Image, UnidentifiedImageError  # type: ignore
from io import BytesIO
import os
import pathlib
<<<<<<< HEAD
from typing import Tuple, List
=======
from typing import Optional, Sequence, Tuple, List
>>>>>>> 4b53f2a5
from uuid import uuid1

import numpy as np
import posixpath
import pytest

<<<<<<< HEAD
from hub.constants import KB, MB, UNCOMPRESSED
=======
from hub.constants import KB, MB
>>>>>>> 4b53f2a5

SESSION_ID = str(uuid1())

_THIS_FILE = pathlib.Path(__file__).parent.absolute()
TENSOR_KEY = "tensor"

SHAPE_PARAM = "shape"
NUM_BATCHES_PARAM = "num_batches"
DTYPE_PARAM = "dtype"
CHUNK_SIZE_PARAM = "chunk_size"

NUM_BATCHES = (1, 5)

CHUNK_SIZES = (
    1 * KB,
    1 * MB,
    16 * MB,
)

DTYPES = (
    "uint8",
    "int64",
    "float64",
    "bool",
)

parametrize_chunk_sizes = pytest.mark.parametrize(CHUNK_SIZE_PARAM, CHUNK_SIZES)
parametrize_dtypes = pytest.mark.parametrize(DTYPE_PARAM, DTYPES)
parametrize_num_batches = pytest.mark.parametrize(NUM_BATCHES_PARAM, NUM_BATCHES)


def current_test_name() -> str:
    full_name = os.environ.get("PYTEST_CURRENT_TEST").split(" ")[0]  # type: ignore
    test_file = full_name.split("::")[0].split("/")[-1].split(".py")[0]
    test_name = full_name.split("::")[1]
    output = posixpath.join(test_file, test_name)
    return output


def get_dummy_data_path(subpath: str = ""):
    return os.path.join(_THIS_FILE, "dummy_data" + os.sep, subpath)


<<<<<<< HEAD
def get_actual_compression_from_buffer(buffer: memoryview) -> str:
=======
def get_random_array(shape: Tuple[int], dtype: str) -> np.ndarray:
    dtype = dtype.lower()

    if "int" in dtype:
        low = np.iinfo(dtype).min
        high = np.iinfo(dtype).max
        return np.random.randint(low=low, high=high, size=shape, dtype=dtype)

    if "float" in dtype:
        # `low`/`high` have to be `float16` instead of `dtype` because `np.random.uniform` only supports `float16`
        low = np.finfo("float16").min
        high = np.finfo("float16").max
        return np.random.uniform(low=low, high=high, size=shape).astype(dtype)

    if "bool" in dtype:
        a = np.random.uniform(size=shape)
        return a > 0.5

    raise ValueError(f"Dtype '{dtype}' not supported.")


@parametrize_dtypes
@pytest.mark.parametrize(
    SHAPE_PARAM,
    (
        (100, 100),
        (1,),
        (1, 1, 1, 1, 1),
    ),
)
def test_get_random_array(shape: Tuple[int], dtype: str):
    array = get_random_array(shape, dtype)
    assert array.shape == shape
    assert array.dtype == dtype


def get_actual_compression_from_buffer(buffer: memoryview) -> Optional[str]:
>>>>>>> 4b53f2a5
    """Helpful for checking if actual compression matches expected."""

    try:
        bio = BytesIO(buffer)
        img = Image.open(bio)
        return img.format.lower()

    except UnidentifiedImageError:
        return None


def assert_array_lists_equal(l1: List[np.ndarray], l2: List[np.ndarray]):
    """Assert that two lists of numpy arrays are equal"""
    for idx, (a1, a2) in enumerate(zip(l1, l2)):
        np.testing.assert_array_equal(a1, a2, err_msg=f"Array mismatch at index {idx}")


def is_opt_true(request, opt) -> bool:
    """Returns if the pytest option `opt` is True. Assumes `opt` is a boolean value."""
    return request.config.getoption(opt)<|MERGE_RESOLUTION|>--- conflicted
+++ resolved
@@ -2,22 +2,14 @@
 from io import BytesIO
 import os
 import pathlib
-<<<<<<< HEAD
-from typing import Tuple, List
-=======
-from typing import Optional, Sequence, Tuple, List
->>>>>>> 4b53f2a5
+from typing import List
 from uuid import uuid1
 
 import numpy as np
 import posixpath
 import pytest
 
-<<<<<<< HEAD
-from hub.constants import KB, MB, UNCOMPRESSED
-=======
 from hub.constants import KB, MB
->>>>>>> 4b53f2a5
 
 SESSION_ID = str(uuid1())
 
@@ -61,47 +53,7 @@
     return os.path.join(_THIS_FILE, "dummy_data" + os.sep, subpath)
 
 
-<<<<<<< HEAD
 def get_actual_compression_from_buffer(buffer: memoryview) -> str:
-=======
-def get_random_array(shape: Tuple[int], dtype: str) -> np.ndarray:
-    dtype = dtype.lower()
-
-    if "int" in dtype:
-        low = np.iinfo(dtype).min
-        high = np.iinfo(dtype).max
-        return np.random.randint(low=low, high=high, size=shape, dtype=dtype)
-
-    if "float" in dtype:
-        # `low`/`high` have to be `float16` instead of `dtype` because `np.random.uniform` only supports `float16`
-        low = np.finfo("float16").min
-        high = np.finfo("float16").max
-        return np.random.uniform(low=low, high=high, size=shape).astype(dtype)
-
-    if "bool" in dtype:
-        a = np.random.uniform(size=shape)
-        return a > 0.5
-
-    raise ValueError(f"Dtype '{dtype}' not supported.")
-
-
-@parametrize_dtypes
-@pytest.mark.parametrize(
-    SHAPE_PARAM,
-    (
-        (100, 100),
-        (1,),
-        (1, 1, 1, 1, 1),
-    ),
-)
-def test_get_random_array(shape: Tuple[int], dtype: str):
-    array = get_random_array(shape, dtype)
-    assert array.shape == shape
-    assert array.dtype == dtype
-
-
-def get_actual_compression_from_buffer(buffer: memoryview) -> Optional[str]:
->>>>>>> 4b53f2a5
     """Helpful for checking if actual compression matches expected."""
 
     try:
