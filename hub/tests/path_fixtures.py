from hub.core.storage.gcs import GCSProvider
from hub.util.storage import storage_provider_from_hub_path
from hub.core.storage.s3 import S3Provider
from hub.core.storage.local import LocalProvider
import os
from conftest import S3_PATH_OPT
from hub.constants import (
    HUB_CLOUD_OPT,
    KEEP_STORAGE_OPT,
    LOCAL_OPT,
    MEMORY_OPT,
    PYTEST_GCS_PROVIDER_BASE_ROOT,
    PYTEST_HUB_CLOUD_PROVIDER_BASE_ROOT,
    PYTEST_LOCAL_PROVIDER_BASE_ROOT,
    PYTEST_MEMORY_PROVIDER_BASE_ROOT,
    S3_OPT,
    GCS_OPT,
    ENV_GOOGLE_APPLICATION_CREDENTIALS,
)
import posixpath
from hub.tests.common import (
    SESSION_ID,
    current_test_name,
    get_dummy_data_path,
    is_opt_true,
)
import pytest
import requests
import shutil
import tempfile


MEMORY = "memory"
LOCAL = "local"
S3 = "s3"
GCS = "gcs"
HUB_CLOUD = "hub_cloud"


def _download_pil_test_images(tempdir, ext=[".jpg", ".png"]):
    paths = {e: [] for e in ext}
    corrupt_file_keys = [
        "broken",
        "_dos",
        "truncated",
        "chunk_no_fctl",
        "syntax_num_frames_zero",
    ]
    cwd = os.getcwd()
    os.chdir(tempdir)
    try:
        os.system("git clone https://www.github.com/python-pillow/Pillow.git")
        dirs = [
            "Pillow/Tests/images",
            "Pillow/Tests/images/apng",
            "Pillow/Tests/images/imagedraw",
        ]
        for d in dirs:
            for f in os.listdir(d):
                brk = False
                for k in corrupt_file_keys:
                    if k in f:
                        brk = True
                        break
                if brk:
                    continue
                for e in ext:
                    if f.lower().endswith(e):
                        paths[e].append(os.path.join(tempdir, d, f))
                        break
        return paths
    finally:
        os.chdir(cwd)


def _get_path_composition_configs(request):
    return {
        MEMORY: {
            "base_root": PYTEST_MEMORY_PROVIDER_BASE_ROOT,
            "use_id": False,
            "is_id_prefix": False,
            # if is_id_prefix (and use_id=True), the session id comes before test name, otherwise it is reversed
            "use_underscores": False,
        },
        LOCAL: {
            "base_root": PYTEST_LOCAL_PROVIDER_BASE_ROOT,
            "use_id": False,
            "is_id_prefix": False,
            "use_underscores": False,
        },
        S3: {
            "base_root": request.config.getoption(S3_PATH_OPT),
            "use_id": True,
            "is_id_prefix": True,
            "use_underscores": False,
        },
        GCS: {
            "base_root": PYTEST_GCS_PROVIDER_BASE_ROOT,
            "use_id": True,
            "is_id_prefix": True,
            "use_underscores": False,
        },
        HUB_CLOUD: {
            "base_root": PYTEST_HUB_CLOUD_PROVIDER_BASE_ROOT,
            "use_id": True,
            "is_id_prefix": True,
            "use_underscores": True,
        },
    }


def _get_storage_path(
    request, storage_name, with_current_test_name=True, info_override={}
):
    info = _get_path_composition_configs(request)[storage_name]
    info.update(info_override)

    root = info["base_root"]

    path = ""
    if with_current_test_name:
        path = current_test_name()

    if info["use_id"]:
        if info["is_id_prefix"]:
            path = posixpath.join(SESSION_ID, path)
        else:
            path = posixpath.join(path, SESSION_ID)

    if info["use_underscores"]:
        path = path.replace("/", "_")

    root = posixpath.join(root, path)
    return root


@pytest.fixture
def memory_path(request):
    if is_opt_true(request, MEMORY_OPT):
        pytest.skip()
        return

    # no need to clear memory paths
    return _get_storage_path(request, MEMORY)


@pytest.fixture
def local_path(request):
    if not is_opt_true(request, LOCAL_OPT):
        pytest.skip()
        return

    path = _get_storage_path(request, LOCAL)
    LocalProvider(path).clear()

    yield path

    # clear storage unless flagged otherwise
    if not is_opt_true(request, KEEP_STORAGE_OPT):
        LocalProvider(path).clear()


@pytest.fixture
def s3_path(request):
    if not is_opt_true(request, S3_OPT):
        pytest.skip()
        return

    path = _get_storage_path(request, S3)
    S3Provider(path).clear()

    yield path

    # clear storage unless flagged otherwise
    if not is_opt_true(request, KEEP_STORAGE_OPT):
        S3Provider(path).clear()


@pytest.fixture(scope="session")
def gcs_creds():
    return os.environ.get(ENV_GOOGLE_APPLICATION_CREDENTIALS, None)


@pytest.fixture
def gcs_path(request, gcs_creds):
    if not is_opt_true(request, GCS_OPT):
        pytest.skip()
        return

    path = _get_storage_path(request, GCS)
    GCSProvider(path, token=gcs_creds).clear()

    yield path

    # clear storage unless flagged otherwise
    if not is_opt_true(request, KEEP_STORAGE_OPT):
        GCSProvider(path, token=gcs_creds).clear()


@pytest.fixture
def hub_cloud_path(request, hub_cloud_dev_token):
    if not is_opt_true(request, HUB_CLOUD_OPT):
        pytest.skip()
        return

    path = _get_storage_path(request, HUB_CLOUD)
    storage_provider_from_hub_path(path, token=hub_cloud_dev_token).clear()

    yield path

    # clear storage unless flagged otherwise
    if not is_opt_true(request, KEEP_STORAGE_OPT):
        storage_provider_from_hub_path(path, token=hub_cloud_dev_token).clear()


@pytest.fixture
def cat_path():
    """Path to a cat image in the dummy data folder. Expected shape: (900, 900, 3)"""

    path = get_dummy_data_path("images")
    return os.path.join(path, "cat.jpeg")


@pytest.fixture
def flower_path():
    """Path to a flower image in the dummy data folder. Expected shape: (513, 464, 4)"""

    path = get_dummy_data_path("images")
    return os.path.join(path, "flower.png")


@pytest.fixture
def color_image_paths():
    base = get_dummy_data_path("compressed_images")
    paths = {
        "jpeg": os.path.join(base, "dog2.jpg"),
    }
    return paths


@pytest.fixture
def grayscale_image_paths():
    base = get_dummy_data_path("compressed_images")
    paths = {
        "jpeg": os.path.join(base, "hopper_gray.jpg"),
    }
    return paths


@pytest.fixture(scope="session")
def compressed_image_paths():
    paths = {
        "webp": "beach.webp",
        "gif": "boat.gif",
        "bmp": "car.bmp",
        "jpeg": ["cat.jpeg", "dog1.jpg", "dog2.jpg", "car.jpg"],
        "wmf": "crown.wmf",
        "dib": "dog.dib",
        "tiff": "field.tiff",
        "png": "flower.png",
        "ico": "sample_ico.ico",
        "jpeg2000": "sample_jpeg2000.jp2",
        "pcx": "sample_pcx.pcx",
        "ppm": "sample_ppm.ppm",
        "sgi": "sample_sgi.sgi",
        "tga": "sample_tga.tga",
        "xbm": "sample_xbm.xbm",
    }

    paths = {k: ([v] if isinstance(v, str) else v) for k, v in paths.items()}

    parent = get_dummy_data_path("images")
    for k in paths:
        paths[k] = [os.path.join(parent, p) for p in paths[k]]

    # Since we implement our own meta data reading for jpegs and pngs,
    # we test against images from PIL repo to cover all edge cases.
    tmpdir = tempfile.mkdtemp()
    pil_image_paths = _download_pil_test_images(tmpdir)
    paths["jpeg"] += pil_image_paths[".jpg"]
    paths["png"] += pil_image_paths[".png"]
    yield paths
    try:
        shutil.rmtree(tmpdir)
    except PermissionError:
        pass


@pytest.fixture
def corrupt_image_paths():
    paths = {"jpeg": "corrupt_jpeg.jpeg", "png": "corrupt_png.png"}

    parent = get_dummy_data_path("images")
    for k in paths:
        paths[k] = os.path.join(parent, paths[k])

    return paths


@pytest.fixture
def audio_paths():
    paths = {"mp3": "samplemp3.mp3"}

    parent = get_dummy_data_path("audio")
<<<<<<< HEAD
    for k in paths:
        paths[k] = os.path.join(parent, paths[k])

    return paths


@pytest.fixture
def video_paths():
    paths = {"mp4": "samplemp4.mp4", "mkv": "samplemkv.mkv", "avi": "sampleavi.avi"}

    parent = get_dummy_data_path("video")
=======
>>>>>>> d1f2eaf0
    for k in paths:
        paths[k] = os.path.join(parent, paths[k])

    return paths<|MERGE_RESOLUTION|>--- conflicted
+++ resolved
@@ -302,7 +302,6 @@
     paths = {"mp3": "samplemp3.mp3"}
 
     parent = get_dummy_data_path("audio")
-<<<<<<< HEAD
     for k in paths:
         paths[k] = os.path.join(parent, paths[k])
 
@@ -314,8 +313,6 @@
     paths = {"mp4": "samplemp4.mp4", "mkv": "samplemkv.mkv", "avi": "sampleavi.avi"}
 
     parent = get_dummy_data_path("video")
-=======
->>>>>>> d1f2eaf0
     for k in paths:
         paths[k] = os.path.join(parent, paths[k])
 
