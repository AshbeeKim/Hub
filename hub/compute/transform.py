import zarr
import numpy as np
import math
from psutil import virtual_memory
from typing import Dict, Iterable
from hub.api.dataset import Dataset
from tqdm import tqdm
from collections.abc import MutableMapping
from hub.utils import batchify
from hub.api.dataset_utils import slice_extract_info, slice_split
import collections.abc as abc
from hub.api.datasetview import DatasetView
from pathos.pools import ProcessPool, ThreadPool
from hub.features import Primitive
<<<<<<< HEAD
from hub.features.sequence import Sequence
=======
from hub.features.features import featurify
import posixpath
>>>>>>> a0d6caa1


def get_sample_size_in_memory(schema):
    """Given Schema, looks into memory how many samples can fit and returns it"""
    schema = featurify(schema)
    mem = virtual_memory()
    sample_size = 0
    for feature in schema._flatten():
        shp = list(feature.max_shape)
        if len(shp) == 0:
            shp = [1]

        sz = np.dtype(feature.dtype).itemsize
        sample_size += math.prod(shp) * sz

    if sample_size > mem.total:
        return 1

    return mem.total // sample_size


class Transform:
    def __init__(
        self, func, schema, ds, scheduler: str = "single", workers: int = 1, **kwargs
    ):
        """
        Transform applies a user defined function to each sample in single threaded manner

        Parameters
        ----------
        func: function
            user defined function func(x, **kwargs)
        schema: dict of dtypes
            the structure of the final dataset that will be created
        ds: Iterative
            input dataset or a list that can be iterated
        scheduler: str
            choice between "single", "threaded", "processed"
        workers: int
            how many threads or processes to use
        **kwargs:
            additional arguments that will be passed to func as static argument for all samples
        """
        self._func = func
        self.schema = schema
        self._ds = ds
        self.kwargs = kwargs

        if scheduler == "threaded" or (scheduler == "single" and workers > 1):
            self.map = ThreadPool(nodes=workers).map
        elif scheduler == "processed":
            self.map = ProcessPool(nodes=workers).map
        elif scheduler == "single":
            self.map = map
        elif scheduler == "ray":
            try:
                from ray.util.multiprocessing import Pool as RayPool
            except Exception:
                pass
            self.map = RayPool().map
        else:
            raise Exception(
                f"Scheduler {scheduler} not understood, please use 'single', 'threaded', 'processed'"
            )

    @classmethod
    def _flatten_dict(self, d: Dict, parent_key="", schema=None):
        """
        Helper function to flatten dictionary of a recursive tensor

        Parameters
        ----------
        d: dict
        """
        items = []
        for k, v in d.items():
            new_key = parent_key + "/" + k if parent_key else k
            if isinstance(v, MutableMapping) and not isinstance(
                self.dtype_from_path(new_key, schema), Sequence
            ):
                items.extend(
                    self._flatten_dict(v, parent_key=new_key, schema=schema).items()
                )
            else:
                items.append((new_key, v))
        return dict(items)

    @classmethod
    def _flatten(cls, items, schema):
        """
        Takes a dictionary or list of dictionary
        Returns a dictionary of concatenated values
        Dictionary follows schema
        """
        final_item = {}
        for item in cls._unwrap(items):
            item = cls._flatten_dict(item, schema=schema)

            for k, v in item.items():
                if k in final_item:
                    final_item[k].append(v)
                else:
                    final_item[k] = [v]
        return final_item

    @classmethod
    def dtype_from_path(cls, path, schema):
        """
        Helper function to get the dtype from the path
        """
        path = path.split("/")
        cur_type = schema
        for subpath in path[:-1]:
            cur_type = cur_type[subpath]
            cur_type = cur_type.dict_
        return cur_type[path[-1]]

    def _split_list_to_dicts(self, xs):
        """
        Helper function that transform list of dicts into dicts of lists

        Parameters
        ----------
        xs: list of dicts

        Returns
        ----------
        xs_new: dicts of lists
        """
        xs_new = {}
        for x in xs:
            if isinstance(x, list):
                x = dict(
                    zip(self._flatten_dict(self.schema, schema=self.schema).keys(), x)
                )

            for key, value in x.items():
                if key in xs_new:
                    xs_new[key].append(value)
                else:
                    xs_new[key] = [value]
        return xs_new

    def create_dataset(self, url, length=None, token=None):
        """Helper function to creat a dataset"""
        shape = (length,)
        ds = Dataset(
            url,
            mode="w",
            shape=shape,
            schema=self.schema,
            token=token,
            fs=zarr.storage.MemoryStore() if "tmp" in url else None,
            cache=False,
        )
        return ds

    def upload(self, results, ds: Dataset, token: dict, progressbar: bool = True):
        """Batchified upload of results
        For each tensor batchify based on its chunk and upload
        If tensor is dynamic then still upload element by element
        For dynamic tensors, it disable dynamicness and then enables it back

        Parameters
        ----------
        dataset: hub.Dataset
            Dataset object that should be written to
        results:
            Output of transform function
        progressbar: bool
        Returns
        ----------
        ds: hub.Dataset
            Uploaded dataset
        """

        for key, value in results.items():

            length = ds[key].chunksize[0]

            if length == 0:
                length = 1

            batched_values = batchify(value, length)

            def upload_chunk(i_batch):
                i, batch = i_batch
                if not ds[key].is_dynamic:
                    batch_length = len(batch)
                    if batch_length != 1:
                        ds[key, i * length : i * length + batch_length] = batch
                    else:
                        ds[key, i * length] = batch[0]
                else:
                    for k, el in enumerate(batch):
                        ds[key, i * length + k] = el

            index_batched_values = list(
                zip(list(range(len(batched_values))), batched_values)
            )

            # Disable dynamic arrays
            ds.dataset._tensors[f"/{key}"].disable_dynamicness()

            list(self.map(upload_chunk, index_batched_values))

            # Enable and rewrite shapes
            if ds.dataset._tensors[f"/{key}"].is_dynamic:
                ds.dataset._tensors[f"/{key}"].enable_dynamicness()
                [
                    ds.dataset._tensors[f"/{key}"].set_shape([i + ds.offset], v)
                    for i, v in enumerate(value)
                ]

        ds.commit()
        return ds

    def _pbar(self, show: bool = True):
        """
        Returns a progress bar, if empty then it function does nothing
        """

        def _empty_pbar(xs, **kwargs):
            return xs

        single_threaded = self.map == map
        return tqdm if show and single_threaded else _empty_pbar

    @classmethod
    def _unwrap(cls, results):
        """
        If there is any list then unwrap it into its elements
        """
        items = []
        for r in results:
            if isinstance(r, dict):
                items.append(r)
            else:
                items.extend(r)
        return items

    def store_shard(self, ds_in: Iterable, ds_out: Dataset, offset: int, token=None):
        """
        Takes a shard of iteratable ds_in, compute and stores in DatasetView
        """

        def _func_argd(item):
            return self._func(item, **self.kwargs)

        ds_in = list(ds_in)
        results = self.map(
            _func_argd,
            ds_in,
        )

        results = self._unwrap(results)
        results = self.map(lambda x: self._flatten_dict(x, schema=self.schema), results)
        results = list(results)

        results = self._split_list_to_dicts(results)

        results_values = list(results.values())
        if len(results_values) == 0:
            return 0

        n_results = len(results_values[0])
        if n_results == 0:
            return 0

        additional = max(offset + n_results - ds_out.shape[0], 0)
        ds_out.append_shape(additional)

        self.upload(
            results,
            ds_out[offset : offset + n_results],
            token=token,
        )
        return n_results

    def store(
        self,
        url: str,
        token: dict = None,
        length: int = None,
        ds: Iterable = None,
        progressbar: bool = True,
        sample_per_shard=None,
    ):
        """
        The function to apply the transformation for each element in batchified manner

        Parameters
        ----------
        url: str
            path where the data is going to be stored
        token: str or dict, optional
            If url is refering to a place where authorization is required,
            token is the parameter to pass the credentials, it can be filepath or dict
        length: int
            in case shape is None, user can provide length
        ds: Iterable
        progressbar: bool
            Show progress bar
        sample_per_shard: int
            How to split the iterator not to overfill RAM
        Returns
        ----------
        ds: hub.Dataset
            uploaded dataset
        """

        ds_in = ds or self._ds
        if isinstance(ds_in, Transform):
            ds_in = ds_in.store(
                "{}_{}".format(url, ds_in._func.__name__),
                token=token,
                progressbar=progressbar,
            )

        # compute shard length
        if sample_per_shard is None:
            n_samples = get_sample_size_in_memory(self.schema)
            n_samples = min(10000, n_samples)
            n_samples = max(100, n_samples)
        else:
            n_samples = sample_per_shard

        try:
            length = len(ds_in) if hasattr(ds_in, "__len__") else n_samples
        except Exception:
            length = n_samples

        if length < n_samples:
            n_samples = length

        ds_out = self.create_dataset(url, length=length, token=token)

        def batchify_generator(iterator: Iterable, size: int):
            batch = []
            for el in iterator:
                batch.append(el)
                if len(batch) >= size:
                    yield batch
                    batch = []
            yield batch

        start = 0
        total = 0
        with tqdm(
            total=total,
            unit_scale=True,
            unit=" items",
            desc="Computing the transormation",
        ) as pbar:
            for ds_in_shard in batchify_generator(ds_in, n_samples):

                n_results = self.store_shard(ds_in_shard, ds_out, start, token=token)
                total += n_results

                if n_results < n_samples or n_results == 0:
                    break
                start += n_samples
                pbar.update(n_samples)

        ds_out.resize_shape(total)
        ds_out.commit()
        return ds_out

    def __len__(self):
        return self.shape[0]

    def __getitem__(self, slice_):
        """
        Get an item to be computed without iterating on the whole dataset
        Creates a dataset view, then a temporary dataset to apply the transform

        slice_: slice
            Gets a slice or slices from dataset
        """
        if not isinstance(slice_, abc.Iterable) or isinstance(slice_, str):
            slice_ = [slice_]

        slice_ = list(slice_)
        subpath, slice_list = slice_split(slice_)

        if len(slice_list) == 0:
            slice_list = [slice(None, None, None)]

        num, ofs = slice_extract_info(slice_list[0], self.shape[0])

        ds_view = DatasetView(
            dataset=self._ds,
            num_samples=num,
            offset=ofs,
            squeeze_dim=isinstance(slice_list[0], int),
        )

        path = posixpath.expanduser("~/.activeloop/tmparray")
        new_ds = self.store(path, length=num, ds=ds_view, progressbar=False)

        index = 1 if len(slice_) > 1 else 0
        slice_[index] = (
            slice(None, None, None) if not isinstance(slice_list[0], int) else 0
        )  # Get all shape dimension since we already sliced
        return new_ds[slice_]

    def __iter__(self):
        for index in range(len(self)):
            yield self[index]

    @property
    def shape(self):
        return self._ds.shape<|MERGE_RESOLUTION|>--- conflicted
+++ resolved
@@ -7,17 +7,14 @@
 from tqdm import tqdm
 from collections.abc import MutableMapping
 from hub.utils import batchify
-from hub.api.dataset_utils import slice_extract_info, slice_split
+from hub.api.dataset_utils import slice_extract_info, slice_split, str_to_int
 import collections.abc as abc
 from hub.api.datasetview import DatasetView
 from pathos.pools import ProcessPool, ThreadPool
 from hub.features import Primitive
-<<<<<<< HEAD
 from hub.features.sequence import Sequence
-=======
 from hub.features.features import featurify
 import posixpath
->>>>>>> a0d6caa1
 
 
 def get_sample_size_in_memory(schema):
@@ -197,6 +194,7 @@
         for key, value in results.items():
 
             length = ds[key].chunksize[0]
+            value = str_to_int(value, ds.dataset.tokenizer)
 
             if length == 0:
                 length = 1
