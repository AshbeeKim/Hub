--- conflicted
+++ resolved
@@ -1,13 +1,9 @@
-<<<<<<< HEAD
-from hub.api.versioning import VersionNode
-=======
 """
 License:
 This Source Code Form is subject to the terms of the Mozilla Public License, v. 2.0.
 If a copy of the MPL was not distributed with this file, You can obtain one at https://mozilla.org/MPL/2.0/.
 """
-
->>>>>>> c2a5bd95
+from hub.api.versioning import VersionNode
 import json
 from collections.abc import MutableMapping
 import posixpath
