--- conflicted
+++ resolved
@@ -11,7 +11,6 @@
 from hub.exceptions import DynamicTensorNotFoundException, ValueShapeError
 from hub.api.dataset_utils import slice_extract_info
 
-import time
 
 def _tuple_product(tuple_):
     res = 1
@@ -132,13 +131,6 @@
             self._storage_tensor = zarr.zeros(
                 max_shape,
                 dtype=dtype,
-<<<<<<< HEAD
-                # chunks=chunks or _determine_chunksizes(max_shape, dtype),
-                # store=fs_map,
-                # overwrite=("w" in mode),
-                # object_codec=numcodecs.Pickle() if str(dtype) == "object" else None,
-                # synchronizer=synchronizer,
-=======
                 chunks=chunks or _determine_chunksizes(max_shape, dtype),
                 store=fs_map,
                 overwrite=("w" in mode),
@@ -147,7 +139,6 @@
                 else None,
                 compressor=compressor,
                 synchronizer=synchronizer,
->>>>>>> 864ff32b
             )
             self._dynamic_tensor = (
                 zarr.zeros(
@@ -189,7 +180,6 @@
 
     def __setitem__(self, slice_, value):
         """Sets a slice or slices with a value"""
-        t1 = time.time()
         if not isinstance(slice_, abc.Iterable):
             slice_ = [slice_]
         slice_ = list(slice_)
@@ -198,28 +188,8 @@
         slice_ += [slice(0, None, 1) for i in self.max_shape[len(slice_) :]]
         real_shapes = self._dynamic_tensor[slice_[0]] if self._dynamic_tensor else None
         slice_ = self._get_slice(slice_, real_shapes)
-<<<<<<< HEAD
-        t2 = time.time()
-        if None not in self.shape and not all([isinstance(sh, int) for sh in slice_]):
-            expected_value_shape = tuple(
-                [
-                    len(range(*slice_shape.indices(self.shape[i])))
-                    for i, slice_shape in enumerate(slice_)
-                    if not isinstance(slice_shape, int)
-                ]
-            )
-            if (
-                type(value) in (np.ndarray, list)
-                and np.array(value).shape != expected_value_shape
-            ):
-                raise ValueShapeError(expected_value_shape, value.shape)
-        t3 = time.time()
-=======
         value = self.check_value_shape(value, slice_)
->>>>>>> 864ff32b
         self._storage_tensor[slice_] = value
-        t4 = time.time()
-        print("DynamicTensor", t4-t3,t3-t2,t2-t1)
 
     def check_value_shape(self, value, slice_):
         """Checks if value can be set to the slice"""
