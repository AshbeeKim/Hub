--- conflicted
+++ resolved
@@ -65,7 +65,7 @@
         shape = shapeDt.shape
         max_shape = shapeDt.max_shape
         chunks = shapeDt.chunks
-        print(f"shape: {shape}, max_shape: {max_shape}, chunks: {chunks}")
+        # print(f"shape: {shape}, max_shape: {max_shape}, chunks: {chunks}")
         exist_ = fs_map.get(".hub.dynamic_tensor")
         # if not exist_ and len(fs_map) > 0 and "w" in mode:
         #     raise OverwriteIsNotSafeException()
@@ -215,9 +215,6 @@
                     raise ValueShapeError(expected_value_shape, value.shape)
         return value
 
-<<<<<<< HEAD
-    def get_shape_samples(self, samples) -> np.ndarray:
-=======
     def _resize_shape(self, tensor: zarr.Array, size: int) -> None:
         """append first dimension of single array"""
 
@@ -235,7 +232,6 @@
             self._resize_shape(self._dynamic_tensor, size)
 
     def get_shape_samples(self, samples):
->>>>>>> f4ed9160
         """Gets full shape of dynamic_tensor(s)"""
         if isinstance(samples, int):
             shape, shape_offset = [], 0
