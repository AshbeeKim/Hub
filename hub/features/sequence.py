--- conflicted
+++ resolved
@@ -22,7 +22,6 @@
         compressor="lz4",
     ):
         """Construct a sequence of Tensors.
-<<<<<<< HEAD
         Parameters
         ----------
         shape : Tuple[int] | int
@@ -34,16 +33,6 @@
             Number of elements in chunk
             Works only for top level sequence
             You can also include number of samples in a single chunk
-=======
-
-        Parameters
-        ----------
-
-        feature: Tensor
-            The features to wrap
-        length: int
-            Length of the sequence if static and known in advance
->>>>>>> 8defbca6
         """
         super().__init__(
             shape=shape,
