--- conflicted
+++ resolved
@@ -43,10 +43,6 @@
 
     serialize_t = serialize(t)
     deserialize_t = deserialize(serialize_t)
-<<<<<<< HEAD
-=======
-
->>>>>>> 6aeca42f
     result = tuple(deserialize_t._flatten())
     paths = [r.path for r in result]
     shapes = [r.shape for r in result]
