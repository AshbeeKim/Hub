# FIXME NOT WORKING YET, NEED SOME CHANGES
# DONT INCLUDE INTO __init__.py YET
from typing import Tuple

from hub.features.image import Image
from hub.features.sequence import Sequence


class Video(Sequence):
    """`HubFeature` for videos, encoding frames individually on disk.

    The connector accepts as input a 4 dimensional `uint8` array
    representing a video.

    Returns
    ----------
    Tensor: `uint8` and shape [num_frames, height, width, channels],
         where channels must be 1 or 3
    """

    def __init__(
        self,
        shape: Tuple[int, ...] = None,
        dtype: str = "uint8",
        encoding_format: str = "png",
        chunks=True,
    ):
        """Initializes the connector.
<<<<<<< HEAD
        Args:
        shape: tuple of ints, the shape of the video (num_frames, height, width,
            channels), where channels is 1 or 3.
        encoding_format: The video is stored as a sequence of encoded images.
            You can use any encoding format supported by Image.
        dtype: `uint16` or `uint8` (default).
        Raises:
=======

        Parameters
        ----------

        shape: tuple of ints
            The shape of the video (num_frames, height, width,
            channels), where channels is 1 or 3.
        encoding_format: str
            The video is stored as a sequence of encoded images.
            You can use any encoding format supported by Image.
        dtype: `uint16` or `uint8` (default)

        Raises
        ----------
>>>>>>> 8defbca6
        ValueError: If the shape, dtype or encoding formats are invalid
        """
        super(Video, self).__init__(
            feature=Image(
                shape=shape[1:], dtype=dtype, encoding_format=encoding_format
            ),
            length=shape[0],
            chunks=chunks,
        )

    def get_attr_dict(self):
        """Return class attributes."""
        return self.__dict__<|MERGE_RESOLUTION|>--- conflicted
+++ resolved
@@ -26,15 +26,6 @@
         chunks=True,
     ):
         """Initializes the connector.
-<<<<<<< HEAD
-        Args:
-        shape: tuple of ints, the shape of the video (num_frames, height, width,
-            channels), where channels is 1 or 3.
-        encoding_format: The video is stored as a sequence of encoded images.
-            You can use any encoding format supported by Image.
-        dtype: `uint16` or `uint8` (default).
-        Raises:
-=======
 
         Parameters
         ----------
@@ -49,7 +40,6 @@
 
         Raises
         ----------
->>>>>>> 8defbca6
         ValueError: If the shape, dtype or encoding formats are invalid
         """
         super(Video, self).__init__(
