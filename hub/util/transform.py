--- conflicted
+++ resolved
@@ -28,6 +28,7 @@
     Dict[str, ChunkIdEncoder],
     Dict[str, TileEncoder],
     Dict[str, Optional[CommitChunkSet]],
+    Dict[str, CommitDiff],
 ]
 
 
@@ -97,19 +98,7 @@
     return all(len(dataset[tensor]) == 0 for tensor in dataset.tensors)
 
 
-<<<<<<< HEAD
-def store_data_slice(transform_input: Tuple):
-=======
-def store_data_slice(
-    transform_input: Tuple,
-) -> Tuple[
-    Dict[str, TensorMeta],
-    Dict[str, ChunkIdEncoder],
-    Dict[str, TileEncoder],
-    Dict[str, Optional[CommitChunkSet]],
-    Dict[str, CommitDiff],
-]:
->>>>>>> 2e23cf9e
+def store_data_slice(transform_input: Tuple) -> TransformOut:
     """Takes a slice of the original data and iterates through it and stores it in the actual storage.
     The tensor_meta and chunk_id_encoder are not stored to the storage to prevent overwrites/race conditions b/w workers.
     They are instead stored in memory and returned."""
