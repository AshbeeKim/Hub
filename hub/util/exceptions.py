--- conflicted
+++ resolved
@@ -426,14 +426,13 @@
         super().__init__(message)
 
 
-<<<<<<< HEAD
 class ListDatasetsAuthorizationError(Exception):
     def __init__(self, message):
         super().__init__(message)
-=======
+
+
 class WindowsSharedMemoryError(Exception):
     def __init__(self):
         super().__init__(
             f"Python Shared memory with multiprocessing doesn't work properly on Windows."
-        )
->>>>>>> b1806686
+        )