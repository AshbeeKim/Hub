from hub.htypes import HTYPE_CONFIGURATIONS
from hub.constants import SUPPORTED_COMPRESSIONS
from typing import Any, List, Sequence, Tuple


class TensorInvalidSampleShapeError(Exception):
    def __init__(self, message: str, shape: Sequence[int]):
        super().__init__(f"{message} Incoming sample shape: {str(shape)}")


class TensorMetaMissingKey(Exception):
    def __init__(self, key: str, meta: dict):
        super().__init__(f"Key '{key}' missing from tensor meta '{str(meta)}'.")


class TensorDoesNotExistError(KeyError):
    def __init__(self, tensor_name: str):
        super().__init__(f"Tensor '{tensor_name}' does not exist.")


class TensorAlreadyExistsError(Exception):
    def __init__(self, key: str):
        super().__init__(f"Tensor '{key}' already exists.")


class DynamicTensorNumpyError(Exception):
    def __init__(self, key: str, index, property_key: str):
        super().__init__(
            f"Tensor '{key}' with index = {str(index)} is a dynamic '{property_key}' and cannot be converted into a `np.ndarray`. Try setting the parameter `aslist=True`"
        )


class InvalidShapeIntervalError(Exception):
    def __init__(
        self, message: str, lower: Sequence[int] = None, upper: Sequence[int] = None
    ):
        s = message

        if lower is not None:
            s += f" lower={str(lower)}"

        if upper is not None:
            s += f" upper={str(upper)}"

        super().__init__(s)


class InvalidKeyTypeError(TypeError):
    def __init__(self, item: Any):
        super().__init__(
            f"Item '{str(item)}' of type '{type(item).__name__}' is not a valid key."
        )


class UnsupportedTensorTypeError(TypeError):
    def __init__(self, item: Any):
        super().__init__(
            f"Key of type '{type(item).__name__}' is not currently supported to convert to a tensor."
        )


class InvalidBytesRequestedError(Exception):
    def __init__(self):
        super().__init__(
            "The byte range provided is invalid. Ensure that start_byte <= end_byte and start_byte > 0 and end_byte > 0"
        )


class ProviderListEmptyError(Exception):
    def __init__(self):
        super().__init__(
            "The provider_list passed to get_cache_chain needs to have 1 or more elements."
        )


class DirectoryAtPathException(Exception):
    def __init__(self):
        super().__init__(
            "The provided path is incorrect for this operation, there is a directory at the path. Provide a path to a file."
        )


class FileAtPathException(Exception):
    def __init__(self, path):
        super().__init__(
            f"Expected a directory at path {path} but found a file instead."
        )


class ProviderSizeListMismatch(Exception):
    def __init__(self):
        super().__init__("Ensure that len(size_list) + 1 == len(provider_list)")


class ModuleNotInstalledException(Exception):
    def __init__(self, message):
        super().__init__(message)


class LoginException(Exception):
    def __init__(
        self,
        message="Error while logging in, invalid auth token. Please try logging in again.",
    ):
        super().__init__(message)


class InvalidHubPathException(Exception):
    def __init__(self, path):
        super().__init__(
            f"The Dataset's path is an invalid Hub path. It should be of the form hub://username/dataset got {path}."
        )


class PathNotEmptyException(Exception):
    def __init__(self):
        super().__init__(
            f"The url specified doesn't point to a Hub Dataset and the folder isn't empty. Please use a url that points to an existing Hub Dataset or an empty folder."
        )


# Exceptions encountered while interection with the Hub backend
class AuthenticationException(Exception):
    def __init__(self, message="Authentication failed. Please try logging in again."):
        super().__init__(message)


class AuthorizationException(Exception):
    def __init__(
        self,
        message="You are not authorized to access this resource on Activeloop Server.",
    ):
        super().__init__(message)


class InvalidPasswordException(AuthorizationException):
    def __init__(
        self,
        message="The password you provided was invalid.",
    ):
        super().__init__(message)


class CouldNotCreateNewDatasetException(AuthorizationException):
    def __init__(
        self,
        path: str,
    ):

        extra = ""
        if path.startswith("hub://"):
            extra = "Since the path is a `hub://` dataset, if you believe you should have write permissions, try running `activeloop login`."

        message = f"Dataset at '{path}' doesn't exist, and you have no permissions to create one there. Maybe a typo? {extra}"
        super().__init__(message)


class ResourceNotFoundException(Exception):
    def __init__(
        self,
        message="The resource you are looking for was not found. Check if the name or id is correct.",
    ):
        super().__init__(message)


class BadRequestException(Exception):
    def __init__(self, message):
        message = (
            f"Invalid Request. One or more request parameters is incorrect.\n{message}"
        )
        super().__init__(message)


class OverLimitException(Exception):
    def __init__(
        self,
        message="You are over the allowed limits for this operation.",
    ):
        super().__init__(message)


class ServerException(Exception):
    def __init__(self, message="Internal Activeloop server error."):
        super().__init__(message)


class BadGatewayException(Exception):
    def __init__(self, message="Invalid response from Activeloop server."):
        super().__init__(message)


class GatewayTimeoutException(Exception):
    def __init__(self, message="Activeloop server took too long to respond."):
        super().__init__(message)


class WaitTimeoutException(Exception):
    def __init__(self, message="Timeout waiting for server state update."):
        super().__init__(message)


class LockedException(Exception):
    def __init__(self, message="The resource is currently locked."):
        super().__init__(message)


class UnexpectedStatusCodeException(Exception):
    def __init__(self, message):
        super().__init__(message)


class InvalidTokenException(Exception):
    def __init__(self, message="The authentication token is empty."):
        super().__init__(message)


# TODO Better S3 Exception handling
class S3GetError(Exception):
    """Catchall for all errors encountered while working getting an object from S3"""


class S3SetError(Exception):
    """Catchall for all errors encountered while working setting an object in S3"""


class S3DeletionError(Exception):
    """Catchall for all errors encountered while working deleting an object in S3"""


class S3ListError(Exception):
    """Catchall for all errors encountered while retrieving a list of objects present in S3"""


class CompressionError(Exception):
    pass


class UnsupportedCompressionError(CompressionError):
    def __init__(self, compression: str):
        super().__init__(
            f"Compression '{compression}' is not supported. Supported compressions: {SUPPORTED_COMPRESSIONS}."
        )


class SampleCompressionError(CompressionError):
    def __init__(
        self, sample_shape: Tuple[int, ...], compression_format: str, message: str
    ):
        super().__init__(
            f"Could not compress a sample with shape {str(sample_shape)} into '{compression_format}'. Raw error output: '{message}'.",
        )


class SampleDecompressionError(CompressionError):
    def __init__(self):
        super().__init__(
            f"Could not decompress sample buffer into an array. Either the sample's buffer is corrupted, or it is in an unsupported format. Supported compressions: {SUPPORTED_COMPRESSIONS}."
        )


class InvalidImageDimensions(Exception):
    def __init__(self, actual_dims, expected_dims):
        super().__init__(
            f"The shape length {actual_dims} of the given array should "
            f"be greater than the number of expected dimensions {expected_dims}"
        )


class TensorUnsupportedSampleType(Exception):
    def __init__(self) -> None:
        super().__init__(
            f"Unable to append sample. Please specify numpy array, sequence of numpy arrays"
            "or resulting dictionary from .read() to be added to the tensor"
        )


class MetaError(Exception):
    pass


class MetaDoesNotExistError(MetaError):
    def __init__(self, key: str):
        super().__init__(
            f"A meta (key={key}) cannot be instantiated without `required_meta` when it does not exist yet. \
            If you are trying to read the meta, heads up: it didn't get written."
        )


class MetaAlreadyExistsError(MetaError):
    def __init__(self, key: str, required_meta: dict):
        super().__init__(
            f"A meta (key={key}) cannot be instantiated with `required_meta` when it already exists. \
            If you are trying to write the meta, heads up: it already got written (required_meta={required_meta})."
        )


class MetaInvalidKey(MetaError):
    def __init__(self, name: str, available_keys: List[str]):
        super().__init__(
            f'"{name}" is an invalid key for meta (`meta_object.{name}`). \
            Maybe a typo? Available keys: {str(available_keys)}'
        )


class MetaInvalidRequiredMetaKey(MetaError):
    def __init__(self, key: str, subclass_name: str):
        super().__init__(
            f"'{key}' should not be passed in `required_meta` (it is probably automatically set). \
            This means the '{subclass_name}' class was constructed improperly."
        )


class TensorMetaInvalidHtype(MetaError):
    def __init__(self, htype: str, available_htypes: Sequence[str]):
        super().__init__(
            f"Htype '{htype}' does not exist. Available htypes: {str(available_htypes)}"
        )


class TensorMetaInvalidHtypeOverwriteValue(MetaError):
    def __init__(self, key: str, value: Any, explanation: str = ""):
        super().__init__(
            f"Invalid value '{value}' for tensor meta key '{key}'. {explanation}"
        )


class TensorMetaMissingRequiredValue(MetaError):
    def __init__(self, htype: str, key: str):
        extra = ""
        if key == "sample_compression":
            extra = f"`sample_compression` may be `None` if you want your '{htype}' data to be uncompressed. Available compressors: {str(SUPPORTED_COMPRESSIONS)}"

        super().__init__(
            f"Htype '{htype}' requires you to specify '{key}' inside the `create_tensor` method call. {extra}"
        )


class TensorMetaInvalidHtypeOverwriteKey(MetaError):
    def __init__(self, htype: str, key: str, available_keys: Sequence[str]):
        super().__init__(
            f"Htype '{htype}' doesn't have a key for '{key}'. Available keys: {str(available_keys)}"
        )


class TensorDtypeMismatchError(MetaError):
    def __init__(self, expected: str, actual: str, htype: str):
        msg = f"Dtype was expected to be '{expected}' instead it was '{actual}'. If you called `create_tensor` explicitly with `dtype`, your samples should also be of that dtype."

        # TODO: we may want to raise this error at the API level to determine if the user explicitly overwrote the `dtype` or not. (to make this error message more precise)
        # TODO: because if the user uses `dtype=np.uint8`, but the `htype` the tensor is created with has it's default dtype set as `uint8` also, then this message is ambiguous
        htype_dtype = HTYPE_CONFIGURATIONS[htype].get("dtype", None)
        if htype_dtype is not None and htype_dtype == expected:
            msg += f" Htype '{htype}' expects samples to have dtype='{htype_dtype}'."
            super().__init__("")

        super().__init__(msg)


class ReadOnlyModeError(Exception):
    def __init__(self, custom_message: str = None):
        if custom_message is None:
            custom_message = "Modification when in read-only mode is not supported!"
        super().__init__(custom_message)


class TransformError(Exception):
    pass


class InvalidTransformOutputError(TransformError):
    def __init__(self, item):
        super().__init__(
            f"The output of each step in a transformation should be either dictionary or a list/tuple of dictionaries, found {type(item)}."
        )


class InvalidInputDataError(TransformError):
    def __init__(self, message):
        super().__init__(
            f"The data_in to transform is invalid. It should support {message} operation."
        )


class UnsupportedSchedulerError(TransformError):
    def __init__(self, scheduler):
        super().__init__(
            f"Hub transform currently doesn't support {scheduler} scheduler."
        )


class TensorMismatchError(TransformError):
    def __init__(self, tensors, output_keys):
        super().__init__(
            f"One or more of the outputs generated during transform contain different tensors than the ones present in the output 'ds_out' provided to transform.\n "
            f"Tensors in ds_out: {tensors}\n Tensors in output sample: {output_keys}"
        )


class InvalidOutputDatasetError(TransformError):
    def __init__(self):
        super().__init__(
            "One or more tensors of the ds_out have different lengths. Transform only supports ds_out having same number of samples for each tensor (This includes empty datasets that have 0 samples per tensor)."
        )


class MemoryDatasetNotSupportedError(TransformError):
    def __init__(self, scheduler):
        super().__init__(
            f"Transforms with ds_out having base storage as MemoryProvider are only supported in threaded mode. Current mode is {scheduler}."
        )


class DatasetUnsupportedPytorch(Exception):
    def __init__(self, reason):
        super().__init__(
            f"The Dataset object passed to Pytorch is incompatible. Reason: {reason}"
        )


class CorruptedMetaError(Exception):
    pass


class ChunkEngineError(Exception):
    pass


class FullChunkError(ChunkEngineError):
    pass


class ChunkIdEncoderError(ChunkEngineError):
    pass


class ChunkSizeTooSmallError(ChunkEngineError):
    def __init__(
        self,
        message="If the size of the last chunk is given, it must be smaller than the requested chunk size.",
    ):
        super().__init__(message)


class WindowsSharedMemoryError(Exception):
    def __init__(self):
        super().__init__(
            f"Python Shared memory with multiprocessing doesn't work properly on Windows."
        )


<<<<<<< HEAD
class DatasetHandlerError(Exception):
    def __init__(self, message):
        super().__init__(message)
=======
class CallbackInitializationError(Exception):
    pass
>>>>>>> 4c2aa7a4


class MemoryDatasetCanNotBePickledError(Exception):
    def __init__(self):
        super().__init__(
            "Dataset having MemoryProvider as underlying storage should not be pickled as data won't be saved."
        )<|MERGE_RESOLUTION|>--- conflicted
+++ resolved
@@ -448,14 +448,13 @@
         )
 
 
-<<<<<<< HEAD
 class DatasetHandlerError(Exception):
     def __init__(self, message):
         super().__init__(message)
-=======
+
+
 class CallbackInitializationError(Exception):
     pass
->>>>>>> 4c2aa7a4
 
 
 class MemoryDatasetCanNotBePickledError(Exception):
