<<<<<<< HEAD
from hub.htype import HTYPE_CONFIGURATIONS
from hub.constants import SUPPORTED_COMPRESSIONS
=======
import hub
from hub.htype import HTYPE_CONFIGURATIONS
>>>>>>> b43859cc
from typing import Any, List, Sequence, Tuple


class ExternalCommandError(Exception):
    def __init__(self, command: str, status: int):
        super().__init__(
            f'Status for command "{command}" was "{status}", expected to be "0".'
        )


class KaggleError(Exception):
    message: str = ""


class KaggleMissingCredentialsError(KaggleError):
    def __init__(self, env_var_name: str):
        super().__init__(
            "Could not find %s in environment variables. Try setting them or providing the `credentials` argument. More information on how to get kaggle credentials: https://www.kaggle.com/docs/api"
            % env_var_name
        )


class KaggleDatasetAlreadyDownloadedError(KaggleError):
    def __init__(self, tag: str, path: str):
        self.message = "Kaggle dataset %s already exists at %s." % (tag, path)
        super().__init__(self.message)


class InvalidPathException(Exception):
    def __init__(self, directory):
        super().__init__(
            f"Dataset's path is an invalid path. It should be a valid local directory got {directory}."
        )


class AutoCompressionError(Exception):
    def __init__(self, directory):
        super().__init__(
            f"Auto compression could not run on {directory}. The directory is empty."
        )


class InvalidFileExtension(Exception):
    def __init__(self, directory):
        super().__init__(
            f"Missing file with extension in {directory}. Expected a valid file extension got None."
        )


class SamePathException(Exception):
    def __init__(self, directory):
        super().__init__(
            f"Dataset source and destination path are same '{directory}'. Source and destination cannot be same for dataset ingestion, try setting different paths."
        )


class TensorInvalidSampleShapeError(Exception):
    def __init__(self, shape: Sequence[int], expected_dims: int):
        super().__init__(
            f"Sample shape length is expected to be {expected_dims}, actual length is {len(shape)}. Full incoming shape: {shape}"
        )


class TensorMetaMissingKey(Exception):
    def __init__(self, key: str, meta: dict):
        super().__init__(f"Key '{key}' missing from tensor meta '{str(meta)}'.")


class TensorDoesNotExistError(KeyError):
    def __init__(self, tensor_name: str):
        super().__init__(f"Tensor '{tensor_name}' does not exist.")


class TensorAlreadyExistsError(Exception):
    def __init__(self, key: str):
        super().__init__(f"Tensor '{key}' already exists.")


class InvalidTensorNameError(Exception):
    def __init__(self, name: str):
        super().__init__(
            f"The use of a reserved attribute '{name}' as a tensor name is invalid."
        )


class DynamicTensorNumpyError(Exception):
    def __init__(self, key: str, index, property_key: str):
        super().__init__(
            f"Tensor '{key}' with index = {str(index)} is a dynamic '{property_key}' and cannot be converted into a `np.ndarray`. Try setting the parameter `aslist=True`"
        )


class InvalidShapeIntervalError(Exception):
    def __init__(
        self, message: str, lower: Sequence[int] = None, upper: Sequence[int] = None
    ):
        s = message

        if lower is not None:
            s += f" lower={str(lower)}"

        if upper is not None:
            s += f" upper={str(upper)}"

        super().__init__(s)


class InvalidKeyTypeError(TypeError):
    def __init__(self, item: Any):
        super().__init__(
            f"Item '{str(item)}' of type '{type(item).__name__}' is not a valid key."
        )


class UnsupportedTensorTypeError(TypeError):
    def __init__(self, item: Any):
        super().__init__(
            f"Key of type '{type(item).__name__}' is not currently supported to convert to a tensor."
        )


class InvalidBytesRequestedError(Exception):
    def __init__(self):
        super().__init__(
            "The byte range provided is invalid. Ensure that start_byte <= end_byte and start_byte > 0 and end_byte > 0"
        )


class ProviderListEmptyError(Exception):
    def __init__(self):
        super().__init__(
            "The provider_list passed to get_cache_chain needs to have 1 or more elements."
        )


class DirectoryAtPathException(Exception):
    def __init__(self):
        super().__init__(
            "The provided path is incorrect for this operation, there is a directory at the path. Provide a path to a file."
        )


class FileAtPathException(Exception):
    def __init__(self, path):
        super().__init__(
            f"Expected a directory at path {path} but found a file instead."
        )


class ProviderSizeListMismatch(Exception):
    def __init__(self):
        super().__init__("Ensure that len(size_list) + 1 == len(provider_list)")


class ModuleNotInstalledException(Exception):
    def __init__(self, message):
        super().__init__(message)


class LoginException(Exception):
    def __init__(
        self,
        message="Error while logging in, invalid auth token. Please try logging in again.",
    ):
        super().__init__(message)


class InvalidHubPathException(Exception):
    def __init__(self, path):
        super().__init__(
            f"The Dataset's path is an invalid Hub path. It should be of the form hub://username/dataset got {path}."
        )


class PathNotEmptyException(Exception):
    def __init__(self):
        super().__init__(
            f"The url specified doesn't point to a Hub Dataset and the folder isn't empty. Please use a url that points to an existing Hub Dataset or an empty folder."
        )


# Exceptions encountered while interection with the Hub backend
class AuthenticationException(Exception):
    def __init__(self, message="Authentication failed. Please try logging in again."):
        super().__init__(message)


class AuthorizationException(Exception):
    def __init__(
        self,
        message="You are not authorized to access this resource on Activeloop Server.",
    ):
        super().__init__(message)


class InvalidPasswordException(AuthorizationException):
    def __init__(
        self,
        message="The password you provided was invalid.",
    ):
        super().__init__(message)


class CouldNotCreateNewDatasetException(AuthorizationException):
    def __init__(
        self,
        path: str,
    ):

        extra = ""
        if path.startswith("hub://"):
            extra = "Since the path is a `hub://` dataset, if you believe you should have write permissions, try running `activeloop login`."

        message = f"Dataset at '{path}' doesn't exist, and you have no permissions to create one there. Maybe a typo? {extra}"
        super().__init__(message)


class ResourceNotFoundException(Exception):
    def __init__(
        self,
        message="The resource you are looking for was not found. Check if the name or id is correct.",
    ):
        super().__init__(message)


class BadRequestException(Exception):
    def __init__(self, message):
        message = (
            f"Invalid Request. One or more request parameters is incorrect.\n{message}"
        )
        super().__init__(message)


class OverLimitException(Exception):
    def __init__(
        self,
        message="You are over the allowed limits for this operation.",
    ):
        super().__init__(message)


class ServerException(Exception):
    def __init__(self, message="Internal Activeloop server error."):
        super().__init__(message)


class BadGatewayException(Exception):
    def __init__(self, message="Invalid response from Activeloop server."):
        super().__init__(message)


class GatewayTimeoutException(Exception):
    def __init__(self, message="Activeloop server took too long to respond."):
        super().__init__(message)


class WaitTimeoutException(Exception):
    def __init__(self, message="Timeout waiting for server state update."):
        super().__init__(message)


class LockedException(Exception):
    def __init__(self, message="The resource is currently locked."):
        super().__init__(message)


class UnexpectedStatusCodeException(Exception):
    def __init__(self, message):
        super().__init__(message)


class InvalidTokenException(Exception):
    def __init__(self, message="The authentication token is empty."):
        super().__init__(message)


# TODO Better S3 Exception handling
class S3GetError(Exception):
    """Catchall for all errors encountered while working getting an object from S3"""


class S3SetError(Exception):
    """Catchall for all errors encountered while working setting an object in S3"""


class S3DeletionError(Exception):
    """Catchall for all errors encountered while working deleting an object in S3"""


class S3ListError(Exception):
    """Catchall for all errors encountered while retrieving a list of objects present in S3"""


class CompressionError(Exception):
    pass


class UnsupportedCompressionError(CompressionError):
    def __init__(self, compression: str):
        super().__init__(
            f"Compression '{compression}' is not supported. Supported compressions: {hub.compressions}."
        )


class SampleCompressionError(CompressionError):
    def __init__(
        self, sample_shape: Tuple[int, ...], compression_format: str, message: str
    ):
        super().__init__(
            f"Could not compress a sample with shape {str(sample_shape)} into '{compression_format}'. Raw error output: '{message}'.",
        )


class SampleDecompressionError(CompressionError):
    def __init__(self):
        super().__init__(
            f"Could not decompress sample buffer into an array. Either the sample's buffer is corrupted, or it is in an unsupported format. Supported compressions: {hub.compressions}."
        )


class InvalidImageDimensions(Exception):
    def __init__(self, actual_dims, expected_dims):
        super().__init__(
            f"The shape length {actual_dims} of the given array should "
            f"be greater than the number of expected dimensions {expected_dims}"
        )


class TensorUnsupportedSampleType(Exception):
    def __init__(self) -> None:
        super().__init__(
            f"Unable to append sample. Please specify numpy array, sequence of numpy arrays"
            "or resulting dictionary from .read() to be added to the tensor"
        )


class MetaError(Exception):
    pass


class MetaDoesNotExistError(MetaError):
    def __init__(self, key: str):
        super().__init__(
            f"A meta (key={key}) cannot be instantiated without `required_meta` when it does not exist yet. \
            If you are trying to read the meta, heads up: it didn't get written."
        )


class MetaAlreadyExistsError(MetaError):
    def __init__(self, key: str, required_meta: dict):
        super().__init__(
            f"A meta (key={key}) cannot be instantiated with `required_meta` when it already exists. \
            If you are trying to write the meta, heads up: it already got written (required_meta={required_meta})."
        )


class MetaInvalidKey(MetaError):
    def __init__(self, name: str, available_keys: List[str]):
        super().__init__(
            f'"{name}" is an invalid key for meta (`meta_object.{name}`). \
            Maybe a typo? Available keys: {str(available_keys)}'
        )


class MetaInvalidRequiredMetaKey(MetaError):
    def __init__(self, key: str, subclass_name: str):
        super().__init__(
            f"'{key}' should not be passed in `required_meta` (it is probably automatically set). \
            This means the '{subclass_name}' class was constructed improperly."
        )


class TensorMetaInvalidHtype(MetaError):
    def __init__(self, htype: str, available_htypes: Sequence[str]):
        super().__init__(
            f"Htype '{htype}' does not exist. Available htypes: {str(available_htypes)}"
        )


class TensorMetaInvalidHtypeOverwriteValue(MetaError):
    def __init__(self, key: str, value: Any, explanation: str = ""):
        super().__init__(
            f"Invalid value '{value}' for tensor meta key '{key}'. {explanation}"
        )


class TensorMetaMissingRequiredValue(MetaError):
    def __init__(self, htype: str, key: str):
        extra = ""
        if key == "sample_compression":
            extra = f"`sample_compression` may be `None` if you want your '{htype}' data to be uncompressed. Available compressors: {hub.compressions}"

        super().__init__(
            f"Htype '{htype}' requires you to specify '{key}' inside the `create_tensor` method call. {extra}"
        )


class TensorMetaInvalidHtypeOverwriteKey(MetaError):
    def __init__(self, htype: str, key: str, available_keys: Sequence[str]):
        super().__init__(
            f"Htype '{htype}' doesn't have a key for '{key}'. Available keys: {str(available_keys)}"
        )


class TensorDtypeMismatchError(MetaError):
    def __init__(self, expected: str, actual: str, htype: str):
        msg = f"Dtype was expected to be '{expected}' instead it was '{actual}'. If you called `create_tensor` explicitly with `dtype`, your samples should also be of that dtype."

        # TODO: we may want to raise this error at the API level to determine if the user explicitly overwrote the `dtype` or not. (to make this error message more precise)
        # TODO: because if the user uses `dtype=np.uint8`, but the `htype` the tensor is created with has it's default dtype set as `uint8` also, then this message is ambiguous
        htype_dtype = HTYPE_CONFIGURATIONS[htype].get("dtype", None)
        if htype_dtype is not None and htype_dtype == expected:
            msg += f" Htype '{htype}' expects samples to have dtype='{htype_dtype}'."
            super().__init__("")

        super().__init__(msg)


class ReadOnlyModeError(Exception):
    def __init__(self, custom_message: str = None):
        if custom_message is None:
            custom_message = "Modification when in read-only mode is not supported!"
        super().__init__(custom_message)


class TransformError(Exception):
    pass


class InvalidInputDataError(TransformError):
    def __init__(self, message):
        super().__init__(
            f"The data_in to transform is invalid. It should support {message} operation."
        )


class UnsupportedSchedulerError(TransformError):
    def __init__(self, scheduler):
        super().__init__(
            f"Hub compute currently doesn't support {scheduler} scheduler."
        )


class TensorMismatchError(TransformError):
    def __init__(self, tensors, output_keys):
        super().__init__(
            f"One or more of the outputs generated during transform contain different tensors than the ones present in the output 'ds_out' provided to transform.\n "
            f"Tensors in ds_out: {tensors}\n Tensors in output sample: {output_keys}"
        )


class InvalidOutputDatasetError(TransformError):
    def __init__(
        self, message="The output Dataset to transform should not be `read_only`."
    ):
        super().__init__(message)


class InvalidTransformDataset(TransformError):
    def __init__(
        self,
        message="The TransformDataset (2nd argument to transform function) of one of the functions is invalid. All the tensors should have equal length for it to be valid.",
    ):
        super().__init__(message)


class HubComposeEmptyListError(TransformError):
    def __init__(self, message="Cannot hub.compose an empty list."):
        super().__init__(message)


class HubComposeIncompatibleFunction(TransformError):
    def __init__(self, index: int):
        super().__init__(
            f"The element passed to hub.compose at index {index} is incompatible. Ensure that functions are all decorated with hub.compute decorator and instead of passing my_fn, use my_fn() or my_fn(arg1=5, arg2=3) in the list."
        )


class DatasetUnsupportedPytorch(Exception):
    def __init__(self, reason):
        super().__init__(
            f"The Dataset object passed to Pytorch is incompatible. Reason: {reason}"
        )


class CorruptedMetaError(Exception):
    pass


class ChunkEngineError(Exception):
    pass


class FullChunkError(ChunkEngineError):
    pass


class ChunkIdEncoderError(ChunkEngineError):
    pass


class ChunkSizeTooSmallError(ChunkEngineError):
    def __init__(
        self,
        message="If the size of the last chunk is given, it must be smaller than the requested chunk size.",
    ):
        super().__init__(message)


class WindowsSharedMemoryError(Exception):
    def __init__(self):
        super().__init__(
            f"Python Shared memory with multiprocessing doesn't work properly on Windows."
        )


class DatasetHandlerError(Exception):
    def __init__(self, message):
        super().__init__(message)


class CallbackInitializationError(Exception):
    pass


class MemoryDatasetCanNotBePickledError(Exception):
    def __init__(self):
        super().__init__(
            "Dataset having MemoryProvider as underlying storage should not be pickled as data won't be saved."
        )<|MERGE_RESOLUTION|>--- conflicted
+++ resolved
@@ -1,10 +1,5 @@
-<<<<<<< HEAD
-from hub.htype import HTYPE_CONFIGURATIONS
-from hub.constants import SUPPORTED_COMPRESSIONS
-=======
 import hub
 from hub.htype import HTYPE_CONFIGURATIONS
->>>>>>> b43859cc
 from typing import Any, List, Sequence, Tuple
 
 
