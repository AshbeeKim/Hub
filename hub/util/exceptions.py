from hub.htype import HTYPE_CONFIGURATIONS
from hub.constants import SUPPORTED_COMPRESSIONS
from typing import Any, List, Sequence, Tuple


class ExternalCommandError(Exception):
    def __init__(self, command: str, status: int):
        super().__init__(
            f'Status for command "{command}" was "{status}", expected to be "0".'
        )


class KaggleError(Exception):
    message: str = ""


class KaggleMissingCredentialsError(KaggleError):
    def __init__(self, env_var_name: str):
        super().__init__(
            "Could not find %s in environment variables. Try setting them or providing the `credentials` argument. More information on how to get kaggle credentials: https://www.kaggle.com/docs/api"
            % env_var_name
        )


class KaggleDatasetAlreadyDownloadedError(KaggleError):
    def __init__(self, tag: str, path: str):
        self.message = "Kaggle dataset %s already exists at %s." % (tag, path)
        super().__init__(self.message)


class InvalidPathException(Exception):
    def __init__(self, directory):
        super().__init__(
            f"Dataset's path is an invalid path. It should be a valid local directory got {directory}."
        )


class AutoCompressionError(Exception):
    def __init__(self, directory):
        super().__init__(
<<<<<<< HEAD
            f"Auto compression could not be run on {directory}. The directory is empty or does not contain a valid extension (jpeg, png, jpg)."
=======
            f"Auto compression could not run on {directory}. The directory is empty."
        )


class InvalidFileExtension(Exception):
    def __init__(self, directory):
        super().__init__(
            f"Missing file with extension in {directory}. Expected a valid file extension got None."
>>>>>>> 32707b58
        )


class SamePathException(Exception):
    def __init__(self, directory):
        super().__init__(
            f"Dataset source and destination path are same '{directory}'. Source and destination cannot be same for dataset ingestion, try setting different paths."
        )


class TensorInvalidSampleShapeError(Exception):
    def __init__(self, shape: Sequence[int], expected_dims: int):
        super().__init__(
            f"Sample shape length is expected to be {expected_dims}, actual length is {len(shape)}. Full incoming shape: {shape}"
        )


class TensorMetaMissingKey(Exception):
    def __init__(self, key: str, meta: dict):
        super().__init__(f"Key '{key}' missing from tensor meta '{str(meta)}'.")


class TensorDoesNotExistError(KeyError):
    def __init__(self, tensor_name: str):
        super().__init__(f"Tensor '{tensor_name}' does not exist.")


class TensorAlreadyExistsError(Exception):
    def __init__(self, key: str):
        super().__init__(f"Tensor '{key}' already exists.")


class InvalidTensorNameError(Exception):
    def __init__(self, name: str):
        super().__init__(
            f"The use of a reserved attribute '{name}' as a tensor name is invalid."
        )


class DynamicTensorNumpyError(Exception):
    def __init__(self, key: str, index, property_key: str):
        super().__init__(
            f"Tensor '{key}' with index = {str(index)} is a dynamic '{property_key}' and cannot be converted into a `np.ndarray`. Try setting the parameter `aslist=True`"
        )


class InvalidShapeIntervalError(Exception):
    def __init__(
        self, message: str, lower: Sequence[int] = None, upper: Sequence[int] = None
    ):
        s = message

        if lower is not None:
            s += f" lower={str(lower)}"

        if upper is not None:
            s += f" upper={str(upper)}"

        super().__init__(s)


class InvalidKeyTypeError(TypeError):
    def __init__(self, item: Any):
        super().__init__(
            f"Item '{str(item)}' of type '{type(item).__name__}' is not a valid key."
        )


class UnsupportedTensorTypeError(TypeError):
    def __init__(self, item: Any):
        super().__init__(
            f"Key of type '{type(item).__name__}' is not currently supported to convert to a tensor."
        )


class InvalidBytesRequestedError(Exception):
    def __init__(self):
        super().__init__(
            "The byte range provided is invalid. Ensure that start_byte <= end_byte and start_byte > 0 and end_byte > 0"
        )


class ProviderListEmptyError(Exception):
    def __init__(self):
        super().__init__(
            "The provider_list passed to get_cache_chain needs to have 1 or more elements."
        )


class DirectoryAtPathException(Exception):
    def __init__(self):
        super().__init__(
            "The provided path is incorrect for this operation, there is a directory at the path. Provide a path to a file."
        )


class FileAtPathException(Exception):
    def __init__(self, path):
        super().__init__(
            f"Expected a directory at path {path} but found a file instead."
        )


class ProviderSizeListMismatch(Exception):
    def __init__(self):
        super().__init__("Ensure that len(size_list) + 1 == len(provider_list)")


class ModuleNotInstalledException(Exception):
    def __init__(self, message):
        super().__init__(message)


class LoginException(Exception):
    def __init__(
        self,
        message="Error while logging in, invalid auth token. Please try logging in again.",
    ):
        super().__init__(message)


class InvalidHubPathException(Exception):
    def __init__(self, path):
        super().__init__(
            f"The Dataset's path is an invalid Hub path. It should be of the form hub://username/dataset got {path}."
        )


class PathNotEmptyException(Exception):
    def __init__(self):
        super().__init__(
            f"The url specified doesn't point to a Hub Dataset and the folder isn't empty. Please use a url that points to an existing Hub Dataset or an empty folder."
        )


# Exceptions encountered while interection with the Hub backend
class AuthenticationException(Exception):
    def __init__(self, message="Authentication failed. Please try logging in again."):
        super().__init__(message)


class AuthorizationException(Exception):
    def __init__(
        self,
        message="You are not authorized to access this resource on Activeloop Server.",
    ):
        super().__init__(message)


class InvalidPasswordException(AuthorizationException):
    def __init__(
        self,
        message="The password you provided was invalid.",
    ):
        super().__init__(message)


class CouldNotCreateNewDatasetException(AuthorizationException):
    def __init__(
        self,
        path: str,
    ):

        extra = ""
        if path.startswith("hub://"):
            extra = "Since the path is a `hub://` dataset, if you believe you should have write permissions, try running `activeloop login`."

        message = f"Dataset at '{path}' doesn't exist, and you have no permissions to create one there. Maybe a typo? {extra}"
        super().__init__(message)


class ResourceNotFoundException(Exception):
    def __init__(
        self,
        message="The resource you are looking for was not found. Check if the name or id is correct.",
    ):
        super().__init__(message)


class BadRequestException(Exception):
    def __init__(self, message):
        message = (
            f"Invalid Request. One or more request parameters is incorrect.\n{message}"
        )
        super().__init__(message)


class OverLimitException(Exception):
    def __init__(
        self,
        message="You are over the allowed limits for this operation.",
    ):
        super().__init__(message)


class ServerException(Exception):
    def __init__(self, message="Internal Activeloop server error."):
        super().__init__(message)


class BadGatewayException(Exception):
    def __init__(self, message="Invalid response from Activeloop server."):
        super().__init__(message)


class GatewayTimeoutException(Exception):
    def __init__(self, message="Activeloop server took too long to respond."):
        super().__init__(message)


class WaitTimeoutException(Exception):
    def __init__(self, message="Timeout waiting for server state update."):
        super().__init__(message)


class LockedException(Exception):
    def __init__(self, message="The resource is currently locked."):
        super().__init__(message)


class UnexpectedStatusCodeException(Exception):
    def __init__(self, message):
        super().__init__(message)


class InvalidTokenException(Exception):
    def __init__(self, message="The authentication token is empty."):
        super().__init__(message)


# TODO Better S3 Exception handling
class S3GetError(Exception):
    """Catchall for all errors encountered while working getting an object from S3"""


class S3SetError(Exception):
    """Catchall for all errors encountered while working setting an object in S3"""


class S3DeletionError(Exception):
    """Catchall for all errors encountered while working deleting an object in S3"""


class S3ListError(Exception):
    """Catchall for all errors encountered while retrieving a list of objects present in S3"""


class CompressionError(Exception):
    pass


class UnsupportedCompressionError(CompressionError):
    def __init__(self, compression: str):
        super().__init__(
            f"Compression '{compression}' is not supported. Supported compressions: {SUPPORTED_COMPRESSIONS}."
        )


class SampleCompressionError(CompressionError):
    def __init__(
        self, sample_shape: Tuple[int, ...], compression_format: str, message: str
    ):
        super().__init__(
            f"Could not compress a sample with shape {str(sample_shape)} into '{compression_format}'. Raw error output: '{message}'.",
        )


class SampleDecompressionError(CompressionError):
    def __init__(self):
        super().__init__(
            f"Could not decompress sample buffer into an array. Either the sample's buffer is corrupted, or it is in an unsupported format. Supported compressions: {SUPPORTED_COMPRESSIONS}."
        )


class InvalidImageDimensions(Exception):
    def __init__(self, actual_dims, expected_dims):
        super().__init__(
            f"The shape length {actual_dims} of the given array should "
            f"be greater than the number of expected dimensions {expected_dims}"
        )


class TensorUnsupportedSampleType(Exception):
    def __init__(self) -> None:
        super().__init__(
            f"Unable to append sample. Please specify numpy array, sequence of numpy arrays"
            "or resulting dictionary from .read() to be added to the tensor"
        )


class MetaError(Exception):
    pass


class MetaDoesNotExistError(MetaError):
    def __init__(self, key: str):
        super().__init__(
            f"A meta (key={key}) cannot be instantiated without `required_meta` when it does not exist yet. \
            If you are trying to read the meta, heads up: it didn't get written."
        )


class MetaAlreadyExistsError(MetaError):
    def __init__(self, key: str, required_meta: dict):
        super().__init__(
            f"A meta (key={key}) cannot be instantiated with `required_meta` when it already exists. \
            If you are trying to write the meta, heads up: it already got written (required_meta={required_meta})."
        )


class MetaInvalidKey(MetaError):
    def __init__(self, name: str, available_keys: List[str]):
        super().__init__(
            f'"{name}" is an invalid key for meta (`meta_object.{name}`). \
            Maybe a typo? Available keys: {str(available_keys)}'
        )


class MetaInvalidRequiredMetaKey(MetaError):
    def __init__(self, key: str, subclass_name: str):
        super().__init__(
            f"'{key}' should not be passed in `required_meta` (it is probably automatically set). \
            This means the '{subclass_name}' class was constructed improperly."
        )


class TensorMetaInvalidHtype(MetaError):
    def __init__(self, htype: str, available_htypes: Sequence[str]):
        super().__init__(
            f"Htype '{htype}' does not exist. Available htypes: {str(available_htypes)}"
        )


class TensorMetaInvalidHtypeOverwriteValue(MetaError):
    def __init__(self, key: str, value: Any, explanation: str = ""):
        super().__init__(
            f"Invalid value '{value}' for tensor meta key '{key}'. {explanation}"
        )


class TensorMetaMissingRequiredValue(MetaError):
    def __init__(self, htype: str, key: str):
        extra = ""
        if key == "sample_compression":
            extra = f"`sample_compression` may be `None` if you want your '{htype}' data to be uncompressed. Available compressors: {str(SUPPORTED_COMPRESSIONS)}"

        super().__init__(
            f"Htype '{htype}' requires you to specify '{key}' inside the `create_tensor` method call. {extra}"
        )


class TensorMetaInvalidHtypeOverwriteKey(MetaError):
    def __init__(self, htype: str, key: str, available_keys: Sequence[str]):
        super().__init__(
            f"Htype '{htype}' doesn't have a key for '{key}'. Available keys: {str(available_keys)}"
        )


class TensorDtypeMismatchError(MetaError):
    def __init__(self, expected: str, actual: str, htype: str):
        msg = f"Dtype was expected to be '{expected}' instead it was '{actual}'. If you called `create_tensor` explicitly with `dtype`, your samples should also be of that dtype."

        # TODO: we may want to raise this error at the API level to determine if the user explicitly overwrote the `dtype` or not. (to make this error message more precise)
        # TODO: because if the user uses `dtype=np.uint8`, but the `htype` the tensor is created with has it's default dtype set as `uint8` also, then this message is ambiguous
        htype_dtype = HTYPE_CONFIGURATIONS[htype].get("dtype", None)
        if htype_dtype is not None and htype_dtype == expected:
            msg += f" Htype '{htype}' expects samples to have dtype='{htype_dtype}'."
            super().__init__("")

        super().__init__(msg)


class ReadOnlyModeError(Exception):
    def __init__(self, custom_message: str = None):
        if custom_message is None:
            custom_message = "Modification when in read-only mode is not supported!"
        super().__init__(custom_message)


class TransformError(Exception):
    pass


class InvalidInputDataError(TransformError):
    def __init__(self, message):
        super().__init__(
            f"The data_in to transform is invalid. It should support {message} operation."
        )


class UnsupportedSchedulerError(TransformError):
    def __init__(self, scheduler):
        super().__init__(
            f"Hub compute currently doesn't support {scheduler} scheduler."
        )


class TensorMismatchError(TransformError):
    def __init__(self, tensors, output_keys):
        super().__init__(
            f"One or more of the outputs generated during transform contain different tensors than the ones present in the output 'ds_out' provided to transform.\n "
            f"Tensors in ds_out: {tensors}\n Tensors in output sample: {output_keys}"
        )


class InvalidOutputDatasetError(TransformError):
    def __init__(
        self, message="The output Dataset to transform should not be `read_only`."
    ):
        super().__init__(message)


class InvalidTransformDataset(TransformError):
    def __init__(
        self,
        message="The TransformDataset (2nd argument to transform function) of one of the functions is invalid. All the tensors should have equal length for it to be valid.",
    ):
        super().__init__(message)


class HubComposeEmptyListError(TransformError):
    def __init__(self, message="Cannot hub.compose an empty list."):
        super().__init__(message)


class HubComposeIncompatibleFunction(TransformError):
    def __init__(self, index: int):
        super().__init__(
            f"The element passed to hub.compose at index {index} is incompatible. Ensure that functions are all decorated with hub.compute decorator and instead of passing my_fn, use my_fn() or my_fn(arg1=5, arg2=3) in the list."
        )


class DatasetUnsupportedPytorch(Exception):
    def __init__(self, reason):
        super().__init__(
            f"The Dataset object passed to Pytorch is incompatible. Reason: {reason}"
        )


class CorruptedMetaError(Exception):
    pass


class ChunkEngineError(Exception):
    pass


class FullChunkError(ChunkEngineError):
    pass


class ChunkIdEncoderError(ChunkEngineError):
    pass


class ChunkSizeTooSmallError(ChunkEngineError):
    def __init__(
        self,
        message="If the size of the last chunk is given, it must be smaller than the requested chunk size.",
    ):
        super().__init__(message)


class WindowsSharedMemoryError(Exception):
    def __init__(self):
        super().__init__(
            f"Python Shared memory with multiprocessing doesn't work properly on Windows."
        )


class DatasetHandlerError(Exception):
    def __init__(self, message):
        super().__init__(message)


class CallbackInitializationError(Exception):
    pass


class MemoryDatasetCanNotBePickledError(Exception):
    def __init__(self):
        super().__init__(
            "Dataset having MemoryProvider as underlying storage should not be pickled as data won't be saved."
        )<|MERGE_RESOLUTION|>--- conflicted
+++ resolved
@@ -38,9 +38,6 @@
 class AutoCompressionError(Exception):
     def __init__(self, directory):
         super().__init__(
-<<<<<<< HEAD
-            f"Auto compression could not be run on {directory}. The directory is empty or does not contain a valid extension (jpeg, png, jpg)."
-=======
             f"Auto compression could not run on {directory}. The directory is empty."
         )
 
@@ -49,7 +46,6 @@
     def __init__(self, directory):
         super().__init__(
             f"Missing file with extension in {directory}. Expected a valid file extension got None."
->>>>>>> 32707b58
         )
 
 
