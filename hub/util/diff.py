from collections import defaultdict, OrderedDict
from typing import Any, DefaultDict, Dict, List, Optional, Set, Tuple
from hub.core.meta.dataset_meta import DatasetMeta
from hub.core.version_control.commit_diff import CommitDiff
from hub.core.version_control.commit_node import CommitNode  # type: ignore
from hub.core.storage import LRUCache
from hub.core.version_control.dataset_diff import DatasetDiff
from hub.util.keys import (
    get_dataset_diff_key,
    get_dataset_meta_key,
    get_tensor_commit_diff_key,
)


def get_changes_and_messages(
    version_state, storage, id_1, id_2
) -> Tuple[
    dict, Optional[dict], dict, Optional[dict], Optional[str], str, Optional[str]
]:
    if id_1 is None and id_2 is None:
        return get_changes_and_messages_compared_to_prev(version_state, storage)
    return get_changes_and_message_2_ids(version_state, storage, id_1, id_2)


def get_changes_and_messages_compared_to_prev(
    version_state, storage
) -> Tuple[dict, None, dict, None, None, str, None]:
    commit_node = version_state["commit_node"]
    commit_id = commit_node.commit_id
    head = commit_node.is_head_node

    tensor_changes: Dict[str, Dict] = defaultdict(dict)
    ds_changes: Dict[str, Any] = {}
    s = "HEAD" if head else f"{commit_id} (current commit)"
    msg_1 = f"Diff in {s} relative to the previous commit:\n"
    get_tensor_changes_for_id(commit_id, storage, tensor_changes, ds_changes)
    get_dataset_changes_for_id(commit_id, storage, ds_changes)
    filter_cleared(tensor_changes)
    filter_data_updated(tensor_changes)
    remove_empty_changes(tensor_changes)

    # Order: ds_changes_1, ds_changes_2, tensor_changes_1, tensor_changes_2, msg_0, msg_1, msg_2
    return ds_changes, None, tensor_changes, None, None, msg_1, None


def get_changes_and_message_2_ids(
    version_state, storage, id_1, id_2
) -> Tuple[dict, dict, dict, dict, str, str, str]:
    commit_node = version_state["commit_node"]
    if id_1 is None:
        raise ValueError("Can't specify id_2 without specifying id_1")
    msg_0 = "The 2 diffs are calculated relative to the most recent common ancestor (%s) of the "
    if id_2 is None:
        msg_0 += "current state and the commit passed."
        id_2 = id_1
        id_1 = commit_node.commit_id
        head = commit_node.is_head_node
        msg_1 = "Diff in HEAD:\n" if head else f"Diff in {id_1} (current commit):\n"
        msg_2 = f"Diff in {id_2} (target id):\n"
    else:
        msg_0 += "two commits passed."
        msg_1 = f"Diff in {id_1} (target id 1):\n"
        msg_2 = f"Diff in {id_2} (target id 2):\n"

    ret = compare_commits(id_1, id_2, version_state, storage)
    ds_changes_1, ds_changes_2, tensor_changes_1, tensor_changes_2, lca_id = ret
    msg_0 %= lca_id
    remove_empty_changes(tensor_changes_1)
    remove_empty_changes(tensor_changes_2)
    return (
        ds_changes_1,
        ds_changes_2,
        tensor_changes_1,
        tensor_changes_2,
        msg_0,
        msg_1,
        msg_2,
    )


def compare_commits(
    id_1: str, id_2: str, version_state: Dict[str, Any], storage: LRUCache
) -> Tuple[dict, dict, dict, dict, str]:
    """Compares two commits and returns the differences.

    Args:
        id_1 (str): The first commit_id or branch name.
        id_2 (str): The second commit_id or branch name.
        version_state (dict): The version state.
        storage (LRUCache): The underlying storage of the dataset.

    Returns:
        Tuple[dict, dict, dict, dict, str]: The changes made in the first commit and second commit respectively, followed by lca_id.
    """
    id_1 = sanitize_commit(id_1, version_state)
    id_2 = sanitize_commit(id_2, version_state)
    mp = version_state["commit_node_map"]
    commit_node_1: CommitNode = mp[id_1]
    commit_node_2: CommitNode = mp[id_2]
    lca_id = get_lowest_common_ancestor(commit_node_1, commit_node_2)
    lca_node: CommitNode = mp[lca_id]

    tensor_changes_1: Dict[str, Dict] = defaultdict(dict)
    tensor_changes_2: Dict[str, Dict] = defaultdict(dict)
    dataset_changes_1: Dict[str, Any] = {}
    dataset_changes_2: Dict[str, Any] = {}

    for commit_node, tensor_changes, dataset_changes in [
        (commit_node_1, tensor_changes_1, dataset_changes_1),
        (commit_node_2, tensor_changes_2, dataset_changes_2),
    ]:
        while commit_node.commit_id != lca_node.commit_id:
            commit_id = commit_node.commit_id
            get_tensor_changes_for_id(
                commit_id, storage, tensor_changes, dataset_changes
            )
            get_dataset_changes_for_id(commit_id, storage, dataset_changes)
            commit_node = commit_node.parent  # type: ignore
        filter_renamed_diff(dataset_changes, tensor_changes)
        filter_data_updated(tensor_changes)
        filter_cleared(tensor_changes)
    return (
        dataset_changes_1,
        dataset_changes_2,
        tensor_changes_1,
        tensor_changes_2,
        lca_id,
    )


def sanitize_commit(id: str, version_state: Dict[str, Any]) -> str:
    """Checks the id.
    If it's a valid commit_id, it is returned.
    If it's a branch name, the commit_id of the branch's head is returned.
    Otherwise a ValueError is raised.
    """
    if id in version_state["commit_node_map"]:
        return id
    elif id in version_state["branch_commit_map"]:
        return version_state["branch_commit_map"][id]
    raise KeyError(f"The commit/branch {id} does not exist in the dataset.")


def get_lowest_common_ancestor(p: CommitNode, q: CommitNode):
    """Returns the lowest common ancestor of two commits."""
    if p == q:
        return p.commit_id

    p_family = []
    q_family = set()

    while p:
        p_family.append(p.commit_id)
        p = p.parent  # type: ignore

    while q:
        q_family.add(q.commit_id)
        q = q.parent  # type: ignore
    for id in p_family:
        if id in q_family:
            return id


def get_all_changes_string(
    ds_changes_1, ds_changes_2, tensor_changes_1, tensor_changes_2, msg_0, msg_1, msg_2
):
    """Returns a string with all changes."""
    all_changes = ["\n## Hub Diff"]
    if msg_0:
        all_changes.append(msg_0)

    separator = "-" * 120
    if tensor_changes_1 is not None:
        changes1_str = get_changes_str(ds_changes_1, tensor_changes_1, msg_1, separator)
        all_changes.append(changes1_str)
    if tensor_changes_2 is not None:
        changes2_str = get_changes_str(ds_changes_2, tensor_changes_2, msg_2, separator)
        all_changes.append(changes2_str)
    all_changes.append(separator)
    return "\n".join(all_changes)


def get_changes_str(ds_changes, tensor_changes: Dict, message: str, separator: str):
    """Returns a string with changes made."""
    all_changes = [separator, message]
    if ds_changes.get("info_updated", False):
        all_changes.append("- Updated dataset info \n")
    if ds_changes.get("deleted"):
        for name in ds_changes["deleted"]:
            all_changes.append(f"- Deleted:\t{name}")
    if ds_changes.get("renamed"):
        for old, new in ds_changes["renamed"].items():
            all_changes.append(f"- Renamed:\t{old} -> {new}")
    if len(all_changes) > 2:
        all_changes.append("\n")

    tensors = sorted(tensor_changes.keys())
    for tensor in tensors:
        change = tensor_changes[tensor]
        created = change.get("created", False)
        cleared = change.get("cleared", False)
        data_added = change.get("data_added", [0, 0])
        data_added_str = convert_adds_to_string(data_added)
        data_updated = change.get("data_updated", set())
        info_updated = change.get("info_updated", False)
        all_changes.append(tensor)
        if created:
            all_changes.append("* Created tensor")

        if cleared:
            all_changes.append("* Cleared tensor")

        if data_added_str:
            all_changes.append(data_added_str)

        if data_updated:
            output = convert_updates_to_string(data_updated)
            all_changes.append(output)

        if info_updated:
            all_changes.append("* Updated tensor info")
        all_changes.append("")
    if len(all_changes) == 2:
        all_changes.append("No changes were made.")
    return "\n".join(all_changes)


def has_change(change: Dict):
    created = change.get("created", False)
    cleared = change.get("cleared")
    data_added = change.get("data_added", [0, 0])
    num_samples_added = data_added[1] - data_added[0]
    data_updated = change.get("data_updated", set())
    info_updated = change.get("info_updated", False)
    return created or cleared or num_samples_added > 0 or data_updated or info_updated


def get_dataset_changes_for_id(
    commit_id: str,
    storage: LRUCache,
    dataset_changes,
):
    """Returns the changes made in the dataset for a commit."""

    dataset_diff_key = get_dataset_diff_key(commit_id)
    try:
        dataset_diff = storage.get_hub_object(dataset_diff_key, DatasetDiff)
        dataset_changes["info_updated"] = (
            dataset_changes.get("info_updated") or dataset_diff.info_updated
        )

        renamed = dataset_changes.get("renamed")
        deleted = dataset_changes.get("deleted")
        done = []

        merge_renamed = OrderedDict()
        for old, new in dataset_diff.renamed.items():
            if deleted and new in deleted and new not in done:
                deleted[deleted.index(new)] = old
                done.append(old)
                continue
            if renamed and renamed.get(new):
                merge_renamed[old] = renamed[new]
                renamed.pop(new)
            else:
                merge_renamed[old] = new

        try:
            dataset_changes["renamed"].update(merge_renamed)
        except KeyError:
            dataset_changes["renamed"] = merge_renamed

        if dataset_changes.get("deleted"):
            dataset_changes["deleted"].extend(dataset_diff.deleted)
        else:
            dataset_changes["deleted"] = dataset_diff.deleted.copy()
    except KeyError:
        pass


def get_tensor_changes_for_id(
    commit_id: str,
    storage: LRUCache,
    tensor_changes: Dict[str, Dict],
    dataset_changes,
):
    """Identifies the changes made in the given commit_id and updates them in the changes dict."""
    meta_key = get_dataset_meta_key(commit_id)
    meta = storage.get_hub_object(meta_key, DatasetMeta)
    tensors = meta.visible_tensors

    for tensor in tensors:
        key = meta.tensor_names[tensor]
        try:
            commit_diff: CommitDiff
            commit_diff_key = get_tensor_commit_diff_key(key, commit_id)
            commit_diff = storage.get_hub_object(commit_diff_key, CommitDiff)
            renamed = dataset_changes.get("renamed")
            deleted = dataset_changes.get("deleted")

            if deleted and tensor in deleted:
                if commit_diff.created:
                    deleted.remove(tensor)
                continue

            if renamed:
                try:
                    new_name = renamed[tensor]
                    if commit_diff.created:
                        renamed.pop(tensor, None)
                    tensor = new_name
                except KeyError:
                    pass

            change = tensor_changes[tensor]

            change["created"] = change.get("created") or commit_diff.created
            # ignore older diffs if tensor was cleared
            if change.get("cleared"):
                continue

            change["cleared"] = change.get("cleared") or commit_diff.cleared

            change["info_updated"] = (
                change.get("info_updated") or commit_diff.info_updated
            )

            # this means that the data was transformed inplace in a newer commit, so we can ignore older diffs
            if change.get("data_transformed_in_place", False):
                continue

            if "data_added" not in change:
                change["data_added"] = commit_diff.data_added.copy()
            else:
                change["data_added"][0] = commit_diff.data_added[0]

            if "data_updated" not in change:
                change["data_updated"] = commit_diff.data_updated.copy()
            else:
                change["data_updated"].update(commit_diff.data_updated)
            change["data_transformed_in_place"] = (
                change.get("data_transformed_in_place") or commit_diff.data_transformed
            )
        except KeyError:
            pass


def filter_data_updated(changes: Dict[str, Dict]):
    """Removes the intersection of data added and data updated from data updated."""
    for change in changes.values():
        # only show the elements in data_updated that are not in data_added
        data_added_range = range(change["data_added"][0], change["data_added"][1] + 1)
        upd = {data for data in change["data_updated"] if data not in data_added_range}
        change["data_updated"] = upd


<<<<<<< HEAD
def filter_renamed_diff(dataset_changes, tensor_changes):
    """Remove deleted tensors and tensors renamed to same name from diff"""
    rm = []
    renamed = dataset_changes.get("renamed")
    deleted = dataset_changes.get("deleted")
    if renamed:
        for old_name, new_name in renamed.items():
            if old_name == new_name:
                rm.append(old_name)

        for name in rm:
            renamed.pop(name)
=======
def filter_cleared(changes: Dict[str, Dict]):
    """Removes cleared flag if created flag is true."""
    for change in changes.values():
        if change["created"] and change["cleared"]:
            change["cleared"] = False
>>>>>>> ff631163


def compress_into_range_intervals(indexes: Set[int]) -> List[Tuple[int, int]]:
    """Compresses the indexes into range intervals.
    Examples:
        compress_into_range_intervals({1, 2, 3, 4, 5, 6, 7, 8, 9, 10})
        >> [(1, 10)]
        compress_into_range_intervals({1,2,3,5,6,8,10})
        >> [(1, 3), (5, 6), (8,8), (10,10)]

    Args:
        indexes (Set[int]): The indexes to compress.

    Returns:
        List[Tuple[int, int]]: The compressed range intervals.
    """

    if not indexes:
        return []

    sorted_indexes = sorted(indexes)
    compressed_indexes: List[Tuple[int, int]] = []
    start = sorted_indexes[0]
    end = sorted_indexes[0]
    for index in sorted_indexes[1:]:
        if index != end + 1:
            compressed_indexes.append((start, end))
            start = index
        end = index
    compressed_indexes.append((start, end))
    return compressed_indexes


def range_interval_list_to_string(range_intervals: List[Tuple[int, int]]) -> str:
    """Converts the range intervals to a string.

    Examples:
        range_interval_list_to_string([(1, 10)])
        >>"1-10"
        range_interval_list_to_string([(1, 3), (5, 6), (8, 8) (10, 10)])
        >>"1-3, 5-6, 8, 10"

    Args:
        range_intervals (List[Tuple[int, int]]): The range intervals to convert.

    Returns:
        str: The string representation of the range intervals.
    """
    if not range_intervals:
        return ""
    output = ""
    for start, end in range_intervals:
        if start == end:
            output += f"{start}, "
        else:
            output += f"{start}-{end}, "
    return output[:-2]


def convert_updates_to_string(indexes: Set[int]) -> str:
    range_intervals = compress_into_range_intervals(indexes)
    output = range_interval_list_to_string(range_intervals)

    num_samples = len(indexes)
    sample_string = "sample" if num_samples == 1 else "samples"
    return f"* Updated {num_samples} {sample_string}: [{output}]"


def convert_adds_to_string(index_range: List[int]) -> str:
    num_samples = index_range[1] - index_range[0]
    if num_samples == 0:
        return ""
    sample_string = "sample" if num_samples == 1 else "samples"
    return f"* Added {num_samples} {sample_string}: [{index_range[0]}-{index_range[1]}]"


def remove_empty_changes(changes: Dict):
    if not changes:
        return
    tensors = list(changes.keys())
    for tensor in tensors:
        change = changes[tensor]
        if not has_change(change):
            del changes[tensor]<|MERGE_RESOLUTION|>--- conflicted
+++ resolved
@@ -116,8 +116,8 @@
             )
             get_dataset_changes_for_id(commit_id, storage, dataset_changes)
             commit_node = commit_node.parent  # type: ignore
-        filter_renamed_diff(dataset_changes, tensor_changes)
         filter_data_updated(tensor_changes)
+        filter_renamed_diff(dataset_changes)
         filter_cleared(tensor_changes)
     return (
         dataset_changes_1,
@@ -354,8 +354,7 @@
         change["data_updated"] = upd
 
 
-<<<<<<< HEAD
-def filter_renamed_diff(dataset_changes, tensor_changes):
+def filter_renamed_diff(dataset_changes):
     """Remove deleted tensors and tensors renamed to same name from diff"""
     rm = []
     renamed = dataset_changes.get("renamed")
@@ -367,13 +366,13 @@
 
         for name in rm:
             renamed.pop(name)
-=======
+
+
 def filter_cleared(changes: Dict[str, Dict]):
     """Removes cleared flag if created flag is true."""
     for change in changes.values():
         if change["created"] and change["cleared"]:
             change["cleared"] = False
->>>>>>> ff631163
 
 
 def compress_into_range_intervals(indexes: Set[int]) -> List[Tuple[int, int]]:
