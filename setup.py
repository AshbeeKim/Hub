import os
import sys
import re
import platform
from setuptools import find_packages, setup

project_name = "deeplake"


this_directory = os.path.abspath(os.path.dirname(__file__))

with open(os.path.join(this_directory, "deeplake/requirements/common.txt")) as f:
    requirements = f.readlines()

with open(os.path.join(this_directory, "deeplake/requirements/tests.txt")) as f:
    tests = f.readlines()

with open(os.path.join(this_directory, "README.md"), encoding="utf-8") as f:
    long_description = f.read()


req_map = {
    b: a
    for a, b in (
        re.findall(r"^(([^!=<>~]+)(?:[!=<>~].*)?$)", x.strip("\n"))[0]
        for x in requirements
    )
}

# Add optional dependencies to this dict without version. Version should be specified in requirements.txt
extras = {
    "audio": ["av"],
    "video": ["av"],
    "av": ["av"],
    "gcp": ["google-cloud-storage", "google-auth", "google-auth-oauthlib"],
    "azure": ["azure-cli", "azure-identity", "azure-storage-blob"],
    "dicom": ["pydicom", "nibabel"],
    "medical": ["pydicom", "nibabel"],
    "visualizer": ["IPython", "flask"],
    "gdrive": [
        "google-api-python-client",
        "oauth2client",
        "google-auth",
        "google-auth-oauthlib",
    ],
    "point_cloud": ["laspy"],
}


def libdeeplake_availabe():
    py_ver = sys.version_info
    if sys.platform == "linux":
        if py_ver >= (3, 6) and py_ver <= (3, 11):
            return True
    if sys.platform == "darwin":
        mac_ver = list(map(int, platform.mac_ver()[0].split(".")))
        if (
            (mac_ver[0] > 10 or mac_ver[0] == 10 and mac_ver[1] >= 12)
            and py_ver >= (3, 7)
            and py_ver <= (3, 11)
        ):
            return True
    return False


all_extras = {r for v in extras.values() for r in v}
install_requires = [req_map[r] for r in req_map if r not in all_extras]
extras_require = {k: [req_map[r] for r in v] for k, v in extras.items()}

extras_require["all"] = [req_map[r] for r in all_extras]

if libdeeplake_availabe():
<<<<<<< HEAD
    libdeeplake = "libdeeplake==0.0.62"
=======
    libdeeplake = "libdeeplake==0.0.64"
>>>>>>> a943554a
    extras_require["enterprise"] = [libdeeplake, "pyjwt"]
    extras_require["all"].append(libdeeplake)

init_file = os.path.join(project_name, "__init__.py")


def get_property(prop):
    result = re.search(
        # find variable with name `prop` in the __init__.py file
        rf'{prop}\s*=\s*[\'"]([^\'"]*)[\'"]',
        open(init_file).read(),
    )
    return result.group(1)


config = {
    "name": project_name,
    "version": get_property("__version__"),
    "description": "Activeloop Deep Lake",
    "long_description": long_description,
    "long_description_content_type": "text/markdown",
    "author": "activeloop.ai",
    "author_email": "support@activeloop.ai",
    "packages": find_packages(),
    "install_requires": install_requires,
    "extras_require": extras_require,
    "tests_require": tests,
    "include_package_data": True,
    "zip_safe": False,
    "entry_points": {"console_scripts": ["activeloop = deeplake.cli.commands:cli"]},
    "dependency_links": [],
    "project_urls": {
        "Documentation": "https://docs.activeloop.ai/",
        "Source": "https://github.com/activeloopai/deeplake",
    },
    "license": "MPL-2.0",
    "classifiers": [
        "License :: OSI Approved :: Mozilla Public License 2.0 (MPL 2.0)",
    ],
}

setup(**config)<|MERGE_RESOLUTION|>--- conflicted
+++ resolved
@@ -70,11 +70,7 @@
 extras_require["all"] = [req_map[r] for r in all_extras]
 
 if libdeeplake_availabe():
-<<<<<<< HEAD
-    libdeeplake = "libdeeplake==0.0.62"
-=======
     libdeeplake = "libdeeplake==0.0.64"
->>>>>>> a943554a
     extras_require["enterprise"] = [libdeeplake, "pyjwt"]
     extras_require["all"].append(libdeeplake)
 
