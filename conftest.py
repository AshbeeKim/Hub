import os
from uuid import uuid1

import pytest

<<<<<<< HEAD
from hub.core.typing import StorageProvider
=======
>>>>>>> f1eada3d
from hub.constants import (
    MIN_FIRST_CACHE_SIZE,
    MIN_SECOND_CACHE_SIZE,
    PYTEST_LOCAL_PROVIDER_BASE_ROOT,
    PYTEST_MEMORY_PROVIDER_BASE_ROOT,
    PYTEST_S3_PROVIDER_BASE_ROOT,
)
<<<<<<< HEAD
from hub.api.dataset import Dataset
=======
>>>>>>> f1eada3d
from hub.core.storage import LocalProvider, MemoryProvider, S3Provider
from hub.core.tests.common import LOCAL, MEMORY, S3
from hub.tests.common import SESSION_ID, current_test_name
from hub.util.cache_chain import get_cache_chain

MEMORY_OPT = "--memory-skip"
LOCAL_OPT = "--local"
S3_OPT = "--s3"
CACHE_OPT = "--cache-chains"
CACHE_ONLY_OPT = "--cache-chains-only"
S3_BUCKET_OPT = "--s3-bucket"
FULL_BENCHMARK_OPT = "--full-benchmarks"
KEEP_STORAGE_OPT = "--keep-storage"

# @pytest.mark.`FULL_BENCHMARK_MARK` is how full benchmarks are notated
FULL_BENCHMARK_MARK = "full_benchmark"


def print_session_id():
    print("\n\n")
    print("----------------------------------------------------------")
    print("Testing session ID: %s" % SESSION_ID)
    print("----------------------------------------------------------")
    print("\n\n")


# before tests start print session ID
print_session_id()


def _get_storage_configs(request):
    return {
        MEMORY: {
            "base_root": PYTEST_MEMORY_PROVIDER_BASE_ROOT,
            "class": MemoryProvider,
            "use_id": False,
            "is_id_prefix": False,  # if is_id_prefix (and use_id=True), the session id comes before test name, otherwise it is reversed
        },
        LOCAL: {
            "base_root": PYTEST_LOCAL_PROVIDER_BASE_ROOT,
            "class": LocalProvider,
            "use_id": False,
            "is_id_prefix": False,
        },
        S3: {
            "base_root": request.config.getoption(S3_BUCKET_OPT),
            "class": S3Provider,
            "use_id": True,
            "is_id_prefix": True,
        },
    }


def _has_fixture(request, fixture):
    return fixture in request.fixturenames


def _skip_if_none(val):
    if val is None:
        pytest.skip()


def _is_opt_true(request, opt):
    return request.config.getoption(opt)


def pytest_addoption(parser):
    parser.addoption(
        MEMORY_OPT,
        action="store_true",
        help="Tests using the `memory_provider` fixture will be skipped. Tests using the `storage` fixture will be skipped if called with \
                `MemoryProvider`.",
    )
    parser.addoption(
        LOCAL_OPT,
        action="store_true",
        help="Tests using the `storage`/`local_provider` fixtures will run with `LocalProvider`.",
    )
    parser.addoption(
        S3_OPT,
        action="store_true",
        help="Tests using the `storage`/`s3_provider` fixtures will run with `S3Provider`.",
    )
    parser.addoption(
        CACHE_OPT,
        action="store_true",
        help="Tests using the `storage` fixture may run with combinations of all enabled providers \
                in cache chains. For example, if the option `%s` is not provided, all cache chains that use `S3Provider` are skipped."
        % (S3_OPT),
    )
    parser.addoption(
        CACHE_ONLY_OPT,
        action="store_true",
        help="Force enables `%s`. `storage` fixture only returns cache chains. For example, if `%s` is provided, \
            `storage` will never be just `S3Provider`."
        % (CACHE_OPT, S3_OPT),
    )
    parser.addoption(
        S3_BUCKET_OPT,
        type=str,
        help="Url to s3 bucket with optional key. Example: s3://bucket_name/key/to/tests/",
        default=PYTEST_S3_PROVIDER_BASE_ROOT,
    )
    parser.addoption(
        FULL_BENCHMARK_OPT,
        action="store_true",
        help="Some benchmarks take a long time to run and by default should be skipped. This option enables them.",
    )
    parser.addoption(
        KEEP_STORAGE_OPT,
        action="store_true",
        help="All storage providers/datasets will have their pytest data wiped. \
                Use this option to keep the data after the test run.",
    )


def _get_storage_provider(request, storage_name, with_current_test_name=True):
    info = _get_storage_configs(request)[storage_name]
    root = info["base_root"]
    if with_current_test_name:
        path = current_test_name(
            with_id=info["use_id"], is_id_prefix=info["is_id_prefix"]
        )
        root = os.path.join(root, path)
    return info["class"](root)


def _get_memory_provider(request):
    return _get_storage_provider(request, MEMORY)


def _get_local_provider(request):
    return _get_storage_provider(request, LOCAL)


def _get_s3_provider(request):
    return _get_storage_provider(request, S3)


<<<<<<< HEAD
def _get_dataset(provider: StorageProvider):
    return Dataset(provider=provider)


def _storage_from_request(request, memory_storage, local_storage, s3_storage):
    requested_providers = request.param
    if isinstance(requested_providers, str):
        requested_providers = (requested_providers,)
=======
@pytest.fixture
def marks(request):
    """Fixture that gets all `@pytest.mark`s. If a test is marked with
    `@pytest.mark.some_mark` the list this fixture returns will contain
    `some_mark` as a string.
    """

    marks = [m.name for m in request.node.iter_markers()]
    if request.node.parent:
        marks += [m.name for m in request.node.parent.iter_markers()]
    yield marks


@pytest.fixture
def memory_storage(request):
    if not _is_opt_true(request, MEMORY_OPT):
        return _get_memory_provider(request)


@pytest.fixture
def local_storage(request):
    if _is_opt_true(request, LOCAL_OPT):
        return _get_local_provider(request)


@pytest.fixture
def s3_storage(request):
    if _is_opt_true(request, S3_OPT):
        return _get_s3_provider(request)


@pytest.fixture
def storage(request, memory_storage, local_storage, s3_storage):
    requested_providers = request.param.split(",")
>>>>>>> f1eada3d

    # --cache-chains-only force enables --cache-chains
    use_cache_chains_only = _is_opt_true(request, CACHE_ONLY_OPT)
    use_cache_chains = _is_opt_true(request, CACHE_OPT) or use_cache_chains_only

    if use_cache_chains_only and len(requested_providers) <= 1:
        pytest.skip()

    if not use_cache_chains and len(requested_providers) > 1:
        pytest.skip()

    storage_providers = []
    cache_sizes = []

    if MEMORY in requested_providers:
        _skip_if_none(memory_storage)
        storage_providers.append(memory_storage)
        cache_sizes.append(MIN_FIRST_CACHE_SIZE)
    if LOCAL in requested_providers:
        _skip_if_none(local_storage)
        storage_providers.append(local_storage)
        cache_size = MIN_FIRST_CACHE_SIZE if not cache_sizes else MIN_SECOND_CACHE_SIZE
        cache_sizes.append(cache_size)
    if S3 in requested_providers:
        _skip_if_none(s3_storage)
        storage_providers.append(s3_storage)

    if len(storage_providers) == len(cache_sizes):
        cache_sizes.pop()

    return get_cache_chain(storage_providers, cache_sizes)


<<<<<<< HEAD
@pytest.fixture
def memory_storage(request):
    if not _is_opt_true(request, MEMORY_OPT):
        return _get_memory_provider(request)


@pytest.fixture
def local_storage(request):
    if _is_opt_true(request, LOCAL_OPT):
        return _get_local_provider(request)


@pytest.fixture
def s3_storage(request):
    if _is_opt_true(request, S3_OPT):
        return _get_s3_provider(request)


@pytest.fixture
def storage(request, memory_storage, local_storage, s3_storage):
    return _storage_from_request(request, memory_storage, local_storage, s3_storage)


@pytest.fixture
def ds(request, memory_storage, local_storage, s3_storage):
    return _get_dataset(
        _storage_from_request(request, memory_storage, local_storage, s3_storage)
    )


def print_session_id(request):
    if _is_opt_true(request, S3_OPT):
        # s3 is the only storage provider that uses the SESSION_ID prefix
        # if it is enabled, print it out after all tests finish
        print("\n\n")
        print("----------------------------------------------------------")
        print("Testing session ID: %s" % SESSION_ID)
        print("----------------------------------------------------------")


@pytest.fixture(scope="session", autouse=True)
def clear_storages(request):
    # executed before the first test

=======
def _clear_storages(request):
>>>>>>> f1eada3d
    if not _is_opt_true(request, MEMORY_OPT):
        storage = _get_storage_provider(request, MEMORY, with_current_test_name=False)
        storage.clear()

    if _is_opt_true(request, LOCAL_OPT):
        storage = _get_storage_provider(request, LOCAL, with_current_test_name=False)
        storage.clear()

    # don't clear S3 tests (these will be automatically cleared on occasion)


@pytest.fixture(scope="session", autouse=True)
def clear_storages_session(request):
    # executed before the first test
    _clear_storages(request)

    yield

    # executed after the last test
    print_session_id()


@pytest.fixture(scope="function", autouse=True)
def clear_storages_function(request):
    # executed before the current test

    yield

    # executed after the current test
    if not _is_opt_true(request, KEEP_STORAGE_OPT):
        _clear_storages(request)


@pytest.fixture(scope="function", autouse=True)
def skip_if_full_benchmarks_disabled(request, marks):
    if _is_opt_true(request, FULL_BENCHMARK_OPT):
        # don't skip anything if `FULL_BENCHMARK_OPT` is provided
        return

    if FULL_BENCHMARK_MARK in marks:
        pytest.skip()<|MERGE_RESOLUTION|>--- conflicted
+++ resolved
@@ -3,10 +3,7 @@
 
 import pytest
 
-<<<<<<< HEAD
 from hub.core.typing import StorageProvider
-=======
->>>>>>> f1eada3d
 from hub.constants import (
     MIN_FIRST_CACHE_SIZE,
     MIN_SECOND_CACHE_SIZE,
@@ -14,10 +11,7 @@
     PYTEST_MEMORY_PROVIDER_BASE_ROOT,
     PYTEST_S3_PROVIDER_BASE_ROOT,
 )
-<<<<<<< HEAD
 from hub.api.dataset import Dataset
-=======
->>>>>>> f1eada3d
 from hub.core.storage import LocalProvider, MemoryProvider, S3Provider
 from hub.core.tests.common import LOCAL, MEMORY, S3
 from hub.tests.common import SESSION_ID, current_test_name
@@ -157,16 +151,10 @@
     return _get_storage_provider(request, S3)
 
 
-<<<<<<< HEAD
 def _get_dataset(provider: StorageProvider):
     return Dataset(provider=provider)
 
 
-def _storage_from_request(request, memory_storage, local_storage, s3_storage):
-    requested_providers = request.param
-    if isinstance(requested_providers, str):
-        requested_providers = (requested_providers,)
-=======
 @pytest.fixture
 def marks(request):
     """Fixture that gets all `@pytest.mark`s. If a test is marked with
@@ -180,28 +168,8 @@
     yield marks
 
 
-@pytest.fixture
-def memory_storage(request):
-    if not _is_opt_true(request, MEMORY_OPT):
-        return _get_memory_provider(request)
-
-
-@pytest.fixture
-def local_storage(request):
-    if _is_opt_true(request, LOCAL_OPT):
-        return _get_local_provider(request)
-
-
-@pytest.fixture
-def s3_storage(request):
-    if _is_opt_true(request, S3_OPT):
-        return _get_s3_provider(request)
-
-
-@pytest.fixture
-def storage(request, memory_storage, local_storage, s3_storage):
+def _storage_from_request(request, memory_storage, local_storage, s3_storage):
     requested_providers = request.param.split(",")
->>>>>>> f1eada3d
 
     # --cache-chains-only force enables --cache-chains
     use_cache_chains_only = _is_opt_true(request, CACHE_ONLY_OPT)
@@ -235,7 +203,6 @@
     return get_cache_chain(storage_providers, cache_sizes)
 
 
-<<<<<<< HEAD
 @pytest.fixture
 def memory_storage(request):
     if not _is_opt_true(request, MEMORY_OPT):
@@ -276,13 +243,7 @@
         print("----------------------------------------------------------")
 
 
-@pytest.fixture(scope="session", autouse=True)
-def clear_storages(request):
-    # executed before the first test
-
-=======
 def _clear_storages(request):
->>>>>>> f1eada3d
     if not _is_opt_true(request, MEMORY_OPT):
         storage = _get_storage_provider(request, MEMORY, with_current_test_name=False)
         storage.clear()
