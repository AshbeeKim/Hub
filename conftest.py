--- conflicted
+++ resolved
@@ -9,7 +9,6 @@
 os.environ["TF_CPP_MIN_LOG_LEVEL"] = "2"
 logging.basicConfig(level=logging.ERROR)
 
-<<<<<<< HEAD
 from hub.constants import *
 from hub.tests.common import SESSION_ID
 
@@ -19,61 +18,6 @@
 from hub.tests.storage_fixtures import *
 from hub.tests.cache_fixtures import *
 from hub.tests.client_fixtures import *
-=======
-from hub.api.dataset import Dataset
-from hub.constants import (
-    MIN_FIRST_CACHE_SIZE,
-    MIN_SECOND_CACHE_SIZE,
-    PYTEST_LOCAL_PROVIDER_BASE_ROOT,
-    PYTEST_MEMORY_PROVIDER_BASE_ROOT,
-    PYTEST_S3_PROVIDER_BASE_ROOT,
-)
-from hub.core.storage import LocalProvider, MemoryProvider, S3Provider
-from hub.core.tests.common import LOCAL, MEMORY, S3
-from hub.tests.common import SESSION_ID, current_test_name, get_dummy_data_path
-from hub.util.cache_chain import get_cache_chain
-
-
-MEMORY_OPT = "--memory-skip"
-LOCAL_OPT = "--local"
-S3_OPT = "--s3"
-CACHE_OPT = "--cache-chains"
-CACHE_ONLY_OPT = "--cache-chains-only"
-S3_PATH_OPT = "--s3-path"
-KEEP_STORAGE_OPT = "--keep-storage"
-FULL_BENCHMARK_OPT = "--full-benchmarks"
-
-# @pytest.mark.`FULL_BENCHMARK_MARK` is how full benchmarks are notated
-FULL_BENCHMARK_MARK = "full_benchmark"
-
-
-def _get_storage_configs(request):
-    return {
-        MEMORY: {
-            "base_root": PYTEST_MEMORY_PROVIDER_BASE_ROOT,
-            "class": MemoryProvider,
-            "use_id": False,
-            "is_id_prefix": False,
-            # if is_id_prefix (and use_id=True), the session id comes before test name, otherwise it is reversed
-        },
-        LOCAL: {
-            "base_root": PYTEST_LOCAL_PROVIDER_BASE_ROOT,
-            "class": LocalProvider,
-            "use_id": False,
-            "is_id_prefix": False,
-        },
-        S3: {
-            "base_root": request.config.getoption(S3_PATH_OPT),
-            "class": S3Provider,
-            "use_id": True,
-            "is_id_prefix": True,
-        },
-    }
-
-
-def _is_opt_true(request, opt):
-    return request.config.getoption(opt)
->>>>>>> 4b53f2a5
 
 
 def pytest_addoption(parser):
